--- conflicted
+++ resolved
@@ -58,18 +58,12 @@
     ic_pipeline = Pipeline.create("image_classification", model_path=zoo_stub)
     zoo_model = Model(zoo_stub)
     data_originals_path = None
-<<<<<<< HEAD
 
-    if zoo_model.sample_originals is not None:
-        if not zoo_model.sample_originals.files:
-            zoo_model.sample_originals.unzip()
-        data_originals_path = zoo_model.sample_originals.path
-=======
     if zoo_model.sample_inputs is not None:
         if not zoo_model.sample_inputs.files:
             zoo_model.sample_inputs.unzip()
         data_originals_path = zoo_model.sample_inputs.path
->>>>>>> da6ab6fd
+
     for idx, sample in enumerate(load_numpy_list(data_originals_path)):
         image_raw = list(sample.values())[0].astype(numpy.uint8)
         image_raw = numpy.transpose(image_raw, axes=[1, 2, 0])
