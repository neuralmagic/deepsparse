# Copyright (c) 2021 - present / Neuralmagic, Inc. All Rights Reserved.
#
# Licensed under the Apache License, Version 2.0 (the "License");
# you may not use this file except in compliance with the License.
# You may obtain a copy of the License at
#
#    http://www.apache.org/licenses/LICENSE-2.0
#
# Unless required by applicable law or agreed to in writing,
# software distributed under the License is distributed on an "AS IS" BASIS,
# WITHOUT WARRANTIES OR CONDITIONS OF ANY KIND, either express or implied.
# See the License for the specific language governing permissions and
# limitations under the License.

from typing import Any

import numpy
from pydantic import BaseModel

import pytest
import torch
from deepsparse.loggers import MetricCategories
from deepsparse.loggers.helpers import (
    access_nested_value,
    check_identifier_match,
    get_function_and_function_name,
    possibly_extract_value,
)
from deepsparse.loggers.metric_functions import identity
from tests.test_data.metric_functions import user_defined_identity


@pytest.mark.parametrize(
    "func, expected_function, expected_function_name",
    [
        ("torch.mean", torch.mean, "mean"),
        ("numpy.max", numpy.max, "max"),
        (
            "torch.distributions.categorical",
            torch.distributions.categorical,
            "distributions.categorical",
        ),
        ("numpy.linalg.norm", numpy.linalg.norm, "linalg.norm"),
        (
            "tests/test_data/metric_functions.py:user_defined_identity",
            user_defined_identity,
            "user_defined_identity",
        ),
        ("identity", identity, "identity"),
    ],
)
def test_get_function_and_function_name(
    func, expected_function, expected_function_name
):
    assert get_function_and_function_name(func) == (
        expected_function,
        expected_function_name,
    )


@pytest.mark.parametrize(
    "template, identifier, category, expected_output",
    [
        ("string_1.string_2", "string_1.string_2", None, (True, None)),
        ("string_1.string_3", "string_1.string_2", None, (False, None)),
        (
            "string_1.string_2.string_3.string_4",
            "string_1.string_2",
            None,
            (True, "string_3.string_4"),
        ),
        ("re:string_*..*.string.*", "string_1.string_2", None, (True, None)),
        ("re:string_*..*.string.*", "string_3.string_4", None, (True, None)),
        ("category:system", "string_3.string_4", MetricCategories.SYSTEM, (True, None)),
        ("category:system", "string_3.string_4", MetricCategories.DATA, (False, None)),
        ("category:system", "string_3.string_4", None, (False, None)),
    ],
)
<<<<<<< HEAD
def test_check_identifier_match(template, identifier, expected_output):
    assert check_identifier_match(template, identifier) == expected_output


class MockModel__(BaseModel):
    key_3: Any


class MockModel_(BaseModel):
    key_2: Any


class MockModel(BaseModel):
    key_1: Any


value_1 = MockModel(key_1=MockModel_(key_2=[0, 1, 2, 3]))
value_2 = MockModel(key_1=[[MockModel_(key_2=[0, MockModel__(key_3=5)])]])
value_3 = MockModel(
    key_1=[[MockModel_(key_2={"key_3": [{"key_4": [0, 1, 2, 3, 4, 5]}, 0]})]]
)


@pytest.mark.parametrize(
    "value, remainder, expected_value",
    [
        (value_1, "key_1.key_2[2]", 2),
        (value_2, "key_1[0][0].key_2[1].key_3", 5),
        (value_2, "key_1[0][0].key_2[0:2][1].key_3", 5),
        (value_3, "key_1[0][0].key_2['key_3'][0]['key_4'][2:4]", [2, 3]),
    ],
)
def test_possibly_extract_value(value, remainder, expected_value):
    assert expected_value == possibly_extract_value(value=value, remainder=remainder)


@pytest.mark.parametrize(
    "value, square_brackets, expected_value",
    [
        ([0, 1, 2, 3], "2", 2),
        ([0, 1, 2, 3], "0:3", [0, 1, 2]),
        ([[0, 1, 2, 3]], "0, 0:3", [0, 1, 2]),
        ([[0, 1, 2, 3]], "0, -1", 3),
        ([[0, 1, 2, 3]], "0, 0:3, 2", 2),
        ([[0, 1, 2, 3]], "0, 0:3, 2", 2),
        ([0, 1, 2, 3, 4], "1:-2, 0", 1),
        ([[0, 1, 2, 3, 4]], "0, 1:-1:1", [1, 2, 3]),
        (numpy.array([[0, 1, 2, 3, 4]]), "0, 1:-1:1", numpy.array([1, 2, 3])),
        (torch.tensor([[0, 1, 2, 3, 4]]), "0, 1:-1:1", torch.tensor([1, 2, 3])),
        ({"key_1": {"key_2": [3]}}, "'key_1','key_2',0", 3),
        ({"key_1": [0, 1, {"key_2": [3, 4, 5]}]}, "'key_1',2,'key_2',0", 3),
    ],
)
def test_access_nested_value(value, square_brackets, expected_value):
    if isinstance(expected_value, numpy.ndarray):
        assert numpy.array_equal(
            expected_value, access_nested_value(value, square_brackets)
        )
        return
    if isinstance(expected_value, torch.Tensor):
        assert torch.equal(expected_value, access_nested_value(value, square_brackets))
        return
    assert expected_value == access_nested_value(
        value=value, square_brackets=square_brackets
    )
=======
def test_match(template, identifier, category, expected_output):
    assert check_identifier_match(template, identifier, category) == expected_output
>>>>>>> b200ba66
<|MERGE_RESOLUTION|>--- conflicted
+++ resolved
@@ -76,9 +76,8 @@
         ("category:system", "string_3.string_4", None, (False, None)),
     ],
 )
-<<<<<<< HEAD
-def test_check_identifier_match(template, identifier, expected_output):
-    assert check_identifier_match(template, identifier) == expected_output
+def test_check_identifier_match(template, identifier, category, expected_output):
+    assert check_identifier_match(template, identifier, category) == expected_output
 
 
 class MockModel__(BaseModel):
@@ -141,8 +140,4 @@
         return
     assert expected_value == access_nested_value(
         value=value, square_brackets=square_brackets
-    )
-=======
-def test_match(template, identifier, category, expected_output):
-    assert check_identifier_match(template, identifier, category) == expected_output
->>>>>>> b200ba66
+    )