--- conflicted
+++ resolved
@@ -12,37 +12,12 @@
 # See the License for the specific language governing permissions and
 # limitations under the License.
 
-from transformers import AutoModelForCausalLM
-
 import pytest
 from deepsparse.evaluation.integrations import try_import_lm_evaluation_harness
 from deepsparse.evaluation.utils import create_pipeline
 
 
 @pytest.mark.parametrize(
-<<<<<<< HEAD
-=======
-    "pipeline, model_torch",
-    [
-        (
-            create_pipeline(
-                "hf:mgoin/TinyStories-1M-deepsparse", engine_type="onnxruntime"
-            ),
-            AutoModelForCausalLM.from_pretrained("roneneldan/TinyStories-1M"),
-        )
-    ],
-)
-@pytest.mark.parametrize(
-    "datasets",
-    [
-        ["hellaswag"],
-        ["hellaswag", "gsm8k"],
-        "gsm8k",
-        "arc_challenge",
-    ],
-)
-@pytest.mark.parametrize(
->>>>>>> a9e98478
     "batch_size",
     [1, 3],
 )
@@ -60,80 +35,90 @@
         return eval_fn
 
     @pytest.mark.parametrize(
-        "datasets_likelihood",
+        "datasets",
         [
             "hellaswag",
             ["arc_challenge"],
             ["hellaswag", "arc_challenge"],
         ],
     )
-    def test_likelihood_scenario(
-        self, batch_size, datasets_likelihood, integration_eval
-    ):
+    def test_likelihood_scenario(self, batch_size, datasets, integration_eval):
         model_path_ds = "hf:mgoin/TinyStories-1M-ds"
         model_path_hf = "roneneldan/TinyStories-1M"
+        limit = 2
 
         out_onnx = integration_eval(
-            model=create_model_from_target(
+            create_pipeline(
                 model_path_ds,
                 engine_type="onnxruntime",
             ),
-            datasets=datasets_likelihood,
+            datasets=datasets,
             batch_size=batch_size,
-            limit=2,
+            limit=limit,
             use_cache=None,  # avoid saving files when running tests
         )
 
         out_torch = integration_eval(
             model="hf",
             model_args=f"pretrained={model_path_hf}",
-            datasets=datasets_likelihood,
+            datasets=datasets,
             batch_size=batch_size,
-            limit=2,
+            limit=limit,
             use_cache=None,  # avoid saving files when running tests
         )
-        self._test_same(out_onnx, out_torch, datasets_likelihood)
+        self._test_same(out_onnx, out_torch, datasets)
 
     @pytest.mark.parametrize(
-        "datasets_greedy_until",
+        "datasets",
         [
             "gsm8k",
         ],
     )
     def test_greedy_until_scenario(
-        self, batch_size, datasets_greedy_until, integration_eval
+        self, batch_size, datasets, integration_eval, greedy=True
     ):
         model_path_ds = "hf:mgoin/TinyLlama-1.1B-step-50K-105b-ONNX"
         model_path_hf = "TinyLlama/TinyLlama-1.1B-step-50K-105b"
+        limit = 2
+        # compute until 16 new tokens
+        # so that tests are faster
+        gen_kwargs = "max_gen_toks=16"
 
         out_onnx = integration_eval(
-            model=create_model_from_target(model_path_ds, engine_type="onnxruntime"),
-            datasets=datasets_greedy_until,
+            model=create_pipeline(model_path_ds, engine_type="onnxruntime"),
+            datasets=datasets,
             batch_size=batch_size,
-            limit=2,
-            gen_kwargs="max_gen_toks=16",
+            limit=limit,
+            gen_kwargs=gen_kwargs,
             use_cache=None,  # avoid saving files when running tests
         )
 
         out_torch = integration_eval(
             model="hf",
             model_args=f"pretrained={model_path_hf}",
-            datasets=datasets_greedy_until,
+            datasets=datasets,
             batch_size=batch_size,
-            limit=2,
-            gen_kwargs="max_gen_toks=16",
+            limit=limit,
+            gen_kwargs=gen_kwargs,
             use_cache=None,  # avoid saving files when running tests
         )
-        self._test_same(out_onnx, out_torch, datasets_greedy_until)
+        self._test_same(out_onnx, out_torch, datasets)
 
     @staticmethod
-    def _test_same(out_onnx, out_torch, datasets):
+    def _test_same(out_onnx, out_torch, datasets, greedy=False):
         datasets = datasets if isinstance(datasets, list) else [datasets]
         for dataset in datasets:
             torch_samples = out_torch.raw["samples"][dataset]
             onnx_samples = out_onnx.raw["samples"][dataset]
             for torch_sample, onnx_sample in zip(torch_samples, onnx_samples):
-                print(torch_sample)
-                print(onnx_sample)
-                print(torch_sample["resps"], onnx_sample["resps"])
-                assert torch_sample["resps"] == onnx_sample["resps"]
+                if greedy:
+                    # for datasets that validate greedy generation
+                    # make sure that generated sequences are the same
+                    assert torch_sample["resps"] == onnx_sample["resps"]
+                else:
+                    # for datasets that validate likelihood
+                    # make sure that likelihoods are the same
+                    assert (
+                        pytest.approx(torch_sample["resps"][0], 0.01)
+                        == onnx_sample["resps"][0]
+                    )