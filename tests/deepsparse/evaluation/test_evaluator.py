# Copyright (c) 2021 - present / Neuralmagic, Inc. All Rights Reserved.
#
# Licensed under the Apache License, Version 2.0 (the "License");
# you may not use this file except in compliance with the License.
# You may obtain a copy of the License at
#
#    http://www.apache.org/licenses/LICENSE-2.0
#
# Unless required by applicable law or agreed to in writing,
# software distributed under the License is distributed on an "AS IS" BASIS,
# WITHOUT WARRANTIES OR CONDITIONS OF ANY KIND, either express or implied.
# See the License for the specific language governing permissions and
# limitations under the License.

from src.deepsparse.evaluation.evaluator import evaluate
from src.deepsparse.evaluation.registry import EvaluationRegistry


def always_true(*args, **kwargs):
    return True


@EvaluationRegistry.register()
def dummy_integration(*args, **kwargs):
    return always_true


def test_evaluate():
    output = evaluate(
        target="",
        datasets="",
        integration="",
        evaluation_registry=TestEvaluationRegistry(),
    )
    assert isinstance(output)


def test_evaluate_arbitrary_result_structure():
    assert evaluate(
        target="",
        datasets="",
<<<<<<< HEAD
        integration="",
        evaluation_registry=TestEvaluationRegistry(),
        original_result_structure=True,
=======
        integration="dummy_integration",
>>>>>>> 428f8399
    )<|MERGE_RESOLUTION|>--- conflicted
+++ resolved
@@ -13,37 +13,55 @@
 # limitations under the License.
 
 from src.deepsparse.evaluation.evaluator import evaluate
+from src.deepsparse.evaluation.output_evaluation import (
+    Dataset,
+    EvalSample,
+    Evaluation,
+    Metric,
+)
 from src.deepsparse.evaluation.registry import EvaluationRegistry
 
 
-def always_true(*args, **kwargs):
+def return_true(*args, **kwargs):
     return True
+
+
+def return_list_of_evaluations(*args, **kwargs):
+    return [
+        Evaluation(
+            task="task_1",
+            dataset=Dataset(
+                type="type_1", name="name_1", config="config_1", split="split_1"
+            ),
+            metrics=[Metric(name="metric_name_1", value=1.0)],
+            samples=[EvalSample(input=5, output=5)],
+        )
+    ]
+
+
+@EvaluationRegistry.register()
+def dummy_integration_returns_boolean(*args, **kwargs):
+    return return_true
 
 
 @EvaluationRegistry.register()
 def dummy_integration(*args, **kwargs):
-    return always_true
+    return return_list_of_evaluations
 
 
 def test_evaluate():
-    output = evaluate(
+    result = evaluate(
         target="",
         datasets="",
-        integration="",
-        evaluation_registry=TestEvaluationRegistry(),
+        integration="dummy_integration",
     )
-    assert isinstance(output)
+    assert [isinstance(result_, Evaluation) for result_ in result]
 
 
-def test_evaluate_arbitrary_result_structure():
-    assert evaluate(
+def test_evaluate_preserve_original_result_structure():
+    result = evaluate(
         target="",
         datasets="",
-<<<<<<< HEAD
-        integration="",
-        evaluation_registry=TestEvaluationRegistry(),
-        original_result_structure=True,
-=======
-        integration="dummy_integration",
->>>>>>> 428f8399
-    )+        integration="dummy_integration_returns_boolean",
+    )
+    assert isinstance(result, bool)