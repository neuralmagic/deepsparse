# Copyright (c) 2021 - present / Neuralmagic, Inc. All Rights Reserved.
#
# Licensed under the Apache License, Version 2.0 (the "License");
# you may not use this file except in compliance with the License.
# You may obtain a copy of the License at
#
#    http://www.apache.org/licenses/LICENSE-2.0
#
# Unless required by applicable law or agreed to in writing,
# software distributed under the License is distributed on an "AS IS" BASIS,
# WITHOUT WARRANTIES OR CONDITIONS OF ANY KIND, either express or implied.
# See the License for the specific language governing permissions and
# limitations under the License.


import numpy as np
import onnx
import onnxruntime
from transformers import AutoModelForCausalLM, AutoTokenizer

import pytest
from deepsparse import Pipeline
from deepsparse.transformers.utils.helpers import (
    create_causal_mask,
    overwrite_onnx_model_inputs_for_kv_cache_models,
)
from deepsparse.utils.onnx import CACHE_INPUT_PREFIX
from sparsezoo import Model


def _initialize_kv_cache_state(model, length=0):
    # get one of the cache inputs
    cache_input = next(
        input
        for input in model.graph.input
        if input.name.startswith(CACHE_INPUT_PREFIX)
    )
    # read the shape of the cache input
    batch_size = cache_input.type.tensor_type.shape.dim[0].dim_value
    num_attention_heads = cache_input.type.tensor_type.shape.dim[1].dim_value
    hidden_dims = cache_input.type.tensor_type.shape.dim[3].dim_value

    # create a kv cache dictionary
    kv_cache = {
        input_.name: np.zeros(
            (batch_size, num_attention_heads, length, hidden_dims), dtype=np.float32
        )
        for input_ in model.graph.input
        if input_.name.startswith(CACHE_INPUT_PREFIX)
    }

    return kv_cache


START = 0  # global variable for dummy_callback


@pytest.mark.parametrize(
    "use_deepsparse_cache",
    [True, False],
)
@pytest.mark.parametrize(
    "model_stub, model_name, uses_bos_token",
    [
        (
            "/home/ubuntu/damian/sparseml/deployment_opt",
            "facebook/opt-350m",
            True,
        ),
        (
            "/home/ubuntu/damian/sparseml/deployment_codegen",
            "salesforce/codegen-350m-multi",
            False,
        ),
    ],
    scope="class",
)
# @pytest.mark.skip(
#     reason="Those tests are too heavy to " "run as a normal part of the CI."
# )
class TestTextGenerationPipeline:
    @pytest.fixture
    def setup(self, model_stub, model_name, uses_bos_token, use_deepsparse_cache):

        self.max_generated_tokens = 16
        self.model = Model(model_stub)
        self.use_deepsparse_cache = use_deepsparse_cache

        pipeline = Pipeline.create(
            task="text_generation",
            model_path=model_stub,
            sequence_length=64,
            prompt_processing_sequence_length=4,
            max_generated_tokens=self.max_generated_tokens,
            use_deepsparse_cache=self.use_deepsparse_cache,
        )
        short_prompt = "this"
        long_prompt = "this is a sample prompt that we will use to test the pipeline"

        # make sure that the short prompt will be only
        # processed by a single token engine
        # (DISABLED FOR NOW UNTIL WE HAVE ZOO CAUSAL MASK SUPPORT)
        assert (
            len(pipeline.tokenizer.tokenize(short_prompt)) + int(uses_bos_token)
            < pipeline.prompt_processing_sequence_length
        )
        # make sure that the long prompt will be processed by
        # single token and multiple token engines
        # (DISABLED FOR NOW UNTIL WE HAVE ZOO CAUSAL MASK SUPPORT)
        assert (
            len(pipeline.tokenizer.tokenize(long_prompt)) + int(uses_bos_token)
            > pipeline.prompt_processing_sequence_length * 3
        )

        yield pipeline, model_name, uses_bos_token, short_prompt, long_prompt

    def test_freeze_first_position(self, setup):
        # test whether we should be "freezing" the first token after
        # the kv cache is full
        pipeline, _, uses_bos_token, _, _ = setup
        assert pipeline.engine._freeze_first_position == uses_bos_token

    def test_model_output_sequences(self, setup):
        # test model output against sources of truth
        pipeline, model_name, _, short_prompt, long_prompt = setup

        output_sequences = pipeline(sequences=[short_prompt, long_prompt])

        # test against huggingface model
        output_hugging_face = self._get_output_huggingface(
            sequences=[short_prompt, long_prompt], model_name=model_name
        )
        assert short_prompt + output_sequences.sequences[0] == output_hugging_face[0]
        assert long_prompt + output_sequences.sequences[1] == output_hugging_face[1]

    def test_model_output_cache(self, setup):
        pipeline, model_name, _, short_prompt, long_prompt = setup
        if self.use_deepsparse_cache:
            pytest.skip(
                "Running pipeline with internal "
                "deepsparse cache will not result "
                "in meaningful cache entries."
            )
        self._test_cache_state(short_prompt, pipeline, model_name)
        self._test_cache_state(long_prompt, pipeline, model_name)

<<<<<<< HEAD
    def test_model_session_storage(self, setup):
        pipeline, _, _, short_prompt, long_prompt = setup

        # test whether the session storage is working correctly,
        # i.e storage memory is composable and there is no leakage
        # between sessions

        output = pipeline(sequences=short_prompt, session_ids="session_one")
        intermediate_prompt_1 = output.sequences[0]
        out_1 = pipeline(sequences=long_prompt, session_ids="session_one")

        output = pipeline(sequences=long_prompt, session_ids="session_two")
        intermediate_prompt_2 = output.sequences[0]
        out_2 = pipeline(sequences=short_prompt, session_ids="session_two")

        out_3 = pipeline(
            sequences=short_prompt + intermediate_prompt_1 + long_prompt,
        )
        out_4 = pipeline(
            sequences=long_prompt + intermediate_prompt_2 + short_prompt,
        )

        assert out_1.sequences[0] == out_3.sequences[0]
        assert out_2.sequences[0] == out_4.sequences[0]
=======
    def test_callback(self, setup):
        pipeline, *_ = setup

        def dummy_callback(token):
            global START
            START += 1
            return START < 3

        inputs = {
            "sequences": "def fib(a, b, accumulator=0)",
            "callback": dummy_callback,
            "return_logits": True,
        }

        outs = pipeline(**inputs)
        assert outs.logits.shape[1] == 3
>>>>>>> ea853cbc

    def _test_cache_state(self, prompt, pipeline, model_name):
        # make sure that the cache state after running a prompt
        # is correct
        pipeline(sequences=prompt, session_ids="cache_state_test")
        cache_state_dict = pipeline.engine.kv_cache_storage.get(
            "cache_state_test"
        ).cached_inputs
        cache_state_list = [cache_state_dict[key] for key in cache_state_dict.keys()]

        # generate ground truth from ORT
        target_cache_state = self._get_cache_state_ort_kv_cache(
            model_onnx_path=self.model.deployment.get_file("model.onnx").path,
            sequence=prompt,
            model_name=model_name,
        )
        # get the number of processed prompt tokens
        num_prompt_tokens = len(pipeline.tokenizer.tokenize(prompt)) + int(
            pipeline.engine._freeze_first_position
        )

        for x, y in zip(cache_state_list, target_cache_state):
            """
            x will be a cache array
            [blank, blank, ..., prompt_cache_1, prompt_cache_2, ...,
             gen_token_cache_1, gen_token_cache_2, ...]
            we need to first remove blank entries and then keep the
            remaining prompt_cache entries (remove gen_token_cache entries)
            """
            first_non_blank_cache_entry = min(
                i for i in range(x.shape[2]) if np.count_nonzero(x[:, :, i, :])
            )
            x = x[:, :, first_non_blank_cache_entry:, :]
            x = x[:, :, :num_prompt_tokens, :]

            """
            y will be a cache array
            [blank, blank, ..., prompt_cache_1, prompt_cache_2, ...]
            we need to keep the prompt_cache entries only
            """
            y = y[:, :, -num_prompt_tokens:, :]

            assert np.allclose(x, y, atol=1e-4)

    def _get_output_huggingface(self, sequences, model_name):
        hf_outputs = []
        # setup tokenizer
        tokenizer = AutoTokenizer.from_pretrained(model_name)
        tokenizer.padding_side = "left"
        if tokenizer.pad_token is None:
            tokenizer.pad_token = tokenizer.eos_token

        # setup model
        model = AutoModelForCausalLM.from_pretrained(model_name)

        # generate ground truth output
        for prompt in sequences:
            input_ids = tokenizer(prompt, return_tensors="pt").input_ids
            generated_ids = model.generate(
                input_ids, max_new_tokens=self.max_generated_tokens + 1
            )
            hf_output = tokenizer.decode(generated_ids[0], skip_special_tokens=True)
            hf_outputs.append(hf_output)
        return hf_outputs

    @staticmethod
    def _get_cache_state_ort_kv_cache(model_onnx_path, sequence, model_name):
        # setup tokenizer
        tokenizer = AutoTokenizer.from_pretrained(model_name)
        tokenizer.padding_side = "left"
        if tokenizer.pad_token is None:
            tokenizer.pad_token = tokenizer.eos_token

        # setup model and session
        # (run full sequence inference)
        overwrite_onnx_model_inputs_for_kv_cache_models(
            model_onnx_path, sequence_length=128, input_ids_length=128
        )
        sess = onnxruntime.InferenceSession(model_onnx_path)

        # get model inputs
        onnx_model = onnx.load(model_onnx_path, load_external_data=False)
        model_inputs = [x.name for x in onnx_model.graph.input]
        kv_cache = _initialize_kv_cache_state(model=onnx_model)

        inputs = tokenizer(
            sequence, return_tensors="np", padding="max_length", max_length=128
        )
        onnxruntime_inputs = dict(
            attention_mask=inputs["attention_mask"],
            input_ids=inputs["input_ids"],
            **kv_cache,
        )

        if "positions" in model_inputs:
            attention_mask = inputs["attention_mask"]
            positions = attention_mask.cumsum(1) * attention_mask - 1
            onnxruntime_inputs["positions"] = positions

        if "causal_mask" in model_inputs:
            causal_mask = create_causal_mask(
                input_ids=inputs["input_ids"], attention_mask=inputs["attention_mask"]
            )
            onnxruntime_inputs["causal_mask"] = causal_mask

        # run inference and return the cache state
        outputs = sess.run(None, onnxruntime_inputs)
        logits, *kv_cache = outputs

        return kv_cache<|MERGE_RESOLUTION|>--- conflicted
+++ resolved
@@ -63,21 +63,23 @@
     "model_stub, model_name, uses_bos_token",
     [
         (
-            "/home/ubuntu/damian/sparseml/deployment_opt",
-            "facebook/opt-350m",
+            "zoo:nlg/text_generation/opt-1.3b/pytorch/"
+            "huggingface/opt_pretrain/base-none",
+            "facebook/opt-1.3b",
             True,
         ),
         (
-            "/home/ubuntu/damian/sparseml/deployment_codegen",
-            "salesforce/codegen-350m-multi",
+            "zoo:nlg/text_generation/codegen_mono-350m/pytorch/"
+            "huggingface/bigpython_bigquery_thepile/base-none",
+            "salesforce/codegen-350m-mono",
             False,
         ),
     ],
     scope="class",
 )
-# @pytest.mark.skip(
-#     reason="Those tests are too heavy to " "run as a normal part of the CI."
-# )
+@pytest.mark.skip(
+    reason="Those tests are too heavy to " "run as a normal part of the CI."
+)
 class TestTextGenerationPipeline:
     @pytest.fixture
     def setup(self, model_stub, model_name, uses_bos_token, use_deepsparse_cache):
@@ -100,17 +102,17 @@
         # make sure that the short prompt will be only
         # processed by a single token engine
         # (DISABLED FOR NOW UNTIL WE HAVE ZOO CAUSAL MASK SUPPORT)
-        assert (
-            len(pipeline.tokenizer.tokenize(short_prompt)) + int(uses_bos_token)
-            < pipeline.prompt_processing_sequence_length
-        )
+        # assert (
+        #     len(pipeline.tokenizer.tokenize(short_prompt)) + int(uses_bos_token)
+        #     < pipeline.prompt_processing_sequence_length
+        # )
         # make sure that the long prompt will be processed by
         # single token and multiple token engines
         # (DISABLED FOR NOW UNTIL WE HAVE ZOO CAUSAL MASK SUPPORT)
-        assert (
-            len(pipeline.tokenizer.tokenize(long_prompt)) + int(uses_bos_token)
-            > pipeline.prompt_processing_sequence_length * 3
-        )
+        # assert (
+        #     len(pipeline.tokenizer.tokenize(long_prompt)) + int(uses_bos_token)
+        #     > pipeline.prompt_processing_sequence_length * 3
+        # )
 
         yield pipeline, model_name, uses_bos_token, short_prompt, long_prompt
 
@@ -144,32 +146,6 @@
         self._test_cache_state(short_prompt, pipeline, model_name)
         self._test_cache_state(long_prompt, pipeline, model_name)
 
-<<<<<<< HEAD
-    def test_model_session_storage(self, setup):
-        pipeline, _, _, short_prompt, long_prompt = setup
-
-        # test whether the session storage is working correctly,
-        # i.e storage memory is composable and there is no leakage
-        # between sessions
-
-        output = pipeline(sequences=short_prompt, session_ids="session_one")
-        intermediate_prompt_1 = output.sequences[0]
-        out_1 = pipeline(sequences=long_prompt, session_ids="session_one")
-
-        output = pipeline(sequences=long_prompt, session_ids="session_two")
-        intermediate_prompt_2 = output.sequences[0]
-        out_2 = pipeline(sequences=short_prompt, session_ids="session_two")
-
-        out_3 = pipeline(
-            sequences=short_prompt + intermediate_prompt_1 + long_prompt,
-        )
-        out_4 = pipeline(
-            sequences=long_prompt + intermediate_prompt_2 + short_prompt,
-        )
-
-        assert out_1.sequences[0] == out_3.sequences[0]
-        assert out_2.sequences[0] == out_4.sequences[0]
-=======
     def test_callback(self, setup):
         pipeline, *_ = setup
 
@@ -186,7 +162,31 @@
 
         outs = pipeline(**inputs)
         assert outs.logits.shape[1] == 3
->>>>>>> ea853cbc
+
+    def test_model_session_storage(self, setup):
+        pipeline, _, _, short_prompt, long_prompt = setup
+
+        # test whether the session storage is working correctly,
+        # i.e storage memory is composable and there is no leakage
+        # between sessions
+
+        output = pipeline(sequences=short_prompt, session_ids="session_one")
+        intermediate_prompt_1 = output.sequences[0]
+        out_1 = pipeline(sequences=long_prompt, session_ids="session_one")
+
+        output = pipeline(sequences=long_prompt, session_ids="session_two")
+        intermediate_prompt_2 = output.sequences[0]
+        out_2 = pipeline(sequences=short_prompt, session_ids="session_two")
+
+        out_3 = pipeline(
+            sequences=short_prompt + intermediate_prompt_1 + long_prompt,
+        )
+        out_4 = pipeline(
+            sequences=long_prompt + intermediate_prompt_2 + short_prompt,
+        )
+
+        assert out_1.sequences[0] == out_3.sequences[0]
+        assert out_2.sequences[0] == out_4.sequences[0]
 
     def _test_cache_state(self, prompt, pipeline, model_name):
         # make sure that the cache state after running a prompt
