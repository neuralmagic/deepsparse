# Copyright (c) 2021 - present / Neuralmagic, Inc. All Rights Reserved.
#
# Licensed under the Apache License, Version 2.0 (the "License");
# you may not use this file except in compliance with the License.
# You may obtain a copy of the License at
#
#    http://www.apache.org/licenses/LICENSE-2.0
#
# Unless required by applicable law or agreed to in writing,
# software distributed under the License is distributed on an "AS IS" BASIS,
# WITHOUT WARRANTIES OR CONDITIONS OF ANY KIND, either express or implied.
# See the License for the specific language governing permissions and
# limitations under the License.

from typing import List, Optional, Tuple

import numpy

import pytest
from deepsparse import Pipeline
from deepsparse.transformers.utils.decoder_kv_cache import DecoderKVCache
from tests.deepsparse.transformers.pipelines.helpers import (
    ORTGroundTruthSource,
    TorchGroundTruthSource,
)


@pytest.mark.parametrize(
    "use_deepsparse_cache",
    [True, False],
)
@pytest.mark.parametrize(
    "model_stub, model_name, uses_bos_token, logits_max_diff_kv_cache_has_been_filled",
    [
        (
            "zoo:nlg/text_generation/codegen_mono-350m/pytorch/"
            "huggingface/bigpython_bigquery_thepile/base-none",
            "salesforce/codegen-350m-mono",
            False,
            15.5,
        ),
        # TODO: Waiting for the model to be available
        # ("zoo:nlg/text_generation/opt-1.3b/pytorch/huggingface/opt_pretrain/pruned50_quantW8A8-none",
        #  "facebook/opt-1.3b",
        #  True,
        #  None),
    ],
    scope="class",
)
class TestTextGenerationPipeline:
    """
    This test suite is meant to test the main scenarios of
    the text generation pipeline.
    """

    @pytest.fixture
    def setup(
        self,
        model_stub,
        model_name,
        uses_bos_token,
        logits_max_diff_kv_cache_has_been_filled,
        use_deepsparse_cache,
    ):
        self.num_tokens_generate = 216
        self.prompt = """
           Didn't know what time it was, the lights were low
           I leaned back on my radio
           Some cat was layin' down some rock 'n' roll
           "Lotta soul," he said
           Then the loud sound did seem to fade
           Came back like a slow voice on a wave of phase
           That weren't no DJ, that was hazy cosmic jive
           """
        # create torch ground source
        torch_source = TorchGroundTruthSource(
            num_tokens_to_generate=self.num_tokens_generate, model_name=model_name
        )
        torch_ground_truth = torch_source(self.prompt)

        # prompt length is expressed in number of prompt tokens
        prompt_length = torch_ground_truth[1].shape[1]

        # sequence_length that assures that the KV cache will not be filled up
        self.sequence_length = 2 * prompt_length + self.num_tokens_generate
        # sequence_length that assures that the KV cache will be filled up
        self.sequence_length_short = self.num_tokens_generate

        # prompt_processing_sequence_length used for the multitoken prefill scenario
        self.prompt_processing_sequence_length = 16

        # the maximum trheshold for the difference between the logits
        # when running a scenario where KV Cache buffer has been filled
        self.logits_max_diff_kv_cache_has_been_filled = (
            logits_max_diff_kv_cache_has_been_filled
        )
        self.use_deepsparse_cache = use_deepsparse_cache

<<<<<<< HEAD
        pipeline = Pipeline.create(
            task="text_generation",
            model_path=model_stub,
            sequence_length=32,
            prompt_processing_sequence_length=4,
            max_generated_tokens=self.max_generated_tokens,
            use_deepsparse_cache=self.use_deepsparse_cache,
            force_max_tokens=True,
        )
        short_prompt = "this"
        long_prompt = "this is a sample prompt that we will use to test the pipeline"

        # make sure that the short prompt will be only
        # processed by a single token engine
        # (DISABLED FOR NOW UNTIL WE HAVE ZOO CAUSAL MASK SUPPORT)
        # assert (
        #     len(pipeline.tokenizer.tokenize(short_prompt)) + int(uses_bos_token)
        #     < pipeline.prompt_processing_sequence_length
        # )
        # make sure that the long prompt will be processed by
        # single token and multiple token engines
        # (DISABLED FOR NOW UNTIL WE HAVE ZOO CAUSAL MASK SUPPORT)
        # assert (
        #     len(pipeline.tokenizer.tokenize(long_prompt)) + int(uses_bos_token)
        #     > pipeline.prompt_processing_sequence_length * 3
        # )

        yield pipeline, model_name, uses_bos_token, short_prompt, long_prompt

    def test_freeze_first_position(self, setup):
        # test whether we should be "freezing" the first token after
=======
        assert self.prompt_processing_sequence_length < prompt_length, (
            "The prompt processing sequence length "
            "must be smaller than the prompt length"
        )

        yield model_stub, model_name, uses_bos_token, torch_ground_truth

    def test_freeze_first_position(self, setup):
        # Test whether we should be "freezing" the first token after
>>>>>>> d5773472
        # the kv cache is full
        model_stub, _, uses_bos_token, _ = setup
        pipeline = Pipeline.create(task="text_generation", model_path=model_stub)
        assert pipeline.engine._freeze_first_position == uses_bos_token

    def test_ort_model(self, setup):
        # Assert that the ONNX model with KV Cache support runs
        # directly in ONNXRuntime and delivers correct results
        model_stub, model_name, _, torch_ground_truth = setup

        ort_source = ORTGroundTruthSource(
            model_name=model_name,
            model_stub=model_stub,
        )
        ort_prompt_logits, ort_prompt_kv_cache = ort_source(self.prompt)
        _, torch_prompt_logits, torch_prompt_cache, _ = torch_ground_truth

        # check that the prompt logits are the same
        assert numpy.allclose(torch_prompt_logits, ort_prompt_logits, atol=1e-4)
        # check that the prompt cache is the same
        for torch_cache, ort_cache in zip(torch_prompt_cache, ort_prompt_kv_cache):
            assert numpy.allclose(torch_cache, ort_cache, atol=1e-4)

    def test_ort_single_token_prefill(self, setup):
        # Test the pipeline that uses ORT engine. The test covers the
        # following scenario:
        # 1. Prompt preprocessing is performed by single-token engine
        # 2. The KV Cache is never filled up
        # 3. KV Cache managed externally

        if self.use_deepsparse_cache:
            pytest.skip(
                "Cannot run ORT pipeline with the internal deepsparse cache enabled."
            )
<<<<<<< HEAD
        self._test_cache_state(short_prompt, pipeline, model_name)
        self._test_cache_state(long_prompt, pipeline, model_name)

    def test_callback(self, setup):
        pipeline, *_ = setup

        def dummy_callback(token):
            global START
            START += 1
            return START < 3

        inputs = {
            "sequences": "def fib(a, b, accumulator=0)",
            "callback": dummy_callback,
            "return_logits": True,
        }

        outs = pipeline(**inputs)
        assert outs.logits.shape[1] == 3

    def test_model_session_storage(self, setup):
        pipeline, *_ = setup

        # test whether the session storage is working correctly,
        # i.e storage memory is composable and there is no leakage
        # between sessions

        short_prompt = "this"
        short_prompt_ = "another short prompt"
        long_prompt = "this is a cool sample prompt"

        output = pipeline(sequences=short_prompt, session_ids="session_one")
        intermediate_prompt_1 = output.sequences[0]
        out_1 = pipeline(sequences=long_prompt, session_ids="session_one")

        output = pipeline(sequences=long_prompt, session_ids="session_two")
        intermediate_prompt_2 = output.sequences[0]
        out_2 = pipeline(sequences=short_prompt_, session_ids="session_two")

        out_3 = pipeline(
            sequences=short_prompt + intermediate_prompt_1 + long_prompt,
        )
        out_4 = pipeline(
            sequences=long_prompt + intermediate_prompt_2 + short_prompt_,
        )

        assert out_1.sequences[0] == out_3.sequences[0]
        assert out_2.sequences[0] == out_4.sequences[0]

    def _test_cache_state(self, prompt, pipeline, model_name):
        # make sure that the cache state after running a prompt
        # is correct
        pipeline(sequences=prompt, session_ids="cache_state_test")
        cache_state_dict = pipeline.engine.kv_cache_storage.get(
            "cache_state_test"
        ).cached_inputs
        cache_state_list = [cache_state_dict[key] for key in cache_state_dict.keys()]

        # generate ground truth from ORT
        target_cache_state = self._get_cache_state_ort_kv_cache(
            model_onnx_path=self.model.deployment.get_file("model.onnx").path,
            sequence=prompt,
            model_name=model_name,
=======
        model_stub, _, _, torch_ground_truth = setup
        pipeline = Pipeline.create(
            task="text_generation",
            model_path=model_stub,
            sequence_length=self.sequence_length,
            prompt_processing_sequence_length=1,
            max_generated_tokens=self.num_tokens_generate,
            force_max_tokens=True,
            engine_type="onnxruntime",
        )
        output = pipeline(
            sequences=self.prompt, return_logits=True, include_prompt_logits=True
>>>>>>> d5773472
        )
        cache_session = pipeline.engine.kv_cache
        assert cache_session.total_num_processed_tokens < self.sequence_length
        self._test_output(
            output=output,
            cache_session=cache_session,
            torch_ground_truth=torch_ground_truth,
        )

    def test_ort_multi_token_prefill(self, setup):
        # Test the pipeline that uses ORT engine. The test covers the
        # following scenario:
        # 1. Prompt preprocessing is performed by multi-token engine
        # 2. The KV Cache is never filled up
        # 3. KV Cache managed externally

        if self.use_deepsparse_cache:
            pytest.skip(
                "Cannot run ORT pipeline with the internal deepsparse cache enabled."
            )
        model_stub, _, _, torch_ground_truth = setup
        pipeline = Pipeline.create(
            task="text_generation",
            model_path=model_stub,
            sequence_length=self.sequence_length,
            prompt_processing_sequence_length=self.prompt_processing_sequence_length,
            max_generated_tokens=self.num_tokens_generate,
            force_max_tokens=True,
            engine_type="onnxruntime",
        )
        output = pipeline(
            sequences=self.prompt, return_logits=True, include_prompt_logits=True
        )
        cache_session = pipeline.engine.kv_cache
        assert cache_session.total_num_processed_tokens < self.sequence_length
        self._test_output(
            output=output,
            cache_session=cache_session,
            torch_ground_truth=torch_ground_truth,
        )

    def test_ort_generation_after_kv_cache_has_been_filled(self, setup):
        # Test the pipeline that uses ORT engine. The test covers the
        # following scenario:
        # 1. Prompt preprocessing is performed by multi-token engine
        # 2. The KV Cache is filled up (old entries are removed)
        # 3. KV Cache managed externally

        if self.use_deepsparse_cache:
            pytest.skip(
                "Cannot run ORT pipeline with the internal deepsparse cache enabled."
            )
        model_stub, _, _, torch_ground_truth = setup
        pipeline = Pipeline.create(
            task="text_generation",
            model_path=model_stub,
            sequence_length=self.sequence_length_short,
            prompt_processing_sequence_length=self.prompt_processing_sequence_length,
            max_generated_tokens=self.num_tokens_generate,
            force_max_tokens=True,
            engine_type="onnxruntime",
        )
        output = pipeline(
            sequences=self.prompt, return_logits=True, include_prompt_logits=True
        )
        cache_session = pipeline.engine.kv_cache
        assert cache_session.total_num_processed_tokens > self.sequence_length_short, (
            "for this scenario, the kv cache should be full: "
            "the total number of processed tokens should be "
            "greater than the sequence length"
        )

        self._test_output(
            output=output,
            cache_session=cache_session,
            torch_ground_truth=torch_ground_truth,
            max_logits_difference_threshold=self.logits_max_diff_kv_cache_has_been_filled,  # noqa E501
        )

    def test_deepsparse_single_token_prefill(self, setup):
        # Test the pipeline that uses deepsparse engine. The test covers the
        # following scenario:
        # 1. Prompt preprocessing is performed by single-token engine
        # 2. The KV Cache is never filled up
        # 3. KV Cache managed externally or internally

        model_stub, _, _, torch_ground_truth = setup
        pipeline = Pipeline.create(
            task="text_generation",
            model_path=model_stub,
            sequence_length=self.sequence_length,
            prompt_processing_sequence_length=1,
            max_generated_tokens=self.num_tokens_generate,
            force_max_tokens=True,
            use_deepsparse_cache=self.use_deepsparse_cache,
        )
        output = pipeline(
            sequences=self.prompt, return_logits=True, include_prompt_logits=True
        )
        cache_session = pipeline.engine.kv_cache
        assert cache_session.total_num_processed_tokens < self.sequence_length
        self._test_output(
            output=output,
            cache_session=cache_session,
            torch_ground_truth=torch_ground_truth,
            run_cache_validation=not self.use_deepsparse_cache,
        )

    def test_deepsparse_multi_token_prefill(self, setup):
        # Test the pipeline that uses deepsparse engine. The test covers the
        # following scenario:
        # 1. Prompt preprocessing is performed by multi-token engine
        # 2. The KV Cache is never filled up
        # 3. KV Cache managed externally or internally

        model_stub, _, _, torch_ground_truth = setup
        pipeline = Pipeline.create(
            task="text_generation",
            model_path=model_stub,
            sequence_length=self.sequence_length,
            prompt_processing_sequence_length=self.prompt_processing_sequence_length,
            max_generated_tokens=self.num_tokens_generate,
            force_max_tokens=True,
            use_deepsparse_cache=self.use_deepsparse_cache,
        )
        output = pipeline(
            sequences=self.prompt, return_logits=True, include_prompt_logits=True
        )
        cache_session = pipeline.engine.kv_cache
        assert cache_session.total_num_processed_tokens < self.sequence_length
        self._test_output(
            output=output,
            cache_session=cache_session,
            torch_ground_truth=torch_ground_truth,
            run_cache_validation=not self.use_deepsparse_cache,
        )

    def test_deepsparse_generation_after_kv_cache_has_been_filled(self, setup):
        # Test the pipeline that uses deepsparse engine. The test covers the
        # following scenario:
        # 1. Prompt preprocessing is performed by multi-token engine
        # 2. The KV Cache is filled up (old entries are removed)
        # 3. KV Cache managed externally or internally

        model_stub, _, _, torch_ground_truth = setup
        pipeline = Pipeline.create(
            task="text_generation",
            model_path=model_stub,
            sequence_length=self.sequence_length_short,
            prompt_processing_sequence_length=self.prompt_processing_sequence_length,
            max_generated_tokens=self.num_tokens_generate,
            force_max_tokens=True,
            use_deepsparse_cache=self.use_deepsparse_cache,
        )
        output = pipeline(
            sequences=self.prompt, return_logits=True, include_prompt_logits=True
        )
        cache_session = pipeline.engine.kv_cache
        assert cache_session.total_num_processed_tokens > self.sequence_length_short, (
            "for this scenario, the kv cache should be full: "
            "the total number of processed tokens should be "
            "greater than the sequence length"
        )

        self._test_output(
            output=output,
            cache_session=cache_session,
            torch_ground_truth=torch_ground_truth,
            run_cache_validation=not self.use_deepsparse_cache,
            max_logits_difference_threshold=self.logits_max_diff_kv_cache_has_been_filled,  # noqa E501
        )

    def test_run_same_prompt_multiple_times(self, setup):
        # Test the scenario, where the same prompt is run multiple times
        # Every run should produce the same output
        model_stub, *_ = setup
        pipeline = Pipeline.create(
            task="text_generation",
            model_path=model_stub,
            use_deepsparse_cache=self.use_deepsparse_cache,
        )
        output_1 = pipeline(
            sequences=self.prompt, return_logits=True, include_prompt_logits=True
        )
        output_2 = pipeline(
            sequences=self.prompt, return_logits=True, include_prompt_logits=True
        )
        assert output_1.sequences[0] == output_2.sequences[0]
        assert numpy.allclose(output_1.logits, output_2.logits, atol=1e-4)

    def _test_output(
        self,
        output: "TextGenerationOutput",  # noqa F821
        cache_session: DecoderKVCache,
        torch_ground_truth: Tuple[numpy.ndarray, ...],
        max_logits_difference_threshold: Optional[float] = None,
        run_cache_validation: bool = True,
    ):
        # extract numpy arrays from cached_inputs
        kv_cache_array = list(cache_session.cached_inputs.values())

        (
            generated_logits,
            prompt_logits,
            prompt_kv_cache,
            generated_text,
        ) = torch_ground_truth

        # concatenate target prompt_logits and generated_logits and check
        target_logits = numpy.concatenate([prompt_logits, generated_logits], axis=1)

        if max_logits_difference_threshold:
            # if comparing the output from the model where
            # the kv cache has been filled, we expect the
            # maximum absolute difference between the logits
            # to be less than the threshold
            # (the threshold is established by running the
            # ONNX model in ONNXRuntime)
            assert (
                abs(output.logits - target_logits).max()
                < max_logits_difference_threshold
            )
        else:
            # otherwise, we expect the logits to be exactly the same
            # as the target logits; the generated sequence should
            # also be the same as the target sequence, and finally
            # (if applicable) the kv cache should be the same as the
            # target kv cache
            assert numpy.allclose(output.logits, target_logits, atol=1e-4)
            assert self.prompt + output.sequences[0] == generated_text

            if run_cache_validation:
                self._test_kv_cache_state(
                    expected_cache=kv_cache_array,
                    target_cache=torch_ground_truth[2],
                    total_num_processed_tokens=cache_session.total_num_processed_tokens,
                )

    @staticmethod
    def _test_kv_cache_state(
        expected_cache: List[numpy.ndarray],
        target_cache: List[numpy.ndarray],
        total_num_processed_tokens: int,
    ):
        for x, y in zip(expected_cache, target_cache):
            start_index = total_num_processed_tokens
            end_index = total_num_processed_tokens - y.shape[2]
            # x is (in general) composed of three arrays:
            # - padding cache entries (from 0 to -start_index)
            # - prompt cache entries (from -start_index to -end_index)
            # - generated cache entries (from -end_index to -1)
            # as target_cache only pertains to prompt cache entries, we need to
            # compare only the prompt cache entries in x with y
            assert numpy.allclose(x[:, :, -start_index:-end_index, :], y, atol=1e-4)<|MERGE_RESOLUTION|>--- conflicted
+++ resolved
@@ -96,39 +96,6 @@
         )
         self.use_deepsparse_cache = use_deepsparse_cache
 
-<<<<<<< HEAD
-        pipeline = Pipeline.create(
-            task="text_generation",
-            model_path=model_stub,
-            sequence_length=32,
-            prompt_processing_sequence_length=4,
-            max_generated_tokens=self.max_generated_tokens,
-            use_deepsparse_cache=self.use_deepsparse_cache,
-            force_max_tokens=True,
-        )
-        short_prompt = "this"
-        long_prompt = "this is a sample prompt that we will use to test the pipeline"
-
-        # make sure that the short prompt will be only
-        # processed by a single token engine
-        # (DISABLED FOR NOW UNTIL WE HAVE ZOO CAUSAL MASK SUPPORT)
-        # assert (
-        #     len(pipeline.tokenizer.tokenize(short_prompt)) + int(uses_bos_token)
-        #     < pipeline.prompt_processing_sequence_length
-        # )
-        # make sure that the long prompt will be processed by
-        # single token and multiple token engines
-        # (DISABLED FOR NOW UNTIL WE HAVE ZOO CAUSAL MASK SUPPORT)
-        # assert (
-        #     len(pipeline.tokenizer.tokenize(long_prompt)) + int(uses_bos_token)
-        #     > pipeline.prompt_processing_sequence_length * 3
-        # )
-
-        yield pipeline, model_name, uses_bos_token, short_prompt, long_prompt
-
-    def test_freeze_first_position(self, setup):
-        # test whether we should be "freezing" the first token after
-=======
         assert self.prompt_processing_sequence_length < prompt_length, (
             "The prompt processing sequence length "
             "must be smaller than the prompt length"
@@ -138,7 +105,6 @@
 
     def test_freeze_first_position(self, setup):
         # Test whether we should be "freezing" the first token after
->>>>>>> d5773472
         # the kv cache is full
         model_stub, _, uses_bos_token, _ = setup
         pipeline = Pipeline.create(task="text_generation", model_path=model_stub)
@@ -173,71 +139,6 @@
             pytest.skip(
                 "Cannot run ORT pipeline with the internal deepsparse cache enabled."
             )
-<<<<<<< HEAD
-        self._test_cache_state(short_prompt, pipeline, model_name)
-        self._test_cache_state(long_prompt, pipeline, model_name)
-
-    def test_callback(self, setup):
-        pipeline, *_ = setup
-
-        def dummy_callback(token):
-            global START
-            START += 1
-            return START < 3
-
-        inputs = {
-            "sequences": "def fib(a, b, accumulator=0)",
-            "callback": dummy_callback,
-            "return_logits": True,
-        }
-
-        outs = pipeline(**inputs)
-        assert outs.logits.shape[1] == 3
-
-    def test_model_session_storage(self, setup):
-        pipeline, *_ = setup
-
-        # test whether the session storage is working correctly,
-        # i.e storage memory is composable and there is no leakage
-        # between sessions
-
-        short_prompt = "this"
-        short_prompt_ = "another short prompt"
-        long_prompt = "this is a cool sample prompt"
-
-        output = pipeline(sequences=short_prompt, session_ids="session_one")
-        intermediate_prompt_1 = output.sequences[0]
-        out_1 = pipeline(sequences=long_prompt, session_ids="session_one")
-
-        output = pipeline(sequences=long_prompt, session_ids="session_two")
-        intermediate_prompt_2 = output.sequences[0]
-        out_2 = pipeline(sequences=short_prompt_, session_ids="session_two")
-
-        out_3 = pipeline(
-            sequences=short_prompt + intermediate_prompt_1 + long_prompt,
-        )
-        out_4 = pipeline(
-            sequences=long_prompt + intermediate_prompt_2 + short_prompt_,
-        )
-
-        assert out_1.sequences[0] == out_3.sequences[0]
-        assert out_2.sequences[0] == out_4.sequences[0]
-
-    def _test_cache_state(self, prompt, pipeline, model_name):
-        # make sure that the cache state after running a prompt
-        # is correct
-        pipeline(sequences=prompt, session_ids="cache_state_test")
-        cache_state_dict = pipeline.engine.kv_cache_storage.get(
-            "cache_state_test"
-        ).cached_inputs
-        cache_state_list = [cache_state_dict[key] for key in cache_state_dict.keys()]
-
-        # generate ground truth from ORT
-        target_cache_state = self._get_cache_state_ort_kv_cache(
-            model_onnx_path=self.model.deployment.get_file("model.onnx").path,
-            sequence=prompt,
-            model_name=model_name,
-=======
         model_stub, _, _, torch_ground_truth = setup
         pipeline = Pipeline.create(
             task="text_generation",
@@ -250,7 +151,6 @@
         )
         output = pipeline(
             sequences=self.prompt, return_logits=True, include_prompt_logits=True
->>>>>>> d5773472
         )
         cache_session = pipeline.engine.kv_cache
         assert cache_session.total_num_processed_tokens < self.sequence_length
