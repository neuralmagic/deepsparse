# Copyright (c) 2021 - present / Neuralmagic, Inc. All Rights Reserved.
#
# Licensed under the Apache License, Version 2.0 (the "License");
# you may not use this file except in compliance with the License.
# You may obtain a copy of the License at
#
#    http://www.apache.org/licenses/LICENSE-2.0
#
# Unless required by applicable law or agreed to in writing,
# software distributed under the License is distributed on an "AS IS" BASIS,
# WITHOUT WARRANTIES OR CONDITIONS OF ANY KIND, either express or implied.
# See the License for the specific language governing permissions and
# limitations under the License.

from typing import List, Optional, Tuple

import numpy
from transformers import GenerationConfig

import pytest
from deepsparse import Pipeline
from deepsparse.transformers.utils.helpers import prepends_bos_token
from tests.deepsparse.transformers.pipelines.helpers import TorchGroundTruthSource


_PRECISION = 1e-4

NATURAL_LANGUAGE_PROMPT = """
Didn't know what time it was, the lights were low
I leaned back on my radio
Some cat was layin' down some rock 'n' roll
"Lotta soul," he said
Then the loud sound did seem to fade
Came back like a slow voice on a wave of phase
That weren't no DJ, that was hazy cosmic jive
"""

CODE_LANGUAGE_PROMPT = """
def Fibonacci(n):
    # Check if input is 0 then it will
    # print incorrect input
    if n < 0:
        print("Incorrect input")
    # Check if n is 0
    # then it will return 0
    elif n == 0:
        return 0
"""


@pytest.mark.parametrize(
    "internal_kv_cache",
    [True, False],
)
@pytest.mark.parametrize(
    "pipeline_type",
    ["text_generation", "chat"],
)
@pytest.mark.parametrize(
    "model_stub, "
    "model_name, "
    "uses_bos_token, "
    "prompt, "
    "logits_max_diff_kv_cache_has_been_filled",
    [
        (
            "zoo:nlg/text_generation/codegen_mono-350m/pytorch/"
            "huggingface/bigpython_bigquery_thepile/base-none",
            "salesforce/codegen-350m-mono",
            False,
            CODE_LANGUAGE_PROMPT,
            13,
        ),
        (
            "zoo:nlg/text_generation/opt-1.3b/pytorch/huggingface/"
            "opt_pretrain/base-none",
            "facebook/opt-1.3b",
            True,
            NATURAL_LANGUAGE_PROMPT,
            3.9,
        ),
    ],
    scope="class",
)
@pytest.mark.skip(reason="Those tests are too heavy to run as a normal part of the CI.")
class TestTextGenerationPipeline:
    """
    This test suite is meant to test the main scenarios of
    the text generation pipeline.
    """

    def get_pipeline(self, **kwargs):
        if not kwargs:
            # return the default pipeline
            if self.default_pipeline:
                return self.default_pipeline
            else:
                self.default_pipeline = Pipeline.create(
                    task=self.pipeline_type,
                    model_path=self.model_stub,
                    internal_kv_cache=self.internal_kv_cache,
                    prompt_sequence_length=self.prompt_sequence_length,
                    sequence_length=self.sequence_length,
                )
                return self.default_pipeline
        # return a pipeline with the given kwargs
        return Pipeline.create(**kwargs)

    @pytest.fixture
    def setup(
        self,
        model_stub,
        model_name,
        uses_bos_token,
        prompt,
        logits_max_diff_kv_cache_has_been_filled,
        internal_kv_cache,
        pipeline_type,
    ):
        self.num_tokens_generate = 216
        self.model_stub = model_stub
        self.prompt = prompt
        self.pipeline_type = pipeline_type
        # create torch ground source
        torch_source = TorchGroundTruthSource(
            num_tokens_to_generate=self.num_tokens_generate, model_name=model_name
        )
        torch_ground_truth = torch_source(self.prompt)

        # prompt length is expressed in number of prompt tokens
        prompt_length = torch_ground_truth[1].shape[1]

        # sequence_length that assures that the KV cache will not be filled up
        self.sequence_length = 2 * prompt_length + self.num_tokens_generate
        # sequence_length that assures that the KV cache will be filled up
        self.sequence_length_short = self.num_tokens_generate

        # prompt_sequence_length used for the multitoken prefill scenario
        self.prompt_sequence_length = prompt_length // 2

        # the maximum threshold for the difference between the logits
        # when running a scenario where KV Cache buffer has been filled
        self.logits_max_diff_kv_cache_has_been_filled = (
            logits_max_diff_kv_cache_has_been_filled
        )
        self.internal_kv_cache = internal_kv_cache

        self.default_pipeline = None

        assert self.prompt_sequence_length < prompt_length, (
            "The prompt processing sequence length "
            "must be smaller than the prompt length"
        )

        yield model_name, uses_bos_token, torch_ground_truth

    def test_freeze_first_position(self, setup):
        # Test whether we should be "freezing" the first token after
        # the kv cache is full
        _, uses_bos_token, _ = setup
        pipeline = self.get_pipeline()
        assert prepends_bos_token(pipeline.tokenizer) == uses_bos_token

    def test_ort_single_token_prefill(self, setup):
        # Test the pipeline that uses ORT engine. The test covers the
        # following scenario:
        # 1. Prompt preprocessing is performed by single-token engine
        # 2. The KV Cache is never filled up
        # 3. KV Cache managed externally

        if self.internal_kv_cache:
            pytest.skip(
                "Cannot run ORT pipeline with the internal deepsparse cache enabled."
            )
        _, _, torch_ground_truth = setup
        pipeline = self.get_pipeline(
            task=self.pipeline_type,
            model_path=self.model_stub,
            sequence_length=self.sequence_length,
            prompt_sequence_length=1,
            engine_type="onnxruntime",
        )
        pipeline._debug = True

        config = GenerationConfig(
            output_scores=True, max_length=self.num_tokens_generate
        )

        output = pipeline(
            sequences=self.prompt, include_prompt_logits=True, generation_config=config
        )
        assert output.total_num_processed_tokens[0] < self.sequence_length
        self._test_output(
            output=output,
            torch_ground_truth=torch_ground_truth,
        )

    def test_ort_multi_token_prefill(self, setup):
        # Test the pipeline that uses ORT engine. The test covers the
        # following scenario:
        # 1. Prompt preprocessing is performed by multi-token engine
        # 2. The KV Cache is never filled up
        # 3. KV Cache managed externally

        if self.internal_kv_cache:
            pytest.skip(
                "Cannot run ORT pipeline with the internal deepsparse cache enabled."
            )
        _, _, torch_ground_truth = setup
        pipeline = self.get_pipeline(
            task=self.pipeline_type,
            model_path=self.model_stub,
            sequence_length=self.sequence_length,
            prompt_sequence_length=self.prompt_sequence_length,
            engine_type="onnxruntime",
        )
        pipeline._debug = True
        config = GenerationConfig(
            output_scores=True, max_length=self.num_tokens_generate
        )
        output = pipeline(
            sequences=self.prompt, include_prompt_logits=True, generation_config=config
        )

        assert output.total_num_processed_tokens[0] < self.sequence_length
        self._test_output(
            output=output,
            torch_ground_truth=torch_ground_truth,
        )

    def test_ort_generation_after_kv_cache_has_been_filled(self, setup):
        # Test the pipeline that uses ORT engine. The test covers the
        # following scenario:
        # 1. Prompt preprocessing is performed by multi-token engine
        # 2. The KV Cache is filled up (old entries are removed)
        # 3. KV Cache managed externally

        if self.internal_kv_cache:
            pytest.skip(
                "Cannot run ORT pipeline with the internal deepsparse cache enabled."
            )
        _, _, torch_ground_truth = setup
        pipeline = self.get_pipeline(
            task=self.pipeline_type,
            model_path=self.model_stub,
            sequence_length=self.sequence_length_short,
            prompt_sequence_length=self.prompt_sequence_length,
            engine_type="onnxruntime",
        )
        pipeline._debug = True

        config = GenerationConfig(
            output_scores=True, max_length=self.num_tokens_generate
        )
        output = pipeline(
            sequences=self.prompt, include_prompt_logits=True, generation_config=config
        )

        assert output.total_num_processed_tokens[0] > self.sequence_length_short, (
            "for this scenario, the kv cache should be full: "
            "the total number of processed tokens should be "
            "greater than the sequence length"
        )

        self._test_output(
            output=output,
            torch_ground_truth=torch_ground_truth,
            max_logits_difference_threshold=self.logits_max_diff_kv_cache_has_been_filled,  # noqa E501
        )

    def test_deepsparse_single_token_prefill(self, setup):
        # Test the pipeline that uses deepsparse engine. The test covers the
        # following scenario:
        # 1. Prompt preprocessing is performed by single-token engine
        # 2. The KV Cache is never filled up
        # 3. KV Cache managed externally or internally

        _, _, torch_ground_truth = setup
        pipeline = self.get_pipeline(
            task=self.pipeline_type,
            model_path=self.model_stub,
            sequence_length=self.sequence_length,
            prompt_sequence_length=1,
            internal_kv_cache=self.internal_kv_cache,
        )
        pipeline._debug = True
        config = GenerationConfig(
            output_scores=True, max_length=self.num_tokens_generate
        )
        output = pipeline(
            sequences=self.prompt, include_prompt_logits=True, generation_config=config
        )

        assert output.total_num_processed_tokens[0] < self.sequence_length
        self._test_output(
            output=output,
            torch_ground_truth=torch_ground_truth,
            run_cache_validation=not self.internal_kv_cache,
        )

    def test_deepsparse_multi_token_prefill(self, setup):
        # Test the pipeline that uses deepsparse engine. The test covers the
        # following scenario:
        # 1. Prompt preprocessing is performed by multi-token engine
        # 2. The KV Cache is never filled up
        # 3. KV Cache managed externally or internally

        _, _, torch_ground_truth = setup
        pipeline = self.get_pipeline(
            task=self.pipeline_type,
            model_path=self.model_stub,
            sequence_length=self.sequence_length,
            prompt_sequence_length=self.prompt_sequence_length,
            internal_kv_cache=self.internal_kv_cache,
        )
        pipeline._debug = True

        config = GenerationConfig(
            output_scores=True, max_length=self.num_tokens_generate
        )
        output = pipeline(
            sequences=self.prompt, include_prompt_logits=True, generation_config=config
        )

        assert output.total_num_processed_tokens[0] < self.sequence_length
        self._test_output(
            output=output,
            torch_ground_truth=torch_ground_truth,
            run_cache_validation=not self.internal_kv_cache,
        )

    def test_deepsparse_generation_after_kv_cache_has_been_filled(self, setup):
        # Test the pipeline that uses deepsparse engine. The test covers the
        # following scenario:
        # 1. Prompt preprocessing is performed by multi-token engine
        # 2. The KV Cache is filled up (old entries are removed)
        # 3. KV Cache managed externally or internally

        _, _, torch_ground_truth = setup
        pipeline = self.get_pipeline(
            task=self.pipeline_type,
            model_path=self.model_stub,
            sequence_length=self.sequence_length_short,
            prompt_sequence_length=self.prompt_sequence_length,
            internal_kv_cache=self.internal_kv_cache,
        )
        pipeline._debug = True
        config = GenerationConfig(
            output_scores=True, max_length=self.num_tokens_generate
        )
        output = pipeline(
            sequences=self.prompt, include_prompt_logits=True, generation_config=config
        )

        assert output.total_num_processed_tokens[0] > self.sequence_length_short, (
            "for this scenario, the kv cache should be full: "
            "the total number of processed tokens should be "
            "greater than the sequence length"
        )

        self._test_output(
            output=output,
            torch_ground_truth=torch_ground_truth,
            run_cache_validation=not self.internal_kv_cache,
            max_logits_difference_threshold=self.logits_max_diff_kv_cache_has_been_filled,  # noqa E501
        )

    def test_run_same_prompt_multiple_times(self, setup):
        # Test the scenario, where the same prompt is run multiple times
        # Every run should produce the same output
        pipeline = self.get_pipeline()
        config = GenerationConfig(
            output_scores=True, max_length=self.num_tokens_generate
        )

        output_1 = pipeline(
            sequences=self.prompt, include_prompt_logits=True, generation_config=config
        )

        output_2 = pipeline(
            sequences=self.prompt, include_prompt_logits=True, generation_config=config
        )
        assert output_1.generations[0].text == output_2.generations[0].text
        assert numpy.allclose(
            output_1.generations[0].score,
            output_2.generations[0].score,
            atol=_PRECISION,
        )

    def test_run_multiple_prompts_in_parallel(self, setup):
        # Test the scenario, where multiple prompts are run in parallel
        # Same two prompts should produce the same output
        pipeline = self.get_pipeline()

        config = GenerationConfig(
            output_scores=True, max_length=self.num_tokens_generate
        )
        output = pipeline(
            sequences=[self.prompt, self.prompt],
            generation_config=config,
            include_prompt_logits=True,
        )
        logits_0 = output.generations[0].score
        sequence_0 = output.generations[0].text

        logits_1 = output.generations[1].score
        sequence_1 = output.generations[1].text

        assert numpy.allclose(logits_0, logits_1, atol=_PRECISION)
        assert sequence_0 == sequence_1

    def test_num_generated_predictions(self, setup):
        # Test the scenario, where multiple predictions are generated
        # from the same prompt
        pipeline = self.get_pipeline()

        config = GenerationConfig(
            num_return_sequences=2, max_length=self.num_tokens_generate
        )
<<<<<<< HEAD
=======

        output_sequences = pipeline(sequences=[self.prompt], generation_config=config)
>>>>>>> b309fa46
        assert len(output_sequences.generations) == 1
        assert len(output_sequences.generations[0]) == 2

        output_sequences = pipeline(
            sequences=[self.prompt, self.prompt], generation_config=config
        )
        assert len(output_sequences.generations) == 2

        for generation in output_sequences.generations:
            assert len(generation) == 2

    def test_run_with_same_session_ids(self, setup):
        # Test the scenario where the same session ids are used for multiple
        # inference runs. There are two conditions that must be fulfilled:
        # 1. The information regarding the prompt does not leak between sessions
        # 2. Running two prompts one after another is identical to running
        #    a composition of those prompts i.e.
        #     generated_text = pipeline(prompt_1)
        #     generated_text_2 = pipeline(prompt_2)
        #     generated_text_2 == pipeline(prompt_1 + generated_text + prompt_2)

        if self.pipeline_type not in ["chatbot", "chat"]:
            pytest.skip("This test is only applicable to chatbot pipeline")

        prompt_1 = "This prompt is used for testing purposes. To this to make sure that"
        prompt_2 = "still this prompt should not"
        num_generated_tokens = 32

        self._test_run_with_same_session_ids(
            prompt_1,
            prompt_2,
            num_generated_tokens,
            multi_token_prefill=False,
        )
        self._test_run_with_same_session_ids(
            prompt_1,
            prompt_2,
            num_generated_tokens,
            multi_token_prefill=True,
        )

    def _test_run_with_same_session_ids(
        self,
        prompt_1,
        prompt_2,
        num_generated_tokens,
        multi_token_prefill,
    ):
        pipeline = self.get_pipeline(
            task=self.pipeline_type,
            model_path=self.model_stub,
            prompt_sequence_length=self.prompt_sequence_length
            if multi_token_prefill
            else 1,
            force_max_tokens=True,
            internal_kv_cache=self.internal_kv_cache,
        )

        # make sure information does not leak between sessions
        self._test_composition_same_session_ids(
            prompt_1,
            prompt_2,
            num_generated_tokens,
            pipeline,
            session_id_1="test_1",
            session_id_2="test_2",
        )
        self._test_composition_same_session_ids(
            prompt_1,
            prompt_2,
            num_generated_tokens,
            pipeline,
            session_id_1="test_3",
            session_id_2="test_4",
        )

    @staticmethod
    def _test_composition_same_session_ids(
        prompt_1,
        prompt_2,
        num_generated_tokens,
        pipeline,
        session_id_1,
        session_id_2,
    ):

        tokenizer = pipeline.tokenizer

        # make sure that running two prompts one after another
        # is identical to running a composition of those prompts
        out_1_ = pipeline(
            sequences=prompt_1,
            session_ids=session_id_1,
            max_tokens=num_generated_tokens,
            return_logits=True,
            include_prompt_logits=True,
        )
        prompt_1_ = out_1_.generations[0].text
        out_1 = pipeline(
            sequences=prompt_2,
            session_ids=session_id_1,
            return_logits=True,
            max_tokens=num_generated_tokens,
            include_prompt_logits=True,
        )
        cache_state_1 = pipeline.storage_kv_cache.get(session_id_1).cached_inputs[
            "past_key_values.0.key"
        ]

        prompt_composition = tokenizer.decode(
            tokenizer(prompt_1).input_ids
            + tokenizer(prompt_1_).input_ids
            + tokenizer(prompt_2).input_ids,
            skip_special_tokens=True,
        )
        out_2 = pipeline(
            sequences=prompt_composition,
            session_ids=session_id_2,
            return_logits=True,
            include_prompt_logits=True,
            max_tokens=num_generated_tokens,
        )
        cache_state_2 = pipeline.storage_kv_cache.get(session_id_2).cached_inputs[
            "past_key_values.0.key"
        ]
        if cache_state_1.shape[0]:
            # if cache state is not empty, i.e. we are managing kv cache
            # externally, make sure that the cache state is the same
            numpy.allclose(cache_state_1, cache_state_2, atol=_PRECISION)
        assert out_1.generations[0].text == out_2.generations[0].text

    def _test_output(
        self,
        output: "TextGenerationOutput",  # noqa F821
        torch_ground_truth: Tuple[numpy.ndarray, ...],
        max_logits_difference_threshold: Optional[float] = None,
        run_cache_validation: bool = True,
    ):

        (
            generated_logits,
            prompt_logits,
            prompt_kv_cache,
            generated_text,
        ) = torch_ground_truth

        # concatenate target prompt_logits and generated_logits and check
        target_logits = numpy.concatenate([prompt_logits, generated_logits], axis=1)
        score = output.generations[0].score

        if max_logits_difference_threshold:
            # if comparing the output from the model where
            # the kv cache has been filled, we expect the
            # maximum absolute difference between the logits
            # to be less than the threshold
            # (the threshold is established by running the
            # ONNX model in ONNXRuntime)
            assert abs(score - target_logits[0]).max() < max_logits_difference_threshold
        else:
            # otherwise, we expect the logits to be exactly the same
            # as the target logits; the generated sequence should
            # also be the same as the target sequence, and finally
            # (if applicable) the kv cache should be the same as the
            # target kv cache

            assert numpy.allclose(score, target_logits[0], atol=_PRECISION)
            assert self.prompt + output.generations[0].text == generated_text

            if run_cache_validation:
                # extract numpy arrays from cached_inputs
                kv_cache_array = list(output.kv_cache_state[0].values())
                total_num_processed_tokens = output.total_num_processed_tokens[0]
                self._test_kv_cache_state(
                    expected_cache=kv_cache_array,
                    target_cache=torch_ground_truth[2],
                    total_num_processed_tokens=total_num_processed_tokens,
                )

    @staticmethod
    def _test_kv_cache_state(
        expected_cache: List[numpy.ndarray],
        target_cache: List[numpy.ndarray],
        total_num_processed_tokens: int,
    ):
        for x, y in zip(expected_cache, target_cache):
            start_index = total_num_processed_tokens
            end_index = total_num_processed_tokens - y.shape[2]
            # x is (in general) composed of three arrays:
            # - padding cache entries (from 0 to -start_index)
            # - prompt cache entries (from -start_index to -end_index)
            # - generated cache entries (from -end_index to -1)
            # as target_cache only pertains to prompt cache entries, we need to
            # compare only the prompt cache entries in x with y
            assert numpy.allclose(
                x[:, :, -start_index:-end_index, :], y, atol=_PRECISION
            )<|MERGE_RESOLUTION|>--- conflicted
+++ resolved
@@ -23,7 +23,7 @@
 from tests.deepsparse.transformers.pipelines.helpers import TorchGroundTruthSource
 
 
-_PRECISION = 1e-4
+_PRECISION = 1e-3
 
 NATURAL_LANGUAGE_PROMPT = """
 Didn't know what time it was, the lights were low
@@ -380,6 +380,7 @@
         output_2 = pipeline(
             sequences=self.prompt, include_prompt_logits=True, generation_config=config
         )
+
         assert output_1.generations[0].text == output_2.generations[0].text
         assert numpy.allclose(
             output_1.generations[0].score,
@@ -400,6 +401,7 @@
             generation_config=config,
             include_prompt_logits=True,
         )
+
         logits_0 = output.generations[0].score
         sequence_0 = output.generations[0].text
 
@@ -417,11 +419,8 @@
         config = GenerationConfig(
             num_return_sequences=2, max_length=self.num_tokens_generate
         )
-<<<<<<< HEAD
-=======
 
         output_sequences = pipeline(sequences=[self.prompt], generation_config=config)
->>>>>>> b309fa46
         assert len(output_sequences.generations) == 1
         assert len(output_sequences.generations[0]) == 2
 
