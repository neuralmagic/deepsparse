# Copyright (c) 2021 - present / Neuralmagic, Inc. All Rights Reserved.
#
# Licensed under the Apache License, Version 2.0 (the "License");
# you may not use this file except in compliance with the License.
# You may obtain a copy of the License at
#
#    http://www.apache.org/licenses/LICENSE-2.0
#
# Unless required by applicable law or agreed to in writing,
# software distributed under the License is distributed on an "AS IS" BASIS,
# WITHOUT WARRANTIES OR CONDITIONS OF ANY KIND, either express or implied.
# See the License for the specific language governing permissions and
# limitations under the License.

from typing import List, Optional, Tuple

import numpy

import pytest
from deepsparse import Pipeline
from deepsparse.transformers.utils.decoder_kv_cache import DecoderKVCache
<<<<<<< HEAD
from tests.deepsparse.transformers.pipelines.helpers import (
    CODE_LANGUAGE_PROMPT,
    ORTGroundTruthSource,
    TorchGroundTruthSource,
    generate_pytest_params,
)
=======
from tests.deepsparse.transformers.pipelines.helpers import TorchGroundTruthSource
>>>>>>> f2693ff5


# ------ Tests configuration ------
# The following parameters are used to configure the tests

# STUBS_TO_TEST should be a list of tuples in the form:
# [(model_stub, model_name, prompt), ...], where model_stub is
# the stub of the sparsezoo model to be tested, model_name
# is the name of the HuggingFace model that corresponds to the
# sparsezoo model and prompt is the prompt that will be used
# for the text generation pipeline. The prompt should be
# representative of the domain that the model was trained on.

# The overarching goal of this suite is to
# benchmark the sparsezoo models against the HuggingFace models
# and this is why we need to provide both sources of truth
STUBS_TO_TEST = [
    (
        "zoo:nlg/text_generation/codegen_mono-350m/pytorch/huggingface/bigpython_bigquery_thepile/base-none",  # noqa E501
        "salesforce/codegen-350m-mono",
        CODE_LANGUAGE_PROMPT,
    ),
    # TODO: Waiting for the model to become available
    # ("zoo:nlg/text_generation/opt-1.3b/pytorch/huggingface/opt_pretrain/base-none",
    # "facebook/opt-1.3b",
    # NATURAL_LANGUAGE_PROMPT),
]

# RUN_BASE_TESTS_ONLY is a boolean flag that is used to run only
# the essential test that cover the hot path of the text generation pipeline.
# If set to False, the test suite will run all the tests that are available.
# Note, that if this parameter is set to True, there are some tests that will
# be skipped if the cache (see the test suite for more details)
RUN_BASE_TESTS_ONLY = False

# CACHE_MANAGEMENT_TYPE should be a list of strings that can be either
# "internal" or/and "external", but cannot be empty. This parameter
# is used to test the different cache management strategies that
# are available for the text generation pipeline. Note, that there
# are some tests that will be skipped if the cache management type
# is set to "internal" only (see the test suite for more details)
CACHE_MANAGEMENT_TYPE = ["internal", "external"]

# LOGITS_THRESHOLD is an optional config (could be set to an empty list),
# that is used to test the difference between the actual and the expected
# logits in the situations where we will not be able to match the ground
# truth (e.g. when the DeepSparse pipeline is running after the KV cache
# has been filled up). This value is established empirically for each
# combination of prompt/pipeline/num_generated tokens. To enable full testing,
# set this list so that it has the same length as the STUBS_TO_TEST list.
# To disable it, set it to an empty list (e.g. LOGITS_THRESHOLDS = []).
# The testing suite will notify the user about the tests that will be
# skipped as a result
LOGITS_THRESHOLDS = [13.0]
# ----------------


pytest_params = generate_pytest_params(
    STUBS_TO_TEST, CACHE_MANAGEMENT_TYPE, LOGITS_THRESHOLDS
)


@pytest.mark.parametrize(
    "internal_kv_cache",
    pytest_params[0],
)
@pytest.mark.parametrize(
    "model_stub, model_name, prompt, uses_bos_token, logits_threshold",
    pytest_params[1],
    scope="class",
)
class TestTextGenerationPipeline:
    """
    This test suite is meant to test the main scenarios of
    the text generation pipeline.
    """

    def get_pipeline(self, **kwargs):
        if not kwargs:
            # return the default pipeline
            if self.default_pipeline:
                return self.default_pipeline
            else:
                self.default_pipeline = Pipeline.create(
                    task="text_generation",
                    model_path=self.model_stub,
                    internal_kv_cache=self.internal_kv_cache,
                    prompt_sequence_length=self.prompt_sequence_length,
                    sequence_length=self.sequence_length,
                    max_generated_tokens=self.num_tokens_generate,
                    force_max_tokens=True,
                )
                return self.default_pipeline
        # return a pipeline with the given kwargs
        return Pipeline.create(**kwargs)

    @pytest.fixture
    def setup(
        self,
        model_stub,
        model_name,
        prompt,
        uses_bos_token,
        logits_threshold,
        internal_kv_cache,
    ):
        self.num_tokens_generate = 216
        self.model_stub = model_stub
        self.prompt = prompt
        # create torch ground source
        torch_source = TorchGroundTruthSource(
            num_tokens_to_generate=self.num_tokens_generate, model_name=model_name
        )
        torch_ground_truth = torch_source(self.prompt)

        # prompt length is expressed in number of prompt tokens
        prompt_length = torch_ground_truth[1].shape[1]

        # sequence_length that assures that the KV cache will not be filled up
        self.sequence_length = 2 * prompt_length + self.num_tokens_generate
        # sequence_length that assures that the KV cache will be filled up
        self.sequence_length_short = self.num_tokens_generate

        # prompt_sequence_length used for the multitoken prefill scenario
        self.prompt_sequence_length = prompt_length // 2

        # the maximum threshold for the difference between the logits
        # when running a scenario where KV Cache buffer has been filled
        self.logits_threshold = logits_threshold

        self.internal_kv_cache = internal_kv_cache

        self.default_pipeline = None

        assert self.prompt_sequence_length < prompt_length, (
            "The prompt processing sequence length "
            "must be smaller than the prompt length"
        )

        yield model_name, uses_bos_token, torch_ground_truth

    @pytest.mark.skipif(
        RUN_BASE_TESTS_ONLY,
        reason="RUN_BASE_TESTS_ONLY = True, running only essential tests as a result",
    )
    def test_freeze_first_position(self, setup):
        # Test whether we should be "freezing" the first token after
        # the kv cache is full
        _, uses_bos_token, _ = setup
        pipeline = self.get_pipeline()
        assert pipeline.engine._freeze_first_position == uses_bos_token

<<<<<<< HEAD
    @pytest.mark.skipif(
        RUN_BASE_TESTS_ONLY,
        reason="RUN_BASE_TESTS_ONLY = True, running only essential tests as a result",
    )
    def test_ort_model(self, setup):
        # Assert that the ONNX model with KV Cache support runs
        # directly in ONNXRuntime and delivers correct results
        model_name, _, torch_ground_truth = setup

        ort_source = ORTGroundTruthSource(
            model_name=model_name,
            model_stub=self.model_stub,
        )
        ort_prompt_logits, ort_prompt_kv_cache = ort_source(self.prompt)
        _, torch_prompt_logits, torch_prompt_cache, _ = torch_ground_truth

        # check that the prompt logits are the same
        assert numpy.allclose(torch_prompt_logits, ort_prompt_logits, atol=1e-4)
        # check that the prompt cache is the same
        for torch_cache, ort_cache in zip(torch_prompt_cache, ort_prompt_kv_cache):
            assert numpy.allclose(torch_cache, ort_cache, atol=1e-4)

=======
>>>>>>> f2693ff5
    def test_ort_single_token_prefill(self, setup):
        # Test the pipeline that uses ORT engine. The test covers the
        # following scenario:
        # 1. Prompt preprocessing is performed by single-token engine
        # 2. The KV Cache is never filled up
        # 3. KV Cache managed externally

        if self.internal_kv_cache:
            pytest.skip(
                "Cannot run ORT pipeline with the internal deepsparse cache enabled."
            )
        _, _, torch_ground_truth = setup
        pipeline = self.get_pipeline(
            task="text_generation",
            model_path=self.model_stub,
            sequence_length=self.sequence_length,
            prompt_sequence_length=1,
            max_generated_tokens=self.num_tokens_generate,
            force_max_tokens=True,
            engine_type="onnxruntime",
        )
        output = pipeline(
            sequences=self.prompt, return_logits=True, include_prompt_logits=True
        )
        cache_session = pipeline.engine.kv_cache
        assert cache_session.total_num_processed_tokens < self.sequence_length
        self._test_output(
            output=output,
            cache_session=cache_session,
            torch_ground_truth=torch_ground_truth,
        )

    def test_ort_multi_token_prefill(self, setup):
        # Test the pipeline that uses ORT engine. The test covers the
        # following scenario:
        # 1. Prompt preprocessing is performed by multi-token engine
        # 2. The KV Cache is never filled up
        # 3. KV Cache managed externally

        if self.internal_kv_cache:
            pytest.skip(
                "Cannot run ORT pipeline with the internal deepsparse cache enabled."
            )
        _, _, torch_ground_truth = setup
        pipeline = self.get_pipeline(
            task="text_generation",
            model_path=self.model_stub,
            sequence_length=self.sequence_length,
            prompt_sequence_length=self.prompt_sequence_length,
            max_generated_tokens=self.num_tokens_generate,
            force_max_tokens=True,
            engine_type="onnxruntime",
        )
        output = pipeline(
            sequences=self.prompt, return_logits=True, include_prompt_logits=True
        )
        cache_session = pipeline.engine.kv_cache
        assert cache_session.total_num_processed_tokens < self.sequence_length
        self._test_output(
            output=output,
            cache_session=cache_session,
            torch_ground_truth=torch_ground_truth,
        )

    def test_ort_generation_after_kv_cache_has_been_filled(self, setup):
        # Test the pipeline that uses ORT engine. The test covers the
        # following scenario:
        # 1. Prompt preprocessing is performed by multi-token engine
        # 2. The KV Cache is filled up (old entries are removed)
        # 3. KV Cache managed externally

        if self.internal_kv_cache:
            pytest.skip(
                "Cannot run ORT pipeline with the internal deepsparse cache enabled."
            )
        _, _, torch_ground_truth = setup
        pipeline = self.get_pipeline(
            task="text_generation",
            model_path=self.model_stub,
            sequence_length=self.sequence_length_short,
            prompt_sequence_length=self.prompt_sequence_length,
            max_generated_tokens=self.num_tokens_generate,
            force_max_tokens=True,
            engine_type="onnxruntime",
        )
        output = pipeline(
            sequences=self.prompt, return_logits=True, include_prompt_logits=True
        )
        cache_session = pipeline.engine.kv_cache
        assert cache_session.total_num_processed_tokens > self.sequence_length_short, (
            "for this scenario, the kv cache should be full: "
            "the total number of processed tokens should be "
            "greater than the sequence length"
        )

        self._test_output(
            output=output,
            cache_session=cache_session,
            torch_ground_truth=torch_ground_truth,
            run_logits_difference_validation=True,
            logits_threshold=self.logits_threshold,
        )

    def test_deepsparse_single_token_prefill(self, setup):
        # Test the pipeline that uses deepsparse engine. The test covers the
        # following scenario:
        # 1. Prompt preprocessing is performed by single-token engine
        # 2. The KV Cache is never filled up
        # 3. KV Cache managed externally or internally

        _, _, torch_ground_truth = setup
        pipeline = self.get_pipeline(
            task="text_generation",
            model_path=self.model_stub,
            sequence_length=self.sequence_length,
            prompt_sequence_length=1,
            max_generated_tokens=self.num_tokens_generate,
            force_max_tokens=True,
            internal_kv_cache=self.internal_kv_cache,
        )
        output = pipeline(
            sequences=self.prompt, return_logits=True, include_prompt_logits=True
        )
        cache_session = pipeline.engine.kv_cache
        assert cache_session.total_num_processed_tokens < self.sequence_length
        self._test_output(
            output=output,
            cache_session=cache_session,
            torch_ground_truth=torch_ground_truth,
            run_cache_validation=not self.internal_kv_cache,
        )

    def test_deepsparse_multi_token_prefill(self, setup):
        # Test the pipeline that uses deepsparse engine. The test covers the
        # following scenario:
        # 1. Prompt preprocessing is performed by multi-token engine
        # 2. The KV Cache is never filled up
        # 3. KV Cache managed externally or internally

        _, _, torch_ground_truth = setup
        pipeline = self.get_pipeline(
            task="text_generation",
            model_path=self.model_stub,
            sequence_length=self.sequence_length,
            prompt_sequence_length=self.prompt_sequence_length,
            max_generated_tokens=self.num_tokens_generate,
            force_max_tokens=True,
            internal_kv_cache=self.internal_kv_cache,
        )
        output = pipeline(
            sequences=self.prompt, return_logits=True, include_prompt_logits=True
        )
        cache_session = pipeline.engine.kv_cache
        assert cache_session.total_num_processed_tokens < self.sequence_length
        self._test_output(
            output=output,
            cache_session=cache_session,
            torch_ground_truth=torch_ground_truth,
            run_cache_validation=not self.internal_kv_cache,
        )

    def test_deepsparse_generation_after_kv_cache_has_been_filled(self, setup):
        # Test the pipeline that uses deepsparse engine. The test covers the
        # following scenario:
        # 1. Prompt preprocessing is performed by multi-token engine
        # 2. The KV Cache is filled up (old entries are removed)
        # 3. KV Cache managed externally or internally

        _, _, torch_ground_truth = setup
        pipeline = self.get_pipeline(
            task="text_generation",
            model_path=self.model_stub,
            sequence_length=self.sequence_length_short,
            prompt_sequence_length=self.prompt_sequence_length,
            max_generated_tokens=self.num_tokens_generate,
            force_max_tokens=True,
            internal_kv_cache=self.internal_kv_cache,
        )
        output = pipeline(
            sequences=self.prompt, return_logits=True, include_prompt_logits=True
        )
        cache_session = pipeline.engine.kv_cache
        assert cache_session.total_num_processed_tokens > self.sequence_length_short, (
            "for this scenario, the kv cache should be full: "
            "the total number of processed tokens should be "
            "greater than the sequence length"
        )

        self._test_output(
            output=output,
            cache_session=cache_session,
            torch_ground_truth=torch_ground_truth,
            run_cache_validation=not self.internal_kv_cache,
            run_logits_difference_validation=True,
            logits_threshold=self.logits_threshold,
        )

    @pytest.mark.skipif(
        RUN_BASE_TESTS_ONLY,
        reason="RUN_BASE_TESTS_ONLY = True, running only essential tests as a result",
    )
    def test_run_same_prompt_multiple_times(self, setup):
        # Test the scenario, where the same prompt is run multiple times
        # Every run should produce the same output
        pipeline = self.get_pipeline()

        output_1 = pipeline(
            sequences=self.prompt, return_logits=True, include_prompt_logits=True
        )
        output_2 = pipeline(
            sequences=self.prompt, return_logits=True, include_prompt_logits=True
        )
        assert output_1.sequences[0] == output_2.sequences[0]
        assert numpy.allclose(output_1.logits, output_2.logits, atol=1e-4)

    @pytest.mark.skipif(
        RUN_BASE_TESTS_ONLY,
        reason="RUN_BASE_TESTS_ONLY = True, running only essential tests as a result",
    )
    def test_run_multiple_prompts_in_parallel(self, setup):
        # Test the scenario, where multiple prompts are run in parallel
        # Same two prompts should produce the same output
        pipeline = self.get_pipeline()

        output = pipeline(
            sequences=[self.prompt, self.prompt],
            return_logits=True,
            include_prompt_logits=True,
        )

        assert numpy.allclose(output.logits[0], output.logits[1], atol=1e-4)
        assert output.sequences[0] == output.sequences[1]

    def _test_output(
        self,
        output: "TextGenerationOutput",  # noqa F821
        cache_session: DecoderKVCache,
        torch_ground_truth: Tuple[numpy.ndarray, ...],
        logits_threshold: Optional[float] = None,
        run_logits_difference_validation: bool = False,
        run_cache_validation: bool = True,
    ):
        # extract numpy arrays from cached_inputs
        kv_cache_array = list(cache_session.cached_inputs.values())

        (
            generated_logits,
            prompt_logits,
            prompt_kv_cache,
            generated_text,
        ) = torch_ground_truth

        # concatenate target prompt_logits and generated_logits and check
        target_logits = numpy.concatenate([prompt_logits, generated_logits], axis=1)

        if run_logits_difference_validation:
            # if comparing the output from the model where
            # the kv cache has been filled, we expect the
            # maximum absolute difference between the logits
            # to be less than the threshold
            # (the threshold is established by running the
            # ONNX model in ONNXRuntime)
            if logits_threshold is None:
                pytest.skip(
                    "Attempting to run logits difference "
                    "validation, but logits_threshold is None"
                )
            assert abs(output.logits - target_logits).max() < logits_threshold
        else:
            # otherwise, we expect the logits to be exactly the same
            # as the target logits; the generated sequence should
            # also be the same as the target sequence, and finally
            # (if applicable) the kv cache should be the same as the
            # target kv cache
            assert numpy.allclose(output.logits, target_logits, atol=1e-4)
            assert self.prompt + output.sequences[0] == generated_text

            if run_cache_validation:
                self._test_kv_cache_state(
                    expected_cache=kv_cache_array,
                    target_cache=torch_ground_truth[2],
                    total_num_processed_tokens=cache_session.total_num_processed_tokens,
                )

    @staticmethod
    def _test_kv_cache_state(
        expected_cache: List[numpy.ndarray],
        target_cache: List[numpy.ndarray],
        total_num_processed_tokens: int,
    ):
        for x, y in zip(expected_cache, target_cache):
            start_index = total_num_processed_tokens
            end_index = total_num_processed_tokens - y.shape[2]
            # x is (in general) composed of three arrays:
            # - padding cache entries (from 0 to -start_index)
            # - prompt cache entries (from -start_index to -end_index)
            # - generated cache entries (from -end_index to -1)
            # as target_cache only pertains to prompt cache entries, we need to
            # compare only the prompt cache entries in x with y
            assert numpy.allclose(x[:, :, -start_index:-end_index, :], y, atol=1e-4)<|MERGE_RESOLUTION|>--- conflicted
+++ resolved
@@ -19,16 +19,11 @@
 import pytest
 from deepsparse import Pipeline
 from deepsparse.transformers.utils.decoder_kv_cache import DecoderKVCache
-<<<<<<< HEAD
 from tests.deepsparse.transformers.pipelines.helpers import (
     CODE_LANGUAGE_PROMPT,
-    ORTGroundTruthSource,
     TorchGroundTruthSource,
     generate_pytest_params,
 )
-=======
-from tests.deepsparse.transformers.pipelines.helpers import TorchGroundTruthSource
->>>>>>> f2693ff5
 
 
 # ------ Tests configuration ------
@@ -181,31 +176,6 @@
         pipeline = self.get_pipeline()
         assert pipeline.engine._freeze_first_position == uses_bos_token
 
-<<<<<<< HEAD
-    @pytest.mark.skipif(
-        RUN_BASE_TESTS_ONLY,
-        reason="RUN_BASE_TESTS_ONLY = True, running only essential tests as a result",
-    )
-    def test_ort_model(self, setup):
-        # Assert that the ONNX model with KV Cache support runs
-        # directly in ONNXRuntime and delivers correct results
-        model_name, _, torch_ground_truth = setup
-
-        ort_source = ORTGroundTruthSource(
-            model_name=model_name,
-            model_stub=self.model_stub,
-        )
-        ort_prompt_logits, ort_prompt_kv_cache = ort_source(self.prompt)
-        _, torch_prompt_logits, torch_prompt_cache, _ = torch_ground_truth
-
-        # check that the prompt logits are the same
-        assert numpy.allclose(torch_prompt_logits, ort_prompt_logits, atol=1e-4)
-        # check that the prompt cache is the same
-        for torch_cache, ort_cache in zip(torch_prompt_cache, ort_prompt_kv_cache):
-            assert numpy.allclose(torch_cache, ort_cache, atol=1e-4)
-
-=======
->>>>>>> f2693ff5
     def test_ort_single_token_prefill(self, setup):
         # Test the pipeline that uses ORT engine. The test covers the
         # following scenario:
