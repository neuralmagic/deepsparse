# Copyright (c) 2021 - present / Neuralmagic, Inc. All Rights Reserved.
#
# Licensed under the Apache License, Version 2.0 (the "License");
# you may not use this file except in compliance with the License.
# You may obtain a copy of the License at
#
#    http://www.apache.org/licenses/LICENSE-2.0
#
# Unless required by applicable law or agreed to in writing,
# software distributed under the License is distributed on an "AS IS" BASIS,
# WITHOUT WARRANTIES OR CONDITIONS OF ANY KIND, either express or implied.
# See the License for the specific language governing permissions and
# limitations under the License.

from typing import List, Optional, Tuple

import numpy

import pytest
from deepsparse import Pipeline
from deepsparse.transformers.utils.decoder_kv_cache import DecoderKVCache
from tests.deepsparse.transformers.pipelines.helpers import (
    CODE_LANGUAGE_PROMPT,
    NATURAL_LANGUAGE_PROMPT,
    TorchGroundTruthSource,
    generate_pytest_params,
)


_PRECISION = 1e-3

# STUBS_TO_TEST should be a list of tuples in the form:
# [(model_stub, model_name, prompt), ...], where model_stub is
# the stub of the sparsezoo model to be tested, model_name
# is the name of the HuggingFace model that corresponds to the
# sparsezoo model and prompt is the prompt that will be used
# for the text generation pipeline. The prompt should be
# representative of the domain that the model was trained on.

# The overarching goal of this suite is to
# benchmark the sparsezoo models against the HuggingFace models
# and this is why we need to provide both sources of truth
STUBS_TO_TEST = [
    (
        "zoo:nlg/text_generation/codegen_mono-350m/pytorch/huggingface/bigpython_bigquery_thepile/base-none",  # noqa E501
        "salesforce/codegen-350m-mono",
        CODE_LANGUAGE_PROMPT,
    ),

    ("zoo:nlg/text_generation/opt-1.3b/pytorch/huggingface/opt_pretrain/base-none",
    "facebook/opt-1.3b",
    NATURAL_LANGUAGE_PROMPT),
]

# RUN_BASE_TESTS_ONLY is a boolean flag that is used to run only
# the essential test that cover the hot path of the text generation pipeline.
# If set to False, the test suite will run all the tests that are available.
# Note, that if this parameter is set to True, there are some tests that will
# be skipped if the cache (see the test suite for more details)
RUN_BASE_TESTS_ONLY = False

# CACHE_MANAGEMENT_TYPE should be a list of strings that can be either
# "internal" or/and "external", but cannot be empty. This parameter
# is used to test the different cache management strategies that
# are available for the text generation pipeline. Note, that there
# are some tests that will be skipped if the cache management type
# is set to "internal" only (see the test suite for more details)
CACHE_MANAGEMENT_TYPE = ["internal", "external"]

# LOGITS_THRESHOLD is an optional config (could be set to an empty list),
# that is used to test the difference between the actual and the expected
# logits in the situations where we will not be able to match the ground
# truth (e.g. when the DeepSparse pipeline is running after the KV cache
# has been filled up). This value is established empirically for each
# combination of prompt/pipeline/num_generated tokens. To enable full testing,
# set this list so that it has the same length as the STUBS_TO_TEST list.
# To disable it, set it to an empty list (e.g. LOGITS_THRESHOLDS = []).
# The testing suite will notify the user about the tests that will be
# skipped as a result
LOGITS_THRESHOLDS = [13.0, 3.9]
# ----------------


pytest_params = generate_pytest_params(
    STUBS_TO_TEST, CACHE_MANAGEMENT_TYPE, LOGITS_THRESHOLDS
)

@pytest.mark.parametrize(
    "internal_kv_cache",
    pytest_params[0],
)
@pytest.mark.parametrize(
<<<<<<< HEAD
    "model_stub, model_name, prompt, uses_bos_token, logits_threshold",
    pytest_params[1],
=======
    "model_stub, "
    "model_name, "
    "uses_bos_token, "
    "prompt, "
    "logits_max_diff_kv_cache_has_been_filled",
    [
        (
            "zoo:nlg/text_generation/codegen_mono-350m/pytorch/"
            "huggingface/bigpython_bigquery_thepile/base-none",
            "salesforce/codegen-350m-mono",
            False,
            CODE_LANGUAGE_PROMPT,
            13,
        ),
        (
            "zoo:nlg/text_generation/opt-1.3b/pytorch/huggingface/"
            "opt_pretrain/base-none",
            "facebook/opt-1.3b",
            True,
            NATURAL_LANGUAGE_PROMPT,
            3.9,
        ),
    ],
>>>>>>> 17e63ee3
    scope="class",
)
@pytest.mark.skip(reason="Those tests are too heavy to run as a normal part of the CI.")
class TestTextGenerationPipeline:
    """
    This test suite is meant to test the main scenarios of
    the text generation pipeline.
    """

    def get_pipeline(self, **kwargs):
        if not kwargs:
            # return the default pipeline
            if self.default_pipeline:
                return self.default_pipeline
            else:
                self.default_pipeline = Pipeline.create(
                    task="text_generation",
                    model_path=self.model_stub,
                    internal_kv_cache=self.internal_kv_cache,
                    prompt_sequence_length=self.prompt_sequence_length,
                    sequence_length=self.sequence_length,
                    force_max_tokens=True,
                )
                return self.default_pipeline
        # return a pipeline with the given kwargs
        return Pipeline.create(**kwargs)

    @pytest.fixture
    def setup(
        self,
        model_stub,
        model_name,
        prompt,
        uses_bos_token,
        logits_threshold,
        internal_kv_cache,
    ):
        self.num_tokens_generate = 216
        self.model_stub = model_stub
        self.prompt = prompt
        # create torch ground source
        torch_source = TorchGroundTruthSource(
            num_tokens_to_generate=self.num_tokens_generate, model_name=model_name
        )
        torch_ground_truth = torch_source(self.prompt)

        # prompt length is expressed in number of prompt tokens
        prompt_length = torch_ground_truth[1].shape[1]

        # sequence_length that assures that the KV cache will not be filled up
        self.sequence_length = 2 * prompt_length + self.num_tokens_generate
        # sequence_length that assures that the KV cache will be filled up
        self.sequence_length_short = self.num_tokens_generate

        # prompt_sequence_length used for the multitoken prefill scenario
        self.prompt_sequence_length = prompt_length // 2

        # the maximum threshold for the difference between the logits
        # when running a scenario where KV Cache buffer has been filled
        self.logits_threshold = logits_threshold

        self.internal_kv_cache = internal_kv_cache

        self.default_pipeline = None

        assert self.prompt_sequence_length < prompt_length, (
            "The prompt processing sequence length "
            "must be smaller than the prompt length"
        )

        yield model_name, uses_bos_token, torch_ground_truth

    @pytest.mark.skipif(
        RUN_BASE_TESTS_ONLY,
        reason="RUN_BASE_TESTS_ONLY = True, running only essential tests as a result",
    )
    def test_freeze_first_position(self, setup):
        # Test whether we should be "freezing" the first token after
        # the kv cache is full
        _, uses_bos_token, _ = setup
        pipeline = self.get_pipeline()
        assert pipeline.engine._freeze_first_position == uses_bos_token

    def test_ort_single_token_prefill(self, setup):
        # Test the pipeline that uses ORT engine. The test covers the
        # following scenario:
        # 1. Prompt preprocessing is performed by single-token engine
        # 2. The KV Cache is never filled up
        # 3. KV Cache managed externally

        if self.internal_kv_cache:
            pytest.skip(
                "Cannot run ORT pipeline with the internal deepsparse cache enabled."
            )
        _, _, torch_ground_truth = setup
        pipeline = self.get_pipeline(
            task="text_generation",
            model_path=self.model_stub,
            sequence_length=self.sequence_length,
            prompt_sequence_length=1,
            force_max_tokens=True,
            engine_type="onnxruntime",
        )
        output = pipeline(
            sequences=self.prompt,
            return_logits=True,
            include_prompt_logits=True,
            max_tokens=self.num_tokens_generate,
        )
        cache_session = pipeline.engine.kv_cache
        assert cache_session.total_num_processed_tokens < self.sequence_length
        self._test_output(
            output=output,
            cache_session=cache_session,
            torch_ground_truth=torch_ground_truth,
        )

    def test_ort_multi_token_prefill(self, setup):
        # Test the pipeline that uses ORT engine. The test covers the
        # following scenario:
        # 1. Prompt preprocessing is performed by multi-token engine
        # 2. The KV Cache is never filled up
        # 3. KV Cache managed externally

        if self.internal_kv_cache:
            pytest.skip(
                "Cannot run ORT pipeline with the internal deepsparse cache enabled."
            )
        _, _, torch_ground_truth = setup
        pipeline = self.get_pipeline(
            task="text_generation",
            model_path=self.model_stub,
            sequence_length=self.sequence_length,
            prompt_sequence_length=self.prompt_sequence_length,
            force_max_tokens=True,
            engine_type="onnxruntime",
        )
        output = pipeline(
            sequences=self.prompt,
            return_logits=True,
            include_prompt_logits=True,
            max_tokens=self.num_tokens_generate,
        )
        cache_session = pipeline.engine.kv_cache
        assert cache_session.total_num_processed_tokens < self.sequence_length
        self._test_output(
            output=output,
            cache_session=cache_session,
            torch_ground_truth=torch_ground_truth,
        )

    def test_ort_generation_after_kv_cache_has_been_filled(self, setup):
        # Test the pipeline that uses ORT engine. The test covers the
        # following scenario:
        # 1. Prompt preprocessing is performed by multi-token engine
        # 2. The KV Cache is filled up (old entries are removed)
        # 3. KV Cache managed externally

        if self.internal_kv_cache:
            pytest.skip(
                "Cannot run ORT pipeline with the internal deepsparse cache enabled."
            )
        _, _, torch_ground_truth = setup
        pipeline = self.get_pipeline(
            task="text_generation",
            model_path=self.model_stub,
            sequence_length=self.sequence_length_short,
            prompt_sequence_length=self.prompt_sequence_length,
            force_max_tokens=True,
            engine_type="onnxruntime",
        )
        output = pipeline(
            sequences=self.prompt,
            return_logits=True,
            include_prompt_logits=True,
            max_tokens=self.num_tokens_generate,
        )
        cache_session = pipeline.engine.kv_cache
        assert cache_session.total_num_processed_tokens > self.sequence_length_short, (
            "for this scenario, the kv cache should be full: "
            "the total number of processed tokens should be "
            "greater than the sequence length"
        )

        self._test_output(
            output=output,
            cache_session=cache_session,
            torch_ground_truth=torch_ground_truth,
            run_logits_difference_validation=True,
            logits_threshold=self.logits_threshold,
        )

    def test_deepsparse_single_token_prefill(self, setup):
        # Test the pipeline that uses deepsparse engine. The test covers the
        # following scenario:
        # 1. Prompt preprocessing is performed by single-token engine
        # 2. The KV Cache is never filled up
        # 3. KV Cache managed externally or internally

        _, _, torch_ground_truth = setup
        pipeline = self.get_pipeline(
            task="text_generation",
            model_path=self.model_stub,
            sequence_length=self.sequence_length,
            prompt_sequence_length=1,
            force_max_tokens=True,
            internal_kv_cache=self.internal_kv_cache,
        )
        output = pipeline(
            sequences=self.prompt,
            return_logits=True,
            include_prompt_logits=True,
            max_tokens=self.num_tokens_generate,
        )
        cache_session = pipeline.engine.kv_cache
        assert cache_session.total_num_processed_tokens < self.sequence_length
        self._test_output(
            output=output,
            cache_session=cache_session,
            torch_ground_truth=torch_ground_truth,
            run_cache_validation=not self.internal_kv_cache,
        )

    def test_deepsparse_multi_token_prefill(self, setup):
        # Test the pipeline that uses deepsparse engine. The test covers the
        # following scenario:
        # 1. Prompt preprocessing is performed by multi-token engine
        # 2. The KV Cache is never filled up
        # 3. KV Cache managed externally or internally

        _, _, torch_ground_truth = setup
        pipeline = self.get_pipeline(
            task="text_generation",
            model_path=self.model_stub,
            sequence_length=self.sequence_length,
            prompt_sequence_length=self.prompt_sequence_length,
            force_max_tokens=True,
            internal_kv_cache=self.internal_kv_cache,
        )
        output = pipeline(
            sequences=self.prompt,
            return_logits=True,
            include_prompt_logits=True,
            max_tokens=self.num_tokens_generate,
        )
        cache_session = pipeline.engine.kv_cache
        assert cache_session.total_num_processed_tokens < self.sequence_length
        self._test_output(
            output=output,
            cache_session=cache_session,
            torch_ground_truth=torch_ground_truth,
            run_cache_validation=not self.internal_kv_cache,
        )

    def test_deepsparse_generation_after_kv_cache_has_been_filled(self, setup):
        # Test the pipeline that uses deepsparse engine. The test covers the
        # following scenario:
        # 1. Prompt preprocessing is performed by multi-token engine
        # 2. The KV Cache is filled up (old entries are removed)
        # 3. KV Cache managed externally or internally

        _, _, torch_ground_truth = setup
        pipeline = self.get_pipeline(
            task="text_generation",
            model_path=self.model_stub,
            sequence_length=self.sequence_length_short,
            prompt_sequence_length=self.prompt_sequence_length,
            force_max_tokens=True,
            internal_kv_cache=self.internal_kv_cache,
        )
        output = pipeline(
            sequences=self.prompt,
            return_logits=True,
            include_prompt_logits=True,
            max_tokens=self.num_tokens_generate,
        )
        cache_session = pipeline.engine.kv_cache
        assert cache_session.total_num_processed_tokens > self.sequence_length_short, (
            "for this scenario, the kv cache should be full: "
            "the total number of processed tokens should be "
            "greater than the sequence length"
        )

        self._test_output(
            output=output,
            cache_session=cache_session,
            torch_ground_truth=torch_ground_truth,
            run_cache_validation=not self.internal_kv_cache,
            run_logits_difference_validation=True,
            logits_threshold=self.logits_threshold,
        )

    @pytest.mark.skipif(
        RUN_BASE_TESTS_ONLY,
        reason="RUN_BASE_TESTS_ONLY = True, running only essential tests as a result",
    )
    def test_run_same_prompt_multiple_times(self, setup):
        # Test the scenario, where the same prompt is run multiple times
        # Every run should produce the same output
        pipeline = self.get_pipeline()

        output_1 = pipeline(
            sequences=self.prompt,
            return_logits=True,
            include_prompt_logits=True,
            max_tokens=self.num_tokens_generate,
        )
        output_2 = pipeline(
            sequences=self.prompt,
            return_logits=True,
            include_prompt_logits=True,
            max_tokens=self.num_tokens_generate,
        )
        assert output_1.sequences[0] == output_2.sequences[0]
        assert numpy.allclose(output_1.logits, output_2.logits, atol=_PRECISION)

    @pytest.mark.skipif(
        RUN_BASE_TESTS_ONLY,
        reason="RUN_BASE_TESTS_ONLY = True, running only essential tests as a result",
    )
    def test_run_multiple_prompts_in_parallel(self, setup):
        # Test the scenario, where multiple prompts are run in parallel
        # Same two prompts should produce the same output
        pipeline = self.get_pipeline()

        output = pipeline(
            sequences=[self.prompt, self.prompt],
            return_logits=True,
            include_prompt_logits=True,
            max_tokens=self.num_tokens_generate,
        )

        assert numpy.allclose(output.logits[0], output.logits[1], atol=_PRECISION)
        assert output.sequences[0] == output.sequences[1]

    def test_num_generated_predictions(self, setup):
        # Test the scenario, where multiple predictions are generated
        # from the same prompt
        pipeline = self.get_pipeline()

        output_sequences = pipeline(
            sequences=[self.prompt], num_generated_predictions=2
        )
        assert len(output_sequences.sequences[0]) == 2

        output_sequences = pipeline(
            sequences=[self.prompt, self.prompt], num_generated_predictions=2
        )
        assert len(output_sequences.sequences) == 2
        for sequences in output_sequences.sequences:
            assert len(sequences) == 2

    def _test_output(
        self,
        output: "TextGenerationOutput",  # noqa F821
        cache_session: DecoderKVCache,
        torch_ground_truth: Tuple[numpy.ndarray, ...],
        logits_threshold: Optional[float] = None,
        run_logits_difference_validation: bool = False,
        run_cache_validation: bool = True,
    ):
        # extract numpy arrays from cached_inputs
        kv_cache_array = list(cache_session.cached_inputs.values())

        (
            generated_logits,
            prompt_logits,
            prompt_kv_cache,
            generated_text,
        ) = torch_ground_truth

        # concatenate target prompt_logits and generated_logits and check
        target_logits = numpy.concatenate([prompt_logits, generated_logits], axis=1)

        if run_logits_difference_validation:
            # if comparing the output from the model where
            # the kv cache has been filled, we expect the
            # maximum absolute difference between the logits
            # to be less than the threshold
            # (the threshold is established by running the
            # ONNX model in ONNXRuntime)
            if logits_threshold is None:
                pytest.skip(
                    "Attempting to run logits difference "
                    "validation, but logits_threshold is None"
                )
            assert abs(output.logits - target_logits).max() < logits_threshold
        else:
            # otherwise, we expect the logits to be exactly the same
            # as the target logits; the generated sequence should
            # also be the same as the target sequence, and finally
            # (if applicable) the kv cache should be the same as the
            # target kv cache
            assert numpy.allclose(output.logits, target_logits, atol=_PRECISION)
            assert self.prompt + output.sequences[0] == generated_text

            if run_cache_validation:
                self._test_kv_cache_state(
                    expected_cache=kv_cache_array,
                    target_cache=torch_ground_truth[2],
                    total_num_processed_tokens=cache_session.total_num_processed_tokens,
                )

    @staticmethod
    def _test_kv_cache_state(
        expected_cache: List[numpy.ndarray],
        target_cache: List[numpy.ndarray],
        total_num_processed_tokens: int,
    ):
        for x, y in zip(expected_cache, target_cache):
            start_index = total_num_processed_tokens
            end_index = total_num_processed_tokens - y.shape[2]
            # x is (in general) composed of three arrays:
            # - padding cache entries (from 0 to -start_index)
            # - prompt cache entries (from -start_index to -end_index)
            # - generated cache entries (from -end_index to -1)
            # as target_cache only pertains to prompt cache entries, we need to
            # compare only the prompt cache entries in x with y
            assert numpy.allclose(x[:, :, -start_index:-end_index, :], y, atol=_PRECISION)<|MERGE_RESOLUTION|>--- conflicted
+++ resolved
@@ -90,10 +90,14 @@
     pytest_params[0],
 )
 @pytest.mark.parametrize(
-<<<<<<< HEAD
     "model_stub, model_name, prompt, uses_bos_token, logits_threshold",
     pytest_params[1],
-=======
+
+@pytest.mark.parametrize(
+    "internal_kv_cache",
+    [True, False],
+)
+@pytest.mark.parametrize(
     "model_stub, "
     "model_name, "
     "uses_bos_token, "
@@ -117,7 +121,6 @@
             3.9,
         ),
     ],
->>>>>>> 17e63ee3
     scope="class",
 )
 @pytest.mark.skip(reason="Those tests are too heavy to run as a normal part of the CI.")
