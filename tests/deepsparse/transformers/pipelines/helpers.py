# Copyright (c) 2021 - present / Neuralmagic, Inc. All Rights Reserved.
#
# Licensed under the Apache License, Version 2.0 (the "License");
# you may not use this file except in compliance with the License.
# You may obtain a copy of the License at
#
#    http://www.apache.org/licenses/LICENSE-2.0
#
# Unless required by applicable law or agreed to in writing,
# software distributed under the License is distributed on an "AS IS" BASIS,
# WITHOUT WARRANTIES OR CONDITIONS OF ANY KIND, either express or implied.
# See the License for the specific language governing permissions and
# limitations under the License.

from typing import List, Tuple

import numpy
from transformers import AutoModelForCausalLM, AutoTokenizer


<<<<<<< HEAD

NATURAL_LANGUAGE_PROMPT = """
Didn't know what time it was, the lights were low
I leaned back on my radio
Some cat was layin' down some rock 'n' roll
"Lotta soul," he said
Then the loud sound did seem to fade
Came back like a slow voice on a wave of phase
That weren't no DJ, that was hazy cosmic jive
"""

CODE_LANGUAGE_PROMPT = """
def Fibonacci(n):
    # Check if input is 0 then it will
    # print incorrect input
    if n < 0:
        print("Incorrect input")
    # Check if n is 0
    # then it will return 0
    elif n == 0:
        return 0
"""


def uses_bos_token(model_name):
    return "opt" in model_name


def generate_pytest_params(stubs_to_test, cache_management_type, logits_thresholds):
    # process cache_management_type
    assert isinstance(
        cache_management_type, list
    ), "cache_management_type should be a list"
    assert len(cache_management_type) > 0, "cache_management_type should not be empty"
    assert all(
        [cache_type in ["internal", "external"] for cache_type in cache_management_type]
    ), (
        "cache_management_type should be a list "
        "of strings that are either 'internal' or 'external'"
    )
    cache_to_test = [cache_type == "internal" for cache_type in cache_management_type]

    # process stubs_to_test
    assert all([len(param) == 3 for param in stubs_to_test]), (
        "stubs_to_test should be a list of tuples in the form: "
        "[(model_stub, model_name, prompt), ...]"
    )

    # process logits_thresholds
    if logits_thresholds is None:
        logits_thresholds = [None] * len(stubs_to_test)
    else:
        assert len(logits_thresholds) == len(
            stubs_to_test
        ), "logits_thresholds should have the same length as stubs_to_test"

    for i, (param, threshold) in enumerate(zip(stubs_to_test, logits_thresholds)):
        model_name = param[1]
        stubs_to_test[i] = tuple(list(param) + [uses_bos_token(model_name), threshold])

    return cache_to_test, stubs_to_test


class GroundTruthSource(ABC):
    def __init__(self, model_name: str):
        tokenizer = AutoTokenizer.from_pretrained(model_name)
        tokenizer.padding_side = "left"
        if tokenizer.pad_token is None:
            tokenizer.pad_token = tokenizer.eos_token

        self.tokenizer = tokenizer

    @abstractmethod
    def tokenize(self, prompt: str) -> Dict[str, Any]:
        """
        :param prompt: The prompt to tokenize
        :return: A dictionary of tokenized inputs
        """
        raise NotImplementedError()

    @abstractmethod
    def __call__(self, prompt: str) -> Any:
        """
        :param prompt: The prompt to generate from
        :return: Ground truth logits / cache state
        """
        raise NotImplementedError()


class ORTGroundTruthSource(GroundTruthSource):
    """
    An object that generates ground truth logits and
    cache states from a prompt. This object cannot
    generate tokens in an autoregressive manner, and thus
    will only output prompt logits and prompt cache state
    """

    def __init__(
        self,
        model_stub: str,
        model_name: str,
        sequence_length: int = 256,
    ):
        super().__init__(model_name)

        self.model_onnx_path = Model(model_stub).deployment.get_file("model.onnx").path
        overwrite_onnx_model_inputs_for_kv_cache_models(
            self.model_onnx_path,
            sequence_length=sequence_length,
            input_ids_length=sequence_length,
        )
        self.sequence_length = sequence_length
        self.session = onnxruntime.InferenceSession(self.model_onnx_path)
        self.model_inputs = [
            x.name
            for x in onnx.load(
                self.model_onnx_path, load_external_data=False
            ).graph.input
        ]

    def tokenize(self, prompt: str):
        return self.tokenizer(
            prompt,
            return_tensors="np",
            padding="max_length",
            max_length=self.sequence_length,
        )

    def __call__(self, prompt: str) -> Tuple[numpy.ndarray, List[numpy.ndarray]]:
        inputs = self.tokenize(prompt)
        kv_cache = self._initialize_kv_cache_state()

        onnxruntime_inputs = dict(
            attention_mask=inputs["attention_mask"],
            input_ids=inputs["input_ids"],
            **kv_cache,
        )

        if "positions" in self.model_inputs:
            attention_mask = inputs["attention_mask"]
            positions = attention_mask.cumsum(1) * attention_mask - 1
            onnxruntime_inputs["positions"] = positions

        if "causal_mask" in self.model_inputs:
            causal_mask = create_causal_mask(
                input_ids=inputs["input_ids"], attention_mask=inputs["attention_mask"]
            )
            onnxruntime_inputs["causal_mask"] = causal_mask

        # run inference and return the cache state
        outputs = self.session.run(None, onnxruntime_inputs)
        prompt_logits, *prompt_cache = outputs

        # remove logits that correspond to padding tokens
        prompt_logits = numpy.compress(
            onnxruntime_inputs["attention_mask"].flatten(), prompt_logits, axis=1
        )  # (1, prompt_length, vocab_size)
        prompt_logits = prompt_logits[:, :-1, :]  # (1, prompt_length, vocab_size)

        # remove cache that corresponds to padding tokens
        prompt_cache = [
            numpy.compress(
                onnxruntime_inputs["attention_mask"].flatten(), cache, axis=2
            )
            for cache in prompt_cache
        ]  # List[(1, num_heads, past_length, head_dim)]

        return prompt_logits, prompt_cache

    def _initialize_kv_cache_state(self, length: int = 0) -> Dict[str, numpy.ndarray]:
        model = onnx.load(self.model_onnx_path, load_external_data=False)

        cache_input = next(
            input
            for input in model.graph.input
            if input.name.startswith(CACHE_INPUT_PREFIX)
        )
        # read the shape of the cache input
        batch_size = cache_input.type.tensor_type.shape.dim[0].dim_value
        num_attention_heads = cache_input.type.tensor_type.shape.dim[1].dim_value
        hidden_dims = cache_input.type.tensor_type.shape.dim[3].dim_value

        # create a kv cache dictionary
        kv_cache = {
            input_.name: numpy.zeros(
                (batch_size, num_attention_heads, length, hidden_dims),
                dtype=numpy.float32,
            )
            for input_ in model.graph.input
            if input_.name.startswith(CACHE_INPUT_PREFIX)
        }
        return kv_cache


class TorchGroundTruthSource(GroundTruthSource):
=======
class TorchGroundTruthSource:
>>>>>>> f2693ff5
    """
    An object that generates ground truth logits and
    cache states from a prompt. This object can
    generate tokens in an autoregressive manner, and thus
    will output:
     - prompt logits,
     - generated logits,
     - prompt cache state,
     - generated sequence
    """

    def __init__(self, num_tokens_to_generate: int, model_name: str):

        self.model = AutoModelForCausalLM.from_pretrained(model_name)
        self.tokenizer = self._create_tokenizer(model_name)

        self.num_tokens_to_generate = num_tokens_to_generate
        self.model_name = model_name

    def tokenize(self, prompt: str):
        return self.tokenizer(prompt, return_tensors="pt")

    def __call__(
        self, prompt: str
    ) -> Tuple[numpy.ndarray, numpy.ndarray, List[numpy.ndarray], str]:
        # afaik it is not possible to get 'past_key_values' from
        # the generate method, so we have to run the model twice
        out = self.model.generate(
            self.tokenize(prompt).input_ids,
            max_new_tokens=self.num_tokens_to_generate,
            output_scores=True,
            return_dict_in_generate=True,
            use_cache=True,
        )
        generated_text = self.tokenizer.decode(
            out.sequences[0], skip_special_tokens=True
        )
        generated_logits = numpy.concatenate(
            [[score.numpy() for score in out.scores]]
        ).transpose(
            1, 0, 2
        )  # (1, num_tokens_to_generate, vocab_size)

        out = self.model(**self.tokenize(prompt))
        prompt_logits = out.logits.detach().numpy()[
            :, :-1, :
        ]  # (1, prompt_length, vocab_size)
        prompt_cache = [
            entry.detach().numpy()
            for key_value_tuple in out.past_key_values
            for entry in key_value_tuple
        ]  # List[(1, num_heads, past_length, head_dim)]

        return generated_logits, prompt_logits, prompt_cache, generated_text

    @staticmethod
    def _create_tokenizer(model_name):
        tokenizer = AutoTokenizer.from_pretrained(model_name)
        tokenizer.padding_side = "left"
        if tokenizer.pad_token is None:
            tokenizer.pad_token = tokenizer.eos_token

        return tokenizer<|MERGE_RESOLUTION|>--- conflicted
+++ resolved
@@ -17,8 +17,6 @@
 import numpy
 from transformers import AutoModelForCausalLM, AutoTokenizer
 
-
-<<<<<<< HEAD
 
 NATURAL_LANGUAGE_PROMPT = """
 Didn't know what time it was, the lights were low
@@ -82,141 +80,7 @@
     return cache_to_test, stubs_to_test
 
 
-class GroundTruthSource(ABC):
-    def __init__(self, model_name: str):
-        tokenizer = AutoTokenizer.from_pretrained(model_name)
-        tokenizer.padding_side = "left"
-        if tokenizer.pad_token is None:
-            tokenizer.pad_token = tokenizer.eos_token
-
-        self.tokenizer = tokenizer
-
-    @abstractmethod
-    def tokenize(self, prompt: str) -> Dict[str, Any]:
-        """
-        :param prompt: The prompt to tokenize
-        :return: A dictionary of tokenized inputs
-        """
-        raise NotImplementedError()
-
-    @abstractmethod
-    def __call__(self, prompt: str) -> Any:
-        """
-        :param prompt: The prompt to generate from
-        :return: Ground truth logits / cache state
-        """
-        raise NotImplementedError()
-
-
-class ORTGroundTruthSource(GroundTruthSource):
-    """
-    An object that generates ground truth logits and
-    cache states from a prompt. This object cannot
-    generate tokens in an autoregressive manner, and thus
-    will only output prompt logits and prompt cache state
-    """
-
-    def __init__(
-        self,
-        model_stub: str,
-        model_name: str,
-        sequence_length: int = 256,
-    ):
-        super().__init__(model_name)
-
-        self.model_onnx_path = Model(model_stub).deployment.get_file("model.onnx").path
-        overwrite_onnx_model_inputs_for_kv_cache_models(
-            self.model_onnx_path,
-            sequence_length=sequence_length,
-            input_ids_length=sequence_length,
-        )
-        self.sequence_length = sequence_length
-        self.session = onnxruntime.InferenceSession(self.model_onnx_path)
-        self.model_inputs = [
-            x.name
-            for x in onnx.load(
-                self.model_onnx_path, load_external_data=False
-            ).graph.input
-        ]
-
-    def tokenize(self, prompt: str):
-        return self.tokenizer(
-            prompt,
-            return_tensors="np",
-            padding="max_length",
-            max_length=self.sequence_length,
-        )
-
-    def __call__(self, prompt: str) -> Tuple[numpy.ndarray, List[numpy.ndarray]]:
-        inputs = self.tokenize(prompt)
-        kv_cache = self._initialize_kv_cache_state()
-
-        onnxruntime_inputs = dict(
-            attention_mask=inputs["attention_mask"],
-            input_ids=inputs["input_ids"],
-            **kv_cache,
-        )
-
-        if "positions" in self.model_inputs:
-            attention_mask = inputs["attention_mask"]
-            positions = attention_mask.cumsum(1) * attention_mask - 1
-            onnxruntime_inputs["positions"] = positions
-
-        if "causal_mask" in self.model_inputs:
-            causal_mask = create_causal_mask(
-                input_ids=inputs["input_ids"], attention_mask=inputs["attention_mask"]
-            )
-            onnxruntime_inputs["causal_mask"] = causal_mask
-
-        # run inference and return the cache state
-        outputs = self.session.run(None, onnxruntime_inputs)
-        prompt_logits, *prompt_cache = outputs
-
-        # remove logits that correspond to padding tokens
-        prompt_logits = numpy.compress(
-            onnxruntime_inputs["attention_mask"].flatten(), prompt_logits, axis=1
-        )  # (1, prompt_length, vocab_size)
-        prompt_logits = prompt_logits[:, :-1, :]  # (1, prompt_length, vocab_size)
-
-        # remove cache that corresponds to padding tokens
-        prompt_cache = [
-            numpy.compress(
-                onnxruntime_inputs["attention_mask"].flatten(), cache, axis=2
-            )
-            for cache in prompt_cache
-        ]  # List[(1, num_heads, past_length, head_dim)]
-
-        return prompt_logits, prompt_cache
-
-    def _initialize_kv_cache_state(self, length: int = 0) -> Dict[str, numpy.ndarray]:
-        model = onnx.load(self.model_onnx_path, load_external_data=False)
-
-        cache_input = next(
-            input
-            for input in model.graph.input
-            if input.name.startswith(CACHE_INPUT_PREFIX)
-        )
-        # read the shape of the cache input
-        batch_size = cache_input.type.tensor_type.shape.dim[0].dim_value
-        num_attention_heads = cache_input.type.tensor_type.shape.dim[1].dim_value
-        hidden_dims = cache_input.type.tensor_type.shape.dim[3].dim_value
-
-        # create a kv cache dictionary
-        kv_cache = {
-            input_.name: numpy.zeros(
-                (batch_size, num_attention_heads, length, hidden_dims),
-                dtype=numpy.float32,
-            )
-            for input_ in model.graph.input
-            if input_.name.startswith(CACHE_INPUT_PREFIX)
-        }
-        return kv_cache
-
-
-class TorchGroundTruthSource(GroundTruthSource):
-=======
 class TorchGroundTruthSource:
->>>>>>> f2693ff5
     """
     An object that generates ground truth logits and
     cache states from a prompt. This object can
