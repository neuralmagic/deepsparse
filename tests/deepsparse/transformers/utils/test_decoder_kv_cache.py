--- conflicted
+++ resolved
@@ -74,12 +74,6 @@
         state_updated,
     ):
         session = DecoderKVCache()
-<<<<<<< HEAD
-        state_flattened = state["dummy_cache_name"].flatten()
-        num_processed_tokens = state_flattened[state_flattened != 0].shape[0]
-        session.setup(
-            session_id="None",
-=======
 
         # compute the number of processed tokens
         state_flattened = state["dummy_cache_name"].flatten()
@@ -88,18 +82,10 @@
         # initialize a session
         session.setup(
             session_id="dummy_id",
->>>>>>> caef2f7e
             state=state,
             num_processed_tokens=num_processed_tokens,
             freeze_first_position=freeze_first_position,
         )
-<<<<<<< HEAD
-        yield session, state, input_ids_len, state_updated
-
-    def test_update_session(self, setup):
-        session, state, input_ids_len, exp_state_updated = setup
-        session.update(copy.deepcopy(state), input_ids_len)
-=======
         yield session, input_ids_len, state_updated
 
     def test_session_attributes(self, setup):
@@ -121,12 +107,12 @@
         self._test_decrease_capacity(session)  # decrease
         self._test_constant_capacity(session)  # constant
 
+
     def test_update_session(self, setup):
         session, input_ids_len, expected_updated_state = setup
         state = copy.deepcopy(session.cached_inputs)
         # update the session
         session.update(state, input_ids_len)
->>>>>>> caef2f7e
         state_updated = session.cached_inputs
         for key in state_updated.keys():
             assert np.array_equal(state_updated[key], expected_updated_state[key])
