# Copyright (c) 2021 - present / Neuralmagic, Inc. All Rights Reserved.
#
# Licensed under the Apache License, Version 2.0 (the "License");
# you may not use this file except in compliance with the License.
# You may obtain a copy of the License at
#
#    http://www.apache.org/licenses/LICENSE-2.0
#
# Unless required by applicable law or agreed to in writing,
# software distributed under the License is distributed on an "AS IS" BASIS,
# WITHOUT WARRANTIES OR CONDITIONS OF ANY KIND, either express or implied.
# See the License for the specific language governing permissions and
# limitations under the License.

from collections import Counter
from unittest import mock

from deepsparse import PythonLogger
from deepsparse.loggers.config import PipelineSystemLoggingConfig, SystemLoggingGroup
from deepsparse.server.config import (
    EndpointConfig,
    MetricFunctionConfig,
    ServerConfig,
    ServerSystemLoggingConfig,
)
from deepsparse.server.helpers import server_logger_from_config
from deepsparse.server.server import _build_app
from fastapi.testclient import TestClient
from tests.deepsparse.loggers.helpers import fetch_leaf_logger
from tests.helpers import find_free_port
from tests.test_data.server_test_data import SAMPLE_LOGS_DICT
from tests.utils import mock_engine


logger_identifier = "tests/deepsparse/loggers/helpers.py:ListLogger"
stub = "zoo:nlp/sentiment_analysis/bert-base/pytorch/huggingface/sst2/12layer_pruned80_quant-none-vnni"  # noqa E501
task = "text-classification"
name = "endpoint_name"


def _test_logger_contents(leaf_logger, expected_logs):
    for expected_log_content in list(expected_logs.keys()):
        i = 0
        for log in leaf_logger.calls:
            if expected_log_content in log:
                i += 1
        assert expected_logs[expected_log_content] == i


def test_default_logger():
    server_config = ServerConfig(
        endpoints=[EndpointConfig(task=task, name=name, model=stub)]
    )
    server_logger = server_logger_from_config(server_config)
    with mock.patch(
        "deepsparse.server.server.server_logger_from_config", return_value=server_logger
    ), mock_engine(rng_seed=0):
        app = _build_app(server_config)
    client = TestClient(app)

    for _ in range(2):
        client.post("/predict", json={"sequences": "today is great"})
    assert isinstance(fetch_leaf_logger(server_logger), PythonLogger)
<<<<<<< HEAD


def test_data_logging_from_predefined():
    server_config = ServerConfig(
        endpoints=[
            EndpointConfig(
                task=task,
                name="text_classification",
                model=stub,
                add_predefined=[MetricFunctionConfig(func="text_classification")],
            )
        ],
        loggers={"logger_1": {"path": logger_identifier}},
    )
    server_logger = server_logger_from_config(server_config)
    with mock.patch(
        "deepsparse.server.server.server_logger_from_config", return_value=server_logger
    ), mock_engine(rng_seed=0):
        app = _build_app(server_config)
    client = TestClient(app)
    client.post(
        "/predict",
        json={
            "sequences": [["Fun for adults and children.", "Fun for only children."]]
        },
    )
    calls = fetch_leaf_logger(server_logger).calls
    data_logging_logs = [call for call in calls if "DATA" in call]
    with open(
        "tests/deepsparse/loggers/metric_functions/predefined/predefined_logs/text_classification.txt",  # noqa E501
        "r",
    ) as f:
        expected_logs = f.read().splitlines()
    for log, expected_log in zip(data_logging_logs, expected_logs):
        assert log == expected_log
=======
>>>>>>> 73ebc73f


def test_logging_only_system_info():
    server_config = ServerConfig(
        endpoints=[EndpointConfig(task=task, name=name, model=stub)],
        loggers={"logger_1": {"path": logger_identifier}},
    )
    server_logger = server_logger_from_config(server_config)
    with mock.patch(
        "deepsparse.server.server.server_logger_from_config", return_value=server_logger
    ), mock_engine(rng_seed=0):
        app = _build_app(server_config)
    client = TestClient(app)

    for _ in range(2):
        client.post("/predict", json={"sequences": "today is great"})
    _test_logger_contents(
        fetch_leaf_logger(server_logger),
        {"prediction_latency": 8},
    )


def test_regex_target_logging():
    server_config = ServerConfig(
        endpoints=[
            EndpointConfig(
                task=task,
                name=name,
                data_logging={
                    "re:.*pipeline*.": [MetricFunctionConfig(func="identity")]
                },
                model=stub,
            )
        ],
        loggers={"logger_1": {"path": logger_identifier}},
    )
    server_logger = server_logger_from_config(server_config)
    with mock.patch(
        "deepsparse.server.server.server_logger_from_config", return_value=server_logger
    ), mock_engine(rng_seed=0):
        app = _build_app(server_config)
    client = TestClient(app)

    for _ in range(2):
        client.post("/predict", json={"sequences": "today is great"})
    _test_logger_contents(
        fetch_leaf_logger(server_logger),
        {"pipeline_inputs__identity": 2, "pipeline_outputs__identity": 2},
    )


def test_multiple_targets_logging():
    server_config = ServerConfig(
        endpoints=[
            EndpointConfig(
                task=task,
                name=name,
                data_logging={
                    "pipeline_inputs.sequences": [
                        MetricFunctionConfig(func="identity")
                    ],
                    "engine_inputs": [MetricFunctionConfig(func="identity")],
                },
                model=stub,
            )
        ],
        loggers={"logger_1": {"path": logger_identifier}},
    )
    server_logger = server_logger_from_config(server_config)
    with mock.patch(
        "deepsparse.server.server.server_logger_from_config", return_value=server_logger
    ), mock_engine(rng_seed=0):
        app = _build_app(server_config)
    client = TestClient(app)

    for _ in range(2):
        client.post("/predict", json={"sequences": "today is great"})
    _test_logger_contents(
        fetch_leaf_logger(server_logger),
        {
            "pipeline_inputs.sequences__identity": 2,
            "engine_inputs__identity": 2,
            "prediction_latency": 8,
        },
    )


def test_function_metric_with_target_loggers():
    server_config = ServerConfig(
        endpoints=[
            EndpointConfig(
                task=task,
                name=name,
                data_logging={
                    "pipeline_inputs.sequences[0]": [
                        MetricFunctionConfig(
                            func="identity", target_loggers=["logger_1"]
                        )
                    ],
                    "engine_inputs": [MetricFunctionConfig(func="identity")],
                },
                model=stub,
            )
        ],
        loggers={
            "logger_1": {"path": logger_identifier},
            "logger_2": {"path": logger_identifier},
        },
    )
    server_logger = server_logger_from_config(server_config)
    with mock.patch(
        "deepsparse.server.server.server_logger_from_config", return_value=server_logger
    ), mock_engine(rng_seed=0):
        app = _build_app(server_config)
    client = TestClient(app)

    for _ in range(2):
        client.post("/predict", json={"sequences": "today is great"})

    _test_logger_contents(
        server_logger.logger.loggers[1].logger.loggers[0],
        {
            "pipeline_inputs.sequences__identity": 2,
            "engine_inputs__identity": 2,
            "prediction_latency": 8,
        },
    )
    _test_logger_contents(
        server_logger.logger.loggers[1].logger.loggers[1],
        {
            "pipeline_inputs.sequences__identity": 0,
            "engine_inputs__identity": 2,
            "prediction_latency": 8,
        },
    )


@mock_engine(rng_seed=0)
def test_instantiate_prometheus(tmp_path):
    client = TestClient(
        _build_app(
            ServerConfig(
                endpoints=[EndpointConfig(task="text_classification", model="default")],
                loggers=dict(
                    prometheus={
                        "port": find_free_port(),
                        "text_log_save_dir": str(tmp_path),
                        "text_log_save_frequency": 30,
                    }
                ),
            )
        )
    )
    r = client.post("/predict", json=dict(sequences="asdf"))
    assert r.status_code == 200


@mock_engine(rng_seed=0)
def test_endpoint_system_logging(tmp_path):
    server_config = ServerConfig(
        system_logging=ServerSystemLoggingConfig(
            request_details=SystemLoggingGroup(enable=True),
            resource_utilization=SystemLoggingGroup(enable=True),
        ),
        endpoints=[
            EndpointConfig(
                task="text_classification",
                model="default",
                route="/predict_text_classification",
                logging_config=PipelineSystemLoggingConfig(
                    inference_details=SystemLoggingGroup(enable=True),
                    prediction_latency=SystemLoggingGroup(enable=True),
                ),
            ),
            EndpointConfig(
                task="question_answering",
                model="default",
                route="/predict_question_answering",
                logging_config=PipelineSystemLoggingConfig(
                    inference_details=SystemLoggingGroup(enable=True),
                    prediction_latency=SystemLoggingGroup(enable=True),
                ),
            ),
        ],
        loggers={"logger_1": {"path": logger_identifier}},
    )
    server_logger = server_logger_from_config(server_config)
    with mock.patch(
        "deepsparse.server.server.server_logger_from_config", return_value=server_logger
    ), mock_engine(rng_seed=0):
        app = _build_app(server_config)
    client = TestClient(app)
    client.post("/predict_text_classification", json=dict(sequences="asdf"))
    client.post(
        "/predict_text_classification", json=dict(question="asdf", context="asdf")
    )
    calls = server_logger.logger.loggers[0].logger.loggers[0].calls

    c = Counter([call.split(",")[0] for call in calls])

    assert c == SAMPLE_LOGS_DICT<|MERGE_RESOLUTION|>--- conflicted
+++ resolved
@@ -61,8 +61,7 @@
     for _ in range(2):
         client.post("/predict", json={"sequences": "today is great"})
     assert isinstance(fetch_leaf_logger(server_logger), PythonLogger)
-<<<<<<< HEAD
-
+    
 
 def test_data_logging_from_predefined():
     server_config = ServerConfig(
@@ -97,8 +96,6 @@
         expected_logs = f.read().splitlines()
     for log, expected_log in zip(data_logging_logs, expected_logs):
         assert log == expected_log
-=======
->>>>>>> 73ebc73f
 
 
 def test_logging_only_system_info():
