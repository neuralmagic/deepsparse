# Copyright (c) 2021 - present / Neuralmagic, Inc. All Rights Reserved.
#
# Licensed under the Apache License, Version 2.0 (the "License");
# you may not use this file except in compliance with the License.
# You may obtain a copy of the License at
#
#    http://www.apache.org/licenses/LICENSE-2.0
#
# Unless required by applicable law or agreed to in writing,
# software distributed under the License is distributed on an "AS IS" BASIS,
# WITHOUT WARRANTIES OR CONDITIONS OF ANY KIND, either express or implied.
# See the License for the specific language governing permissions and
# limitations under the License.

from typing import List
from unittest.mock import Mock

import requests
from pydantic import BaseModel

import pytest
from deepsparse.loggers import ManagerLogger
from deepsparse.server.config import EndpointConfig, ServerConfig
from deepsparse.server.server import _add_pipeline_endpoint, _build_app
from fastapi import FastAPI, UploadFile
from fastapi.testclient import TestClient
from tests.utils import mock_engine


class FromFilesSchema(BaseModel):
    def from_files(self, f):
        # do nothing - this method exists just to test files endpoint logic
        ...


class StrSchema(BaseModel):
    value: str


def parse(v: StrSchema) -> int:
    return int(v.value)


class TestStatusEndpoints:
    @pytest.fixture(scope="class")
    def server_config(self):
        server_config = ServerConfig(
            num_cores=1, num_workers=1, endpoints=[], loggers={}
        )
        yield server_config

    @pytest.fixture(scope="class")
    def client(self, server_config):
        yield TestClient(_build_app(server_config))

    def test_config(self, server_config, client):
        response = client.get("/config")
        loaded = ServerConfig(**response.json())
        assert loaded == server_config

    @pytest.mark.parametrize("route", ["/ping", "/health", "/healthcheck", "/status"])
    def test_pings_exist(self, client, route):
        response = client.get(route)
        assert response.status_code == 200
        assert response.json() is True

    def test_docs_exist(self, client):
        assert client.get("/docs").status_code == 200

    def test_home_redirects_to_docs(self, client):
        response = client.get("/")
        assert response.status_code == 200
        assert response.request.path_url == "/docs"
        assert len(response.history) > 0
        assert response.history[-1].is_redirect


<<<<<<< HEAD
def test_add_multiple_endpoints_with_no_route():
    with pytest.raises(
        ValueError,
        match=(
            "must specify `route` for all endpoints if multiple endpoints are used."
        ),
    ):
        _build_app(
            ServerConfig(
                num_cores=1,
                num_workers=1,
                endpoints=[
                    EndpointConfig(task="", model="", route=None),
                    EndpointConfig(task="", model="", route=None),
                ],
                loggers={},
            )
        )


def test_add_multiple_endpoints_with_same_route():
    with pytest.raises(ValueError, match="asdf specified 2 times"):
        _build_app(
            ServerConfig(
                num_cores=1,
                num_workers=1,
                endpoints=[
                    EndpointConfig(task="", model="", route="asdf"),
                    EndpointConfig(task="", model="", route="asdf"),
                ],
                loggers={},
            )
        )


def test_invalid_integration():
    with pytest.raises(
        ValueError,
        match=escape(
            "Unknown integration field asdf. Expected one of ['local', 'sagemaker']"
        ),
    ):
        _build_app(
            ServerConfig(
                num_cores=1, num_workers=1, integration="asdf", endpoints=[], loggers={}
            )
        )


=======
>>>>>>> a650b9a3
class TestMockEndpoints:
    @pytest.fixture(scope="class")
    def server_config(self):
        server_config = ServerConfig(
            num_cores=1, num_workers=1, endpoints=[], loggers={}
        )
        yield server_config

    @pytest.fixture(scope="class")
    def app(self, server_config):
        yield _build_app(server_config)

    @pytest.fixture(scope="class")
    def client(self, app):
        yield TestClient(app)

    def test_add_model_endpoint(self, app: FastAPI, client: TestClient):
        # create mock pipeline that overrides run_with_monitoring
        mock_pipeline = Mock(input_schema=StrSchema, output_schema=int)
        mock_pipeline.run_with_monitoring = Mock(
            side_effect=lambda val: [parse(val)] * 4
        )
        _add_pipeline_endpoint(
            app,
            endpoint_config=Mock(route="/predict/parse_int"),
            pipeline=mock_pipeline,
            pipeline_logger=ManagerLogger([]),
        )
        assert app.routes[-1].path == "/predict/parse_int"
        assert app.routes[-1].response_model is int
        assert app.routes[-1].endpoint.__annotations__ == {"request": StrSchema}
        assert app.routes[-1].methods == {"POST"}

        for v in ["1234", "5678"]:
            response = client.post("/predict/parse_int", json=dict(value=v))
            assert response.status_code == 200
            assert response.json() == int(v)

    def test_add_model_endpoint_with_from_files(self, app):
        _add_pipeline_endpoint(
            app,
            endpoint_config=Mock(route="/predict/parse_int"),
            pipeline=Mock(input_schema=FromFilesSchema, output_schema=int),
            pipeline_logger=ManagerLogger([]),
        )
        assert app.routes[-2].path == "/predict/parse_int"
        assert app.routes[-2].endpoint.__annotations__ == {"request": FromFilesSchema}
        assert app.routes[-1].path == "/predict/parse_int/from_files"
        assert app.routes[-1].endpoint.__annotations__ == {"request": List[UploadFile]}
        assert app.routes[-1].response_model is int
        assert app.routes[-1].methods == {"POST"}

    def test_sagemaker_only_adds_one_endpoint(self, app):
        num_routes = len(app.routes)
        _add_pipeline_endpoint(
            app,
            endpoint_config=Mock(route="/predict/parse_int"),
            pipeline=Mock(input_schema=FromFilesSchema, output_schema=int),
            integration="sagemaker",
            pipeline_logger=ManagerLogger([]),
        )
        assert len(app.routes) == num_routes + 1
        assert app.routes[-1].path == "/invocations"
        assert app.routes[-1].endpoint.__annotations__ == {"request": List[UploadFile]}

        num_routes = len(app.routes)
        _add_pipeline_endpoint(
            app,
            endpoint_config=Mock(route="/predict/parse_int"),
            pipeline=Mock(input_schema=StrSchema, output_schema=int),
            integration="sagemaker",
            pipeline_logger=ManagerLogger([]),
        )
        assert len(app.routes) == num_routes + 1
        assert app.routes[-1].path == "/invocations"
        assert app.routes[-1].endpoint.__annotations__ == {"request": StrSchema}

    def test_add_endpoint_with_no_route_specified(self, app):
        _add_pipeline_endpoint(
            app,
            endpoint_config=Mock(route=None),
            pipeline=Mock(input_schema=StrSchema, output_schema=int),
            pipeline_logger=ManagerLogger([]),
        )
        assert app.routes[-1].path == "/predict"


class TestActualModelEndpoints:
    @pytest.fixture(scope="class")
    def client(self):
        stub = (
            "zoo:nlp/text_classification/distilbert-none/"
            "pytorch/huggingface/qqp/pruned80_quant-none-vnni"
        )
        server_config = ServerConfig(
            num_cores=1,
            num_workers=1,
            endpoints=[
                EndpointConfig(
                    route="/predict/dynamic-batch",
                    task="text-classification",
                    model=stub,
                    batch_size=1,
                ),
                EndpointConfig(
                    route="/predict/static-batch",
                    task="text-classification",
                    model=stub,
                    batch_size=2,
                ),
            ],
            loggers={},  # do not instantiate any loggers
        )
        with mock_engine(rng_seed=0):
            app = _build_app(server_config)
        yield TestClient(app)

    def test_static_batch_errors_on_wrong_batch_size(self, client):
        with pytest.raises(
            RuntimeError,
            match=(
                "batch size of 1 passed into pipeline is "
                "not divisible by model batch size of 2"
            ),
        ):
            client.post("/predict/static-batch", json={"sequences": "today is great"})

    def test_static_batch_good_request(self, client):
        response = client.post(
            "/predict/static-batch",
            json={"sequences": ["today is great", "today is terrible"]},
        )
        assert response.status_code == 200
        output = response.json()
        assert len(output["labels"]) == 2
        assert len(output["scores"]) == 2

    @pytest.mark.parametrize(
        "seqs",
        [
            ["today is great"],
            ["today is great", "today is terrible"],
            ["the first sentence", "the second sentence", "the third sentence"],
        ],
    )
    def test_dynamic_batch_any(self, client, seqs):
        response = client.post("/predict/dynamic-batch", json={"sequences": seqs})
        assert response.status_code == 200
        output = response.json()
        assert len(output["labels"]) == len(seqs)
        assert len(output["scores"]) == len(seqs)


class TestDynamicEndpoints:
    @pytest.fixture(scope="class")
    def client(self):
        server_config = ServerConfig(
            num_cores=1, num_workers=1, endpoints=[], loggers={}
        )
        with mock_engine(rng_seed=0):
            app = _build_app(server_config)
            yield TestClient(app)


@mock_engine(rng_seed=0)
def test_dynamic_add_and_remove_endpoint(engine_mock):
    server_config = ServerConfig(num_cores=1, num_workers=1, endpoints=[], loggers={})
    app = _build_app(server_config)
    client = TestClient(app)

    # assert /predict doesn't exist
    assert 404 == client.post("/predict", json=dict(sequences="asdf")).status_code

    # add /predict
    response = client.post(
        "/endpoints",
        json=EndpointConfig(task="text-classification", model="default").dict(),
    )
    assert response.status_code == 200
    response = client.post("/predict", json=dict(sequences="asdf"))
    assert response.status_code == 200

    # remove /predict
    response = client.delete(
        "/endpoints",
        json=EndpointConfig(
            route="/predict", task="text-classification", model="default"
        ).dict(),
    )
    assert response.status_code == 200
<<<<<<< HEAD
    assert 404 == client.post("/predict", json=dict(sequences="asdf")).status_code


def test_pytorch_num_threads():
    torch = pytest.importorskip("torch")

    orig_num_threads = torch.get_num_threads()
    _build_app(
        ServerConfig(
            num_cores=1,
            num_workers=1,
            pytorch_num_threads=None,
            endpoints=[],
            loggers={},
        )
    )
    assert torch.get_num_threads() == orig_num_threads

    _build_app(
        ServerConfig(
            num_cores=1, num_workers=1, pytorch_num_threads=1, endpoints=[], loggers={}
        )
    )
    assert torch.get_num_threads() == 1


@patch.dict(os.environ, deepcopy(os.environ))
def test_thread_pinning_none():
    os.environ.pop("NM_BIND_THREADS_TO_CORES", None)
    os.environ.pop("NM_BIND_THREADS_TO_SOCKETS", None)
    _build_app(
        ServerConfig(
            num_cores=1,
            num_workers=1,
            engine_thread_pinning="none",
            endpoints=[],
            loggers={},
        )
    )
    assert os.environ["NM_BIND_THREADS_TO_CORES"] == "0"
    assert os.environ["NM_BIND_THREADS_TO_SOCKETS"] == "0"


@patch.dict(os.environ, deepcopy(os.environ))
def test_thread_pinning_numa():
    os.environ.pop("NM_BIND_THREADS_TO_CORES", None)
    os.environ.pop("NM_BIND_THREADS_TO_SOCKETS", None)
    _build_app(
        ServerConfig(
            num_cores=1,
            num_workers=1,
            engine_thread_pinning="numa",
            endpoints=[],
            loggers={},
        )
    )
    assert os.environ["NM_BIND_THREADS_TO_CORES"] == "0"
    assert os.environ["NM_BIND_THREADS_TO_SOCKETS"] == "1"


@patch.dict(os.environ, deepcopy(os.environ))
def test_thread_pinning_cores():
    os.environ.pop("NM_BIND_THREADS_TO_CORES", None)
    os.environ.pop("NM_BIND_THREADS_TO_SOCKETS", None)
    _build_app(
        ServerConfig(
            num_cores=1,
            num_workers=1,
            engine_thread_pinning="core",
            endpoints=[],
            loggers={},
        )
    )
    assert os.environ["NM_BIND_THREADS_TO_CORES"] == "1"
    assert os.environ["NM_BIND_THREADS_TO_SOCKETS"] == "0"


def test_invalid_thread_pinning():
    with pytest.raises(ValueError, match='Expected one of {"core","numa","none"}.'):
        _build_app(
            ServerConfig(
                num_cores=1,
                num_workers=1,
                engine_thread_pinning="asdf",
                endpoints=[],
                loggers={},
            )
        )


@mock_engine(rng_seed=0)
def test_default_logging_server_launches(engine_mock):
    server_config = ServerConfig(num_cores=1, num_workers=1, endpoints=[], loggers=None)
    _build_app(server_config)

    # check positive ping to expected prometheus server on port 6100
    response = requests.get("http://127.0.0.1:6100")
    assert response.status_code == 200
=======
    assert 404 == client.post("/predict", json=dict(sequences="asdf")).status_code
>>>>>>> a650b9a3
<|MERGE_RESOLUTION|>--- conflicted
+++ resolved
@@ -75,58 +75,6 @@
         assert response.history[-1].is_redirect
 
 
-<<<<<<< HEAD
-def test_add_multiple_endpoints_with_no_route():
-    with pytest.raises(
-        ValueError,
-        match=(
-            "must specify `route` for all endpoints if multiple endpoints are used."
-        ),
-    ):
-        _build_app(
-            ServerConfig(
-                num_cores=1,
-                num_workers=1,
-                endpoints=[
-                    EndpointConfig(task="", model="", route=None),
-                    EndpointConfig(task="", model="", route=None),
-                ],
-                loggers={},
-            )
-        )
-
-
-def test_add_multiple_endpoints_with_same_route():
-    with pytest.raises(ValueError, match="asdf specified 2 times"):
-        _build_app(
-            ServerConfig(
-                num_cores=1,
-                num_workers=1,
-                endpoints=[
-                    EndpointConfig(task="", model="", route="asdf"),
-                    EndpointConfig(task="", model="", route="asdf"),
-                ],
-                loggers={},
-            )
-        )
-
-
-def test_invalid_integration():
-    with pytest.raises(
-        ValueError,
-        match=escape(
-            "Unknown integration field asdf. Expected one of ['local', 'sagemaker']"
-        ),
-    ):
-        _build_app(
-            ServerConfig(
-                num_cores=1, num_workers=1, integration="asdf", endpoints=[], loggers={}
-            )
-        )
-
-
-=======
->>>>>>> a650b9a3
 class TestMockEndpoints:
     @pytest.fixture(scope="class")
     def server_config(self):
@@ -317,105 +265,4 @@
         ).dict(),
     )
     assert response.status_code == 200
-<<<<<<< HEAD
-    assert 404 == client.post("/predict", json=dict(sequences="asdf")).status_code
-
-
-def test_pytorch_num_threads():
-    torch = pytest.importorskip("torch")
-
-    orig_num_threads = torch.get_num_threads()
-    _build_app(
-        ServerConfig(
-            num_cores=1,
-            num_workers=1,
-            pytorch_num_threads=None,
-            endpoints=[],
-            loggers={},
-        )
-    )
-    assert torch.get_num_threads() == orig_num_threads
-
-    _build_app(
-        ServerConfig(
-            num_cores=1, num_workers=1, pytorch_num_threads=1, endpoints=[], loggers={}
-        )
-    )
-    assert torch.get_num_threads() == 1
-
-
-@patch.dict(os.environ, deepcopy(os.environ))
-def test_thread_pinning_none():
-    os.environ.pop("NM_BIND_THREADS_TO_CORES", None)
-    os.environ.pop("NM_BIND_THREADS_TO_SOCKETS", None)
-    _build_app(
-        ServerConfig(
-            num_cores=1,
-            num_workers=1,
-            engine_thread_pinning="none",
-            endpoints=[],
-            loggers={},
-        )
-    )
-    assert os.environ["NM_BIND_THREADS_TO_CORES"] == "0"
-    assert os.environ["NM_BIND_THREADS_TO_SOCKETS"] == "0"
-
-
-@patch.dict(os.environ, deepcopy(os.environ))
-def test_thread_pinning_numa():
-    os.environ.pop("NM_BIND_THREADS_TO_CORES", None)
-    os.environ.pop("NM_BIND_THREADS_TO_SOCKETS", None)
-    _build_app(
-        ServerConfig(
-            num_cores=1,
-            num_workers=1,
-            engine_thread_pinning="numa",
-            endpoints=[],
-            loggers={},
-        )
-    )
-    assert os.environ["NM_BIND_THREADS_TO_CORES"] == "0"
-    assert os.environ["NM_BIND_THREADS_TO_SOCKETS"] == "1"
-
-
-@patch.dict(os.environ, deepcopy(os.environ))
-def test_thread_pinning_cores():
-    os.environ.pop("NM_BIND_THREADS_TO_CORES", None)
-    os.environ.pop("NM_BIND_THREADS_TO_SOCKETS", None)
-    _build_app(
-        ServerConfig(
-            num_cores=1,
-            num_workers=1,
-            engine_thread_pinning="core",
-            endpoints=[],
-            loggers={},
-        )
-    )
-    assert os.environ["NM_BIND_THREADS_TO_CORES"] == "1"
-    assert os.environ["NM_BIND_THREADS_TO_SOCKETS"] == "0"
-
-
-def test_invalid_thread_pinning():
-    with pytest.raises(ValueError, match='Expected one of {"core","numa","none"}.'):
-        _build_app(
-            ServerConfig(
-                num_cores=1,
-                num_workers=1,
-                engine_thread_pinning="asdf",
-                endpoints=[],
-                loggers={},
-            )
-        )
-
-
-@mock_engine(rng_seed=0)
-def test_default_logging_server_launches(engine_mock):
-    server_config = ServerConfig(num_cores=1, num_workers=1, endpoints=[], loggers=None)
-    _build_app(server_config)
-
-    # check positive ping to expected prometheus server on port 6100
-    response = requests.get("http://127.0.0.1:6100")
-    assert response.status_code == 200
-=======
-    assert 404 == client.post("/predict", json=dict(sequences="asdf")).status_code
->>>>>>> a650b9a3
+    assert 404 == client.post("/predict", json=dict(sequences="asdf")).status_code