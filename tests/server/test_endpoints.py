# Copyright (c) 2021 - present / Neuralmagic, Inc. All Rights Reserved.
#
# Licensed under the Apache License, Version 2.0 (the "License");
# you may not use this file except in compliance with the License.
# You may obtain a copy of the License at
#
#    http://www.apache.org/licenses/LICENSE-2.0
#
# Unless required by applicable law or agreed to in writing,
# software distributed under the License is distributed on an "AS IS" BASIS,
# WITHOUT WARRANTIES OR CONDITIONS OF ANY KIND, either express or implied.
# See the License for the specific language governing permissions and
# limitations under the License.

import os
from copy import deepcopy
from re import escape
from typing import List
from unittest.mock import Mock, patch

import requests
from pydantic import BaseModel

import pytest
from deepsparse.loggers import ManagerLogger
from deepsparse.server.config import EndpointConfig, ServerConfig
from deepsparse.server.server import _add_pipeline_endpoint, _build_app
from fastapi import FastAPI, UploadFile
from fastapi.testclient import TestClient
from tests.utils import mock_engine


class FromFilesSchema(BaseModel):
    def from_files(self, f):
        # do nothing - this method exists just to test files endpoint logic
        ...


class StrSchema(BaseModel):
    value: str


def parse(v: StrSchema) -> int:
    return int(v.value)


class TestStatusEndpoints:
    @pytest.fixture(scope="class")
    def server_config(self):
        server_config = ServerConfig(
            num_cores=1, num_workers=1, endpoints=[], loggers={}
        )
        yield server_config

    @pytest.fixture(scope="class")
    def client(self, server_config):
        yield TestClient(_build_app(server_config))

    def test_config(self, server_config, client):
        response = client.get("/config")
        loaded = ServerConfig(**response.json())
        assert loaded == server_config

    @pytest.mark.parametrize("route", ["/ping", "/health", "/healthcheck", "/status"])
    def test_pings_exist(self, client, route):
        response = client.get(route)
        assert response.status_code == 200
        assert response.json() is True

    def test_docs_exist(self, client):
        assert client.get("/docs").status_code == 200

    def test_home_redirects_to_docs(self, client):
        response = client.get("/")
        assert response.status_code == 200
        assert response.request.path_url == "/docs"
        assert len(response.history) > 0
        assert response.history[-1].is_redirect


def test_add_multiple_endpoints_with_no_route():
    with pytest.raises(
        ValueError,
        match=(
            "must specify `route` for all endpoints if multiple endpoints are used."
        ),
    ):
        _build_app(
            ServerConfig(
                num_cores=1,
                num_workers=1,
                endpoints=[
                    EndpointConfig(task="", model="", route=None),
                    EndpointConfig(task="", model="", route=None),
                ],
                loggers={},
            )
        )


def test_add_multiple_endpoints_with_same_route():
    with pytest.raises(ValueError, match="asdf specified 2 times"):
        _build_app(
            ServerConfig(
                num_cores=1,
                num_workers=1,
                endpoints=[
                    EndpointConfig(task="", model="", route="asdf"),
                    EndpointConfig(task="", model="", route="asdf"),
                ],
                loggers={},
            )
        )


def test_invalid_integration():
    with pytest.raises(
        ValueError,
        match=escape(
            "Unknown integration field asdf. Expected one of ['local', 'sagemaker']"
        ),
    ):
        _build_app(
            ServerConfig(
                num_cores=1, num_workers=1, integration="asdf", endpoints=[], loggers={}
            )
        )


class TestMockEndpoints:
    @pytest.fixture(scope="class")
    def server_config(self):
        server_config = ServerConfig(
            num_cores=1, num_workers=1, endpoints=[], loggers={}
        )
        yield server_config

    @pytest.fixture(scope="class")
    def app(self, server_config):
        yield _build_app(server_config)

    @pytest.fixture(scope="class")
    def client(self, app):
        yield TestClient(app)

    def test_add_model_endpoint(self, app: FastAPI, client: TestClient):
        # create mock pipeline that overrides run_with_monitoring
        mock_pipeline = Mock(input_schema=StrSchema, output_schema=int)
        mock_pipeline.run_with_monitoring = Mock(
            side_effect=lambda val: [parse(val)] * 4
        )
        _add_pipeline_endpoint(
            app,
            endpoint_config=Mock(route="/predict/parse_int"),
            pipeline=mock_pipeline,
            pipeline_logger=ManagerLogger([]),
        )
        assert app.routes[-1].path == "/predict/parse_int"
        assert app.routes[-1].response_model is int
        assert app.routes[-1].endpoint.__annotations__ == {"request": StrSchema}
        assert app.routes[-1].methods == {"POST"}

        for v in ["1234", "5678"]:
            response = client.post("/predict/parse_int", json=dict(value=v))
            assert response.status_code == 200
            assert response.json() == int(v)

    def test_add_model_endpoint_with_from_files(self, app):
        _add_pipeline_endpoint(
            app,
            endpoint_config=Mock(route="/predict/parse_int"),
            pipeline=Mock(input_schema=FromFilesSchema, output_schema=int),
            pipeline_logger=ManagerLogger([]),
        )
        assert app.routes[-2].path == "/predict/parse_int"
        assert app.routes[-2].endpoint.__annotations__ == {"request": FromFilesSchema}
        assert app.routes[-1].path == "/predict/parse_int/from_files"
        assert app.routes[-1].endpoint.__annotations__ == {"request": List[UploadFile]}
        assert app.routes[-1].response_model is int
        assert app.routes[-1].methods == {"POST"}

    def test_sagemaker_only_adds_one_endpoint(self, app):
        num_routes = len(app.routes)
        _add_pipeline_endpoint(
            app,
            endpoint_config=Mock(route="/predict/parse_int"),
            pipeline=Mock(input_schema=FromFilesSchema, output_schema=int),
            integration="sagemaker",
            pipeline_logger=ManagerLogger([]),
        )
        assert len(app.routes) == num_routes + 1
        assert app.routes[-1].path == "/invocations"
        assert app.routes[-1].endpoint.__annotations__ == {"request": List[UploadFile]}

        num_routes = len(app.routes)
        _add_pipeline_endpoint(
            app,
            endpoint_config=Mock(route="/predict/parse_int"),
            pipeline=Mock(input_schema=StrSchema, output_schema=int),
            integration="sagemaker",
            pipeline_logger=ManagerLogger([]),
        )
        assert len(app.routes) == num_routes + 1
        assert app.routes[-1].path == "/invocations"
        assert app.routes[-1].endpoint.__annotations__ == {"request": StrSchema}

    def test_add_endpoint_with_no_route_specified(self, app):
        _add_pipeline_endpoint(
            app,
            endpoint_config=Mock(route=None),
            pipeline=Mock(input_schema=StrSchema, output_schema=int),
            pipeline_logger=ManagerLogger([]),
        )
        assert app.routes[-1].path == "/predict"


class TestActualModelEndpoints:
    @pytest.fixture(scope="class")
    def client(self):
        stub = (
            "zoo:nlp/text_classification/distilbert-none/"
            "pytorch/huggingface/qqp/pruned80_quant-none-vnni"
        )
        server_config = ServerConfig(
            num_cores=1,
            num_workers=1,
            endpoints=[
                EndpointConfig(
                    route="/predict/dynamic-batch",
                    task="text-classification",
                    model=stub,
                    batch_size=1,
                ),
                EndpointConfig(
                    route="/predict/static-batch",
                    task="text-classification",
                    model=stub,
                    batch_size=2,
                ),
            ],
            loggers={},  # do not instantiate any loggers
        )
        with mock_engine(rng_seed=0):
            app = _build_app(server_config)
        yield TestClient(app)

    def test_static_batch_errors_on_wrong_batch_size(self, client):
        with pytest.raises(
            RuntimeError,
            match=(
                "batch size of 1 passed into pipeline is "
                "not divisible by model batch size of 2"
            ),
        ):
            client.post("/predict/static-batch", json={"sequences": "today is great"})

    def test_static_batch_good_request(self, client):
        response = client.post(
            "/predict/static-batch",
            json={"sequences": ["today is great", "today is terrible"]},
        )
        assert response.status_code == 200
        output = response.json()
        assert len(output["labels"]) == 2
        assert len(output["scores"]) == 2

    @pytest.mark.parametrize(
        "seqs",
        [
            ["today is great"],
            ["today is great", "today is terrible"],
            ["the first sentence", "the second sentence", "the third sentence"],
        ],
    )
    def test_dynamic_batch_any(self, client, seqs):
        response = client.post("/predict/dynamic-batch", json={"sequences": seqs})
        assert response.status_code == 200
        output = response.json()
        assert len(output["labels"]) == len(seqs)
        assert len(output["scores"]) == len(seqs)


class TestDynamicEndpoints:
    @pytest.fixture(scope="class")
    def client(self):
        server_config = ServerConfig(
            num_cores=1, num_workers=1, endpoints=[], loggers={}
        )
        with mock_engine(rng_seed=0):
            app = _build_app(server_config)
            yield TestClient(app)


@mock_engine(rng_seed=0)
def test_dynamic_add_and_remove_endpoint(engine_mock):
    server_config = ServerConfig(num_cores=1, num_workers=1, endpoints=[], loggers={})
    app = _build_app(server_config)
    client = TestClient(app)

    # assert /predict doesn't exist
    assert 404 == client.post("/predict", json=dict(sequences="asdf")).status_code

    # add /predict
    response = client.post(
        "/endpoints",
        json=EndpointConfig(task="text-classification", model="default").dict(),
    )
    assert response.status_code == 200
    response = client.post("/predict", json=dict(sequences="asdf"))
    assert response.status_code == 200

    # remove /predict
    response = client.delete(
        "/endpoints",
        json=EndpointConfig(
            route="/predict", task="text-classification", model="default"
        ).dict(),
    )
    assert response.status_code == 200
    assert 404 == client.post("/predict", json=dict(sequences="asdf")).status_code


<<<<<<< HEAD
@mock_engine(rng_seed=0)
def test_default_logging_server_launches(engine_mock):
    server_config = ServerConfig(num_cores=1, num_workers=1, endpoints=[], loggers=None)
    _build_app(server_config)

    # check positive ping to expected prometheus server on port 6100
    response = requests.get("http://127.0.0.1:6100")
    assert response.status_code == 200
=======
def test_pytorch_num_threads():
    torch = pytest.importorskip("torch")

    orig_num_threads = torch.get_num_threads()
    _build_app(
        ServerConfig(num_cores=1, num_workers=1, pytorch_num_threads=None, endpoints=[])
    )
    assert torch.get_num_threads() == orig_num_threads

    _build_app(
        ServerConfig(num_cores=1, num_workers=1, pytorch_num_threads=1, endpoints=[])
    )
    assert torch.get_num_threads() == 1


@patch.dict(os.environ, deepcopy(os.environ))
def test_thread_pinning_none():
    os.environ.pop("NM_BIND_THREADS_TO_CORES", None)
    os.environ.pop("NM_BIND_THREADS_TO_SOCKETS", None)
    _build_app(
        ServerConfig(
            num_cores=1, num_workers=1, engine_thread_pinning="none", endpoints=[]
        )
    )
    assert os.environ["NM_BIND_THREADS_TO_CORES"] == "0"
    assert os.environ["NM_BIND_THREADS_TO_SOCKETS"] == "0"


@patch.dict(os.environ, deepcopy(os.environ))
def test_thread_pinning_numa():
    os.environ.pop("NM_BIND_THREADS_TO_CORES", None)
    os.environ.pop("NM_BIND_THREADS_TO_SOCKETS", None)
    _build_app(
        ServerConfig(
            num_cores=1, num_workers=1, engine_thread_pinning="numa", endpoints=[]
        )
    )
    assert os.environ["NM_BIND_THREADS_TO_CORES"] == "0"
    assert os.environ["NM_BIND_THREADS_TO_SOCKETS"] == "1"


@patch.dict(os.environ, deepcopy(os.environ))
def test_thread_pinning_cores():
    os.environ.pop("NM_BIND_THREADS_TO_CORES", None)
    os.environ.pop("NM_BIND_THREADS_TO_SOCKETS", None)
    _build_app(
        ServerConfig(
            num_cores=1, num_workers=1, engine_thread_pinning="core", endpoints=[]
        )
    )
    assert os.environ["NM_BIND_THREADS_TO_CORES"] == "1"
    assert os.environ["NM_BIND_THREADS_TO_SOCKETS"] == "0"


def test_invalid_thread_pinning():
    with pytest.raises(ValueError, match='Expected one of {"core","numa","none"}.'):
        _build_app(
            ServerConfig(
                num_cores=1, num_workers=1, engine_thread_pinning="asdf", endpoints=[]
            )
        )
>>>>>>> 153e871e
<|MERGE_RESOLUTION|>--- conflicted
+++ resolved
@@ -320,7 +320,6 @@
     assert 404 == client.post("/predict", json=dict(sequences="asdf")).status_code
 
 
-<<<<<<< HEAD
 @mock_engine(rng_seed=0)
 def test_default_logging_server_launches(engine_mock):
     server_config = ServerConfig(num_cores=1, num_workers=1, endpoints=[], loggers=None)
@@ -329,7 +328,8 @@
     # check positive ping to expected prometheus server on port 6100
     response = requests.get("http://127.0.0.1:6100")
     assert response.status_code == 200
-=======
+
+
 def test_pytorch_num_threads():
     torch = pytest.importorskip("torch")
 
@@ -390,5 +390,4 @@
             ServerConfig(
                 num_cores=1, num_workers=1, engine_thread_pinning="asdf", endpoints=[]
             )
-        )
->>>>>>> 153e871e
+        )