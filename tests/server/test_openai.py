# Copyright (c) 2021 - present / Neuralmagic, Inc. All Rights Reserved.
#
# Licensed under the Apache License, Version 2.0 (the "License");
# you may not use this file except in compliance with the License.
# You may obtain a copy of the License at
#
#    http://www.apache.org/licenses/LICENSE-2.0
#
# Unless required by applicable law or agreed to in writing,
# software distributed under the License is distributed on an "AS IS" BASIS,
# WITHOUT WARRANTIES OR CONDITIONS OF ANY KIND, either express or implied.
# See the License for the specific language governing permissions and
# limitations under the License.
<<<<<<< HEAD
import numpy
=======
from transformers import AutoTokenizer
>>>>>>> 7829d696

import pytest
from deepsparse import Pipeline
from deepsparse.server.config import EndpointConfig, ServerConfig
from deepsparse.server.openai_server import (
    ChatCompletionRequest,
    CompletionRequest,
    ModelCard,
    ModelPermission,
    OpenAIServer,
)
from fastapi.testclient import TestClient
from scipy.special import softmax


TEST_MODEL_ID = "hf:mgoin/TinyStories-1M-ds"


@pytest.fixture(scope="module")
def endpoint_config():
    endpoint = EndpointConfig(
        task="text_generation",
        model=TEST_MODEL_ID,
    )
    return endpoint


@pytest.fixture(scope="module")
def model_card(endpoint_config):
    return ModelCard(
        id=endpoint_config.model,
        root=endpoint_config.model,
        permission=[ModelPermission()],
    )


@pytest.fixture(scope="module")
def server_config(endpoint_config):
    server_config = ServerConfig(
        num_cores=1, num_workers=1, endpoints=[endpoint_config], loggers={}
    )
    return server_config


@pytest.fixture(scope="module")
def server(server_config):
    server = OpenAIServer(server_config=server_config)
    return server


@pytest.fixture(scope="module")
def app(server):
    app = server._build_app()
    return app


@pytest.fixture(scope="module")
def client(app):
    return TestClient(app)


def test_openai_server_creation(app):
    assert app.routes[-1].path == "/v1/completions"
    assert app.routes[-2].path == "/v1/chat/completions"
    assert app.routes[-3].path == "/v1/models"


def test_correct_models_added_to_model_list(app, server, model_card):
    assert server.model_list.data[0][-1] == model_card.id


def test_add_same_model(app, server, endpoint_config):
    server._add_model(app, endpoint_config)
    assert len(list(server.model_to_pipeline.keys())) == 1
    assert isinstance(server.model_to_pipeline[endpoint_config.model], Pipeline)


def test_get_models(client, model_card):
    response = client.get("/v1/models")
    assert response.status_code == 200
    assert response.json().get("data")[0][-1] == model_card.id


def test_chat_completions_string(client, model_card):
    max_tokens = 15
    request = ChatCompletionRequest(
        messages="How is the weather in Boston?",
        max_tokens=max_tokens,
        model=model_card.id,
    )
    response = client.post("/v1/chat/completions", json=request.dict())
    assert response.status_code == 200

    usage = response.json()["usage"]
    assert usage["completion_tokens"] == max_tokens
    assert usage["total_tokens"] == usage["prompt_tokens"] + usage["completion_tokens"]


def test_chat_completions_dict(client, model_card):
    max_tokens = 15
    request = ChatCompletionRequest(
        messages={"role": "user", "content": "How is the weather in Boston?"},
        max_tokens=max_tokens,
        model=model_card.id,
    )
    response = client.post("/v1/chat/completions", json=request.dict())
    assert response.status_code == 200

    usage = response.json()["usage"]
    assert usage["completion_tokens"] == max_tokens
    assert usage["total_tokens"] == usage["prompt_tokens"] + usage["completion_tokens"]


def test_chat_completions_list(client, model_card):
    max_tokens = 15
    request = ChatCompletionRequest(
        messages=[{"role": "user", "content": "How is the weather in Boston?"}],
        max_tokens=max_tokens,
        model=model_card.id,
    )
    response = client.post("/v1/chat/completions", json=request.dict())
    assert response.status_code == 200

    usage = response.json()["usage"]
    assert usage["completion_tokens"] == max_tokens
    assert usage["total_tokens"] == usage["prompt_tokens"] + usage["completion_tokens"]


def test_chat_completions_multiturn(client, model_card):
    max_tokens = 20
    request = ChatCompletionRequest(
        messages=[
            {"role": "system", "content": "You are a helpful assistant."},
            {"role": "user", "content": "Hello!"},
            {"role": "assistant", "content": "Hi back!"},
            {"role": "user", "content": "I like talking with you."},
        ],
        max_tokens=max_tokens,
        model=model_card.id,
    )
    response = client.post("/v1/chat/completions", json=request.dict())
    assert response.status_code == 200

    usage = response.json()["usage"]
    assert usage["completion_tokens"] == max_tokens
    assert usage["total_tokens"] == usage["prompt_tokens"] + usage["completion_tokens"]


def test_completions(client, model_card):
    max_tokens = 30
    request = CompletionRequest(
        prompt="The Boston Bruins are ", max_tokens=max_tokens, model=model_card.id
    )
    response = client.post("/v1/completions", json=request.dict())
    assert response.status_code == 200

    usage = response.json()["usage"]
    assert usage["prompt_tokens"] == 5
    assert usage["completion_tokens"] == max_tokens
    assert usage["total_tokens"] == usage["prompt_tokens"] + usage["completion_tokens"]

    assert (
        response.json()["choices"][0]["text"]
        == 'a was very happy and thanked the man. He said, "Thank you, Sara. You are a '
        + 'good friend."\n\nSara smiled and'
    )


<<<<<<< HEAD
def test_logprobs(client, model_card):
    max_tokens = 30
    prompt = "The Boston Bruins are "
    request = CompletionRequest(
        prompt=prompt,
        max_tokens=max_tokens,
        model=model_card.id,
        logprobs=1,
    )
    response = client.post("/v1/completions", json=request.dict())
    assert response.status_code == 200

    usage = response.json()["usage"]
    assert usage["prompt_tokens"] == 5
    assert usage["completion_tokens"] == max_tokens
    assert usage["total_tokens"] == usage["prompt_tokens"] + usage["completion_tokens"]

    expected_response = (
        'a was very happy and thanked the man. He said, "Thank you, '
        'Sara. You are a good friend."\n\nSara smiled and'
    )
    assert response.json()["choices"][0]["text"] == expected_response

    # Ensure that local pipeline produces the same text and logprobs
    local_model = Pipeline.create(task="text-generation", model=model_card.id)
    output = local_model(prompt=prompt, max_length=max_tokens, output_scores=True)
    assert output.generations[0].text == expected_response

    for local_gen, server_gen in zip(output.generations, response.json()["choices"]):
        local_top1_logprobs = [
            numpy.log(max(softmax(logits))) for logits in local_gen.score
        ]
        server_top1_logprobs = server_gen["logprobs"]["token_logprobs"]
        assert numpy.allclose(local_top1_logprobs, server_top1_logprobs)
=======
def test_completions_tokenized(client, model_card):
    prompt = "The Boston Bruins are "
    max_tokens = 30

    # Test both passing in input_ids itself as a List[int],
    # and inside of a "batch" as a List[List[int]]
    # TODO: Multiple prompts/batching isn't supported yet
    prefix = "hf:"
    tokenizer = AutoTokenizer.from_pretrained(TEST_MODEL_ID[len(prefix) :])
    input_ids = tokenizer(prompt).input_ids
    num_prompt_tokens = len(input_ids)

    # Testing both passing in a single prompt tokenized, and it wrapped in a list
    for prompt in [input_ids, [input_ids]]:
        request = CompletionRequest(
            prompt=prompt, max_tokens=max_tokens, model=model_card.id
        )
        response = client.post("/v1/completions", json=request.dict())
        assert response.status_code == 200

        usage = response.json()["usage"]
        assert usage["prompt_tokens"] == num_prompt_tokens
        assert usage["prompt_tokens"] == 5
        assert usage["completion_tokens"] == max_tokens
        assert (
            usage["total_tokens"] == usage["prompt_tokens"] + usage["completion_tokens"]
        )

        assert (
            response.json()["choices"][0]["text"]
            == 'a was very happy and thanked the man. He said, "Thank you, Sara. '
            + 'You are a good friend."\n\nSara smiled and'
        )
>>>>>>> 7829d696
<|MERGE_RESOLUTION|>--- conflicted
+++ resolved
@@ -11,11 +11,8 @@
 # WITHOUT WARRANTIES OR CONDITIONS OF ANY KIND, either express or implied.
 # See the License for the specific language governing permissions and
 # limitations under the License.
-<<<<<<< HEAD
 import numpy
-=======
 from transformers import AutoTokenizer
->>>>>>> 7829d696
 
 import pytest
 from deepsparse import Pipeline
@@ -184,42 +181,6 @@
     )
 
 
-<<<<<<< HEAD
-def test_logprobs(client, model_card):
-    max_tokens = 30
-    prompt = "The Boston Bruins are "
-    request = CompletionRequest(
-        prompt=prompt,
-        max_tokens=max_tokens,
-        model=model_card.id,
-        logprobs=1,
-    )
-    response = client.post("/v1/completions", json=request.dict())
-    assert response.status_code == 200
-
-    usage = response.json()["usage"]
-    assert usage["prompt_tokens"] == 5
-    assert usage["completion_tokens"] == max_tokens
-    assert usage["total_tokens"] == usage["prompt_tokens"] + usage["completion_tokens"]
-
-    expected_response = (
-        'a was very happy and thanked the man. He said, "Thank you, '
-        'Sara. You are a good friend."\n\nSara smiled and'
-    )
-    assert response.json()["choices"][0]["text"] == expected_response
-
-    # Ensure that local pipeline produces the same text and logprobs
-    local_model = Pipeline.create(task="text-generation", model=model_card.id)
-    output = local_model(prompt=prompt, max_length=max_tokens, output_scores=True)
-    assert output.generations[0].text == expected_response
-
-    for local_gen, server_gen in zip(output.generations, response.json()["choices"]):
-        local_top1_logprobs = [
-            numpy.log(max(softmax(logits))) for logits in local_gen.score
-        ]
-        server_top1_logprobs = server_gen["logprobs"]["token_logprobs"]
-        assert numpy.allclose(local_top1_logprobs, server_top1_logprobs)
-=======
 def test_completions_tokenized(client, model_card):
     prompt = "The Boston Bruins are "
     max_tokens = 30
@@ -253,4 +214,39 @@
             == 'a was very happy and thanked the man. He said, "Thank you, Sara. '
             + 'You are a good friend."\n\nSara smiled and'
         )
->>>>>>> 7829d696
+
+
+def test_logprobs(client, model_card):
+    max_tokens = 30
+    prompt = "The Boston Bruins are "
+    request = CompletionRequest(
+        prompt=prompt,
+        max_tokens=max_tokens,
+        model=model_card.id,
+        logprobs=1,
+    )
+    response = client.post("/v1/completions", json=request.dict())
+    assert response.status_code == 200
+
+    usage = response.json()["usage"]
+    assert usage["prompt_tokens"] == 5
+    assert usage["completion_tokens"] == max_tokens
+    assert usage["total_tokens"] == usage["prompt_tokens"] + usage["completion_tokens"]
+
+    expected_response = (
+        'a was very happy and thanked the man. He said, "Thank you, '
+        'Sara. You are a good friend."\n\nSara smiled and'
+    )
+    assert response.json()["choices"][0]["text"] == expected_response
+
+    # Ensure that local pipeline produces the same text and logprobs
+    local_model = Pipeline.create(task="text-generation", model=model_card.id)
+    output = local_model(prompt=prompt, max_length=max_tokens, output_scores=True)
+    assert output.generations[0].text == expected_response
+
+    for local_gen, server_gen in zip(output.generations, response.json()["choices"]):
+        local_top1_logprobs = [
+            numpy.log(max(softmax(logits))) for logits in local_gen.score
+        ]
+        server_top1_logprobs = server_gen["logprobs"]["token_logprobs"]
+        assert numpy.allclose(local_top1_logprobs, server_top1_logprobs)