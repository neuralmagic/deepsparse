--- conflicted
+++ resolved
@@ -172,11 +172,7 @@
         return
     assert len(logger.logger.loggers) == num_function_loggers + 1
 
-<<<<<<< HEAD
-    # check for default system logger conf
-=======
     # check for default system logger behaviour
->>>>>>> 8f80259f
     system_logger = logger.logger.loggers[-1]
     assert system_logger.target_identifier == (
         f"category:{MetricCategories.SYSTEM.value}/prediction_latency"
