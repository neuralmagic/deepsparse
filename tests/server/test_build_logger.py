--- conflicted
+++ resolved
@@ -212,14 +212,6 @@
         target_loggers:
         - list_logger_1"""
 
-<<<<<<< HEAD
-yaml_config_6 = """
-system_logging:
-    re:*._utilization:
-        enable: true"""
-
-=======
->>>>>>> c4b5644b
 
 @pytest.mark.parametrize(
     "yaml_config, expected_target_identifiers, number_leaf_loggers_per_system_logger",  # noqa: E501
@@ -243,10 +235,6 @@
             },
             [1, 2],
         ),
-<<<<<<< HEAD
-        (yaml_config_6, {"prediction_latency", "resource_utilization"}, [2, 2]),
-=======
->>>>>>> c4b5644b
     ],
 )
 def test_build_system_loggers(
