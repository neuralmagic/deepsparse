--- conflicted
+++ resolved
@@ -74,15 +74,7 @@
 pip install deepsparse
 ```
 
-<<<<<<< HEAD
 ## 🔌 DeepSparse Server
-=======
-### Hardware Support
-
-With support for AVX2, AVX-512, and VNNI instruction sets, the DeepSparse Engine is validated to work on x86 Intel (Haswell generation and later) and AMD CPUs running Linux. Mac and Windows require running Linux in a Docker or virtual machine.
-
-Here is a table detailing specific support for some algorithms over different microarchitectures:
->>>>>>> c9c1afce
 
 The DeepSparse inference server allows you to serve models and pipelines in deployment in CLI. The server runs on top of the popular FastAPI web framework and Uvicorn web server.
 
