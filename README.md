<!--
Copyright (c) 2021 - present / Neuralmagic, Inc. All Rights Reserved.

Licensed under the Apache License, Version 2.0 (the "License");
you may not use this file except in compliance with the License.
You may obtain a copy of the License at

   http://www.apache.org/licenses/LICENSE-2.0

Unless required by applicable law or agreed to in writing,
software distributed under the License is distributed on an "AS IS" BASIS,
WITHOUT WARRANTIES OR CONDITIONS OF ANY KIND, either express or implied.
See the License for the specific language governing permissions and
limitations under the License.
-->


<div style="display: flex; flex-direction: column; align-items: center;">
  <h1>
    <img alt="tool icon" src="https://raw.githubusercontent.com/neuralmagic/deepsparse/main/docs/old/source/icon-deepsparse.png" />
    &nbsp;&nbsp;DeepSparse
  </h1>
  <h4> An inference runtime offering GPU-class performance on CPUs and APIs to integrate ML into your application</h4>
  <div align="center">
    <a href="https://docs.neuralmagic.com/deepsparse/">
      <img alt="Documentation" src="https://img.shields.io/badge/documentation-darkred?&style=for-the-badge&logo=read-the-docs" height="20" />
    </a>
    <a href="https://join.slack.com/t/discuss-neuralmagic/shared_invite/zt-q1a1cnvo-YBoICSIw3L1dmQpjBeDurQ/">
      <img alt="Slack" src="https://img.shields.io/badge/slack-purple?style=for-the-badge&logo=slack" height="20" />
    </a>
    <a href="https://github.com/neuralmagic/deepsparse/issues/">
      <img alt="Support" src="https://img.shields.io/badge/support%20forums-navy?style=for-the-badge&logo=github" height="20" />
    </a>
    <a href="https://github.com/neuralmagic/deepsparse/actions/workflows/quality-check.yaml">
      <img alt="Main" src="https://img.shields.io/github/workflow/status/neuralmagic/deepsparse/Quality%20Checks/main?label=build&style=for-the-badge" height="20" />
    </a>
    <a href="https://github.com/neuralmagic/deepsparse/releases">
      <img alt="GitHub release" src="https://img.shields.io/github/release/neuralmagic/deepsparse.svg?style=for-the-badge" height="20" />
    </a>
    <a href="https://github.com/neuralmagic/deepsparse/blob/main/CODE_OF_CONDUCT.md">
      <img alt="Contributor Covenant" src="https://img.shields.io/badge/Contributor%20Covenant-v2.1%20adopted-ff69b4.svg?color=yellow&style=for-the-badge" height="20" />
    </a>
    <a href="https://www.youtube.com/channel/UCo8dO_WMGYbWCRnj_Dxr4EA">
      <img alt="YouTube" src="https://img.shields.io/badge/-YouTube-red?&style=for-the-badge&logo=youtube&logoColor=white" height="20" />
    </a>
    <a href="https://medium.com/limitlessai">
      <img alt="Medium" src="https://img.shields.io/badge/medium-%2312100E.svg?&style=for-the-badge&logo=medium&logoColor=white" height="20" />
    </a>
    <a href="https://twitter.com/neuralmagic">
      <img alt="Twitter" src="https://img.shields.io/twitter/follow/neuralmagic?color=darkgreen&label=Follow&style=social" height="20" />
    </a>
  </div>
</div>


[DeepSparse](https://github.com/neuralmagic/deepsparse) is a CPU inference runtime that takes advantage of sparsity within neural networks to execute inference quickly. Coupled with [SparseML](https://github.com/neuralmagic/sparseml), an open-source optimization library, DeepSparse enables you to achieve GPU-class performance on commodity hardware.

<p align="center">
<<<<<<< HEAD
   <img alt="NM Flow" src="https://github.com/neuralmagic/deepsparse/tree/main/docs/neural-magic-workflow.png" width="60%" />
</p>

For details of training a sparse model for deployment with DeepSparse, [check out SparseML](https://github.com/neuralmagic/sparseml).
=======
   <img alt="NM Flow" src="https://github.com/neuralmagic/deepsparse/blob/7ee5e60f13b1fd321c5282c91e2873b3363ec911/docs/neural-magic-workflow.png" width="60%" />
</p>

For details of training sparse models for deployment with DeepSparse, [check out SparseML](https://github.com/neuralmagic/sparseml).

### ✨NEW✨ DeepSparse ARM Alpha 💪

Neural Magic is bringing performant deep learning inference to ARM CPUs! In our recent product release, we launched alpha support for DeepSparse on AWS Graviton and Ampere. We are working towards a general release across ARM server, embedded, and mobile platforms in 2023.

**If you would like to trial the alpha or want early access to the general release, [sign up for the waitlist](https://neuralmagic.com/deepsparse-arm-waitlist/).**
>>>>>>> 8423c8d8

## Installation

DeepSparse is available in two editions: 
1. DeepSparse Community is free for evaluation, research, and non-production use with our [DeepSparse Community License](https://neuralmagic.com/legal/engine-license-agreement/).
2. DeepSparse Enterprise requires a [trial license](https://neuralmagic.com/deepsparse-free-trial/) or [can be fully licensed](https://neuralmagic.com/legal/master-software-license-and-service-agreement/) for production, commercial applications.

#### Install via Docker (Recommended)

DeepSparse Community is available as a container image hosted on [GitHub container registry](https://github.com/neuralmagic/deepsparse/pkgs/container/deepsparse).

```bash
docker pull ghcr.io/neuralmagic/deepsparse:1.4.2
docker tag ghcr.io/neuralmagic/deepsparse:1.4.2 deepsparse-docker
docker run -it deepsparse-docker
```

- [Check out the Docker page](https://github.com/neuralmagic/deepsparse/tree/main/docker/) for more details.
<<<<<<< HEAD

#### Install via PyPI
DeepSparse Community is also available via PyPI. We recommend using a virtual enviornment.

```bash
pip install deepsparse
```

- [Check out the Installation page](https://github.com/neuralmagic/deepsparse/tree/main/docs/user-guide/installation.md) for optional dependencies.

## Hardware Support and System Requirements

[Supported Hardware for DeepSparse](https://github.com/neuralmagic/deepsparse/tree/main/docs/user-guide/hardware-support.md)

DeepSparse is tested on Python versions 3.7-3.10, ONNX versions 1.5.0-1.12.0, ONNX opset version 11 or higher, and manylinux compliant systems. Please note that DeepSparse is only supported natively on Linux. For those using Mac or Windows, running Linux in a Docker or virtual machine is necessary to use DeepSparse.

## Deployment APIs

DeepSparse includes three deployment APIs:

- **Engine** is the lowest-level API. With Engine, you pass tensors and receive the raw logits.
- **Pipeline** wraps the Engine with pre- and post-processing. With Pipeline, you pass raw data and receive the prediction.
- **Server** wraps Pipelines with a REST API using FastAPI. With Server, you send raw data over HTTP and receive the prediction.

### Engine

=======

#### Install via PyPI
DeepSparse Community is also available via PyPI. We recommend using a virtual enviornment.

```bash
pip install deepsparse
```

- [Check out the Installation page](https://github.com/neuralmagic/deepsparse/tree/main/docs/user-guide/installation.md) for optional dependencies.

## Hardware Support and System Requirements

[Supported Hardware for DeepSparse](https://github.com/neuralmagic/deepsparse/tree/main/docs/user-guide/hardware-support.md)

DeepSparse is tested on Python versions 3.7-3.10, ONNX versions 1.5.0-1.12.0, ONNX opset version 11 or higher, and manylinux compliant systems. Please note that DeepSparse is only supported natively on Linux. For those using Mac or Windows, running Linux in a Docker or virtual machine is necessary to use DeepSparse.

## Deployment APIs

DeepSparse includes three deployment APIs:

- **Engine** is the lowest-level API. With Engine, you pass tensors and receive the raw logits.
- **Pipeline** wraps the Engine with pre- and post-processing. With Pipeline, you pass raw data and receive the prediction.
- **Server** wraps Pipelines with a REST API using FastAPI. With Server, you send raw data over HTTP and receive the prediction.

### Engine

>>>>>>> 8423c8d8
The example below downloads a 90% pruned-quantized BERT model for sentiment analysis in ONNX format from SparseZoo, compiles the model, and runs inference on randomly generated input.

```python
from deepsparse import Engine
from deepsparse.utils import generate_random_inputs, model_to_path

# download onnx, compile
zoo_stub = "zoo:nlp/sentiment_analysis/obert-base/pytorch/huggingface/sst2/pruned90_quant-none"
batch_size = 1
compiled_model = Engine(model=zoo_stub, batch_size=batch_size)

# run inference (input is raw numpy tensors, output is raw scores)
inputs = generate_random_inputs(model_to_path(zoo_stub), batch_size)
output = compiled_model(inputs)
print(output)

# > [array([[-0.3380675 ,  0.09602544]], dtype=float32)] << raw scores
```

### DeepSparse Pipelines

Pipeline is the default API for interacting with DeepSparse. Similar to Hugging Face Pipelines, DeepSparse Pipelines wrap Engine with pre- and post-processing (as well as other utilities), enabling you to send raw data to DeepSparse and receive the post-processed prediction.

The example below downloads a 90% pruned-quantized BERT model for sentiment analysis in ONNX format from SparseZoo, sets up a pipeline, and runs inference on sample data.

```python
from deepsparse import Pipeline

# download onnx, set up pipeline
zoo_stub = "zoo:nlp/sentiment_analysis/obert-base/pytorch/huggingface/sst2/pruned90_quant-none"  
sentiment_analysis_pipeline = Pipeline.create(
  task="sentiment-analysis",    # name of the task
  model_path=zoo_stub,          # zoo stub or path to local onnx file
)

# run inference (input is a sentence, output is the prediction)
prediction = sentiment_analysis_pipeline("I love using DeepSparse Pipelines")
print(prediction)
# > labels=['positive'] scores=[0.9954759478569031]
```

#### Additional Resources 
- Check out the [Use Cases Page](https://github.com/neuralmagic/deepsparse/tree/main/docs/use-cases) for more details on supported tasks.
- Check out the [Pipelines User Guide](https://github.com/neuralmagic/deepsparse/tree/main/docs/user-guide/deepsparse-pipelines.md) for more usage details.

### DeepSparse Server

Server wraps Pipelines with REST APIs, enabling you to stand up model serving endpoint running DeepSparse. This enables you to send raw data to DeepSparse over HTTP and receive the post-processed predictions.

DeepSparse Server is launched from the command line, configured via arguments or a server configuration file. The following downloads a 90% pruned-quantized BERT model for sentiment analysis in ONNX format from SparseZoo and launches a sentiment analysis endpoint:

```bash
deepsparse.server \
  --task sentiment-analysis \
  --model_path zoo:nlp/sentiment_analysis/obert-base/pytorch/huggingface/sst2/pruned90_quant-none
```

Sending a request:

```python
import requests

url = "http://localhost:5543/predict" # Server's port default to 5543
obj = {"sequences": "Snorlax loves my Tesla!"}

response = requests.post(url, json=obj)
print(response.text)
# {"labels":["positive"],"scores":[0.9965094327926636]}
```

#### Additional Resources 
- Check out the [Use Cases Page](https://github.com/neuralmagic/deepsparse/tree/main/docs/use-cases) for more details on supported tasks.
- Check out the [Server User Guide](https://github.com/neuralmagic/deepsparse/tree/main/docs/user-guide/deepsparse-server.md) for more usage details.

## ONNX

DeepSparse accepts models in the ONNX format. ONNX models can be passed in one of two ways:

- **SparseZoo Stub**: [SparseZoo](https://sparsezoo.neuralmagic.com/) is an open-source repository of sparse models. The examples on this page use SparseZoo stubs to identify models and download them for deployment in DeepSparse.

- **Local ONNX File**: Users can provide their own ONNX models, whether dense or sparse. For example:

```bash
wget https://github.com/onnx/models/raw/main/vision/classification/mobilenet/model/mobilenetv2-7.onnx
```

```python
from deepsparse import Engine
from deepsparse.utils import generate_random_inputs
onnx_filepath = "mobilenetv2-7.onnx"
batch_size = 16

# Generate random sample input
inputs = generate_random_inputs(onnx_filepath, batch_size)

# Compile and run
compiled_model = Engine(model=onnx_filepath, batch_size=batch_size)
outputs = compiled_model(inputs)
print(outputs[0].shape)
# (16, 1000) << batch, num_classes
```

## Inference Modes

DeepSparse offers different inference scenarios based on your use case.

**Single-stream** scheduling: the latency/synchronous scenario, requests execute serially. [`default`]

<img src="https://raw.githubusercontent.com/neuralmagic/deepsparse/main/docs/old/source/single-stream.png" alt="single stream diagram" />

It's highly optimized for minimum per-request latency, using all of the system's resources provided to it on every request it gets.

**Multi-stream** scheduling: the throughput/asynchronous scenario, requests execute in parallel.

<img src="https://raw.githubusercontent.com/neuralmagic/deepsparse/main/docs/old/source/multi-stream.png" alt="multi stream diagram" />

The most common use cases for the multi-stream scheduler are where parallelism is low with respect to core count, and where requests need to be made asynchronously without time to batch them.

- [Check out the Scheduler User Guide](https://github.com/neuralmagic/deepsparse/tree/main/docs/user-guide/scheduler.md) for more details.

## Additional Resources
- [Benchmarking Performance](https://github.com/neuralmagic/deepsparse/tree/main/docs/user-guide/deepsparse-benchmarking.md)
- [User Guide](https://github.com/neuralmagic/deepsparse/tree/main/docs/user-guide)
- [Use Cases](https://github.com/neuralmagic/deepsparse/tree/main/docs/use-cases)
- [Cloud Deployments and Demos](https://github.com/neuralmagic/deepsparse/tree/main/examples/)

#### Versions
- [DeepSparse](https://pypi.org/project/deepsparse) | stable
- [DeepSparse-Nightly](https://pypi.org/project/deepsparse-nightly/) | nightly (dev)
- [GitHub](https://github.com/neuralmagic/deepsparse/releases) | releases

#### Info
- [Blog](https://www.neuralmagic.com/blog/) 
- [Resources](https://www.neuralmagic.com/resources/)

## Community

### Be Part of the Future... And the Future is Sparse!

Contribute with code, examples, integrations, and documentation as well as bug reports and feature requests! [Learn how here.](https://github.com/neuralmagic/deepsparse/blob/main/CONTRIBUTING.md)

For user help or questions about DeepSparse, sign up or log in to our **[Deep Sparse Community Slack](https://join.slack.com/t/discuss-neuralmagic/shared_invite/zt-q1a1cnvo-YBoICSIw3L1dmQpjBeDurQ)**. We are growing the community member by member and happy to see you there. Bugs, feature requests, or additional questions can also be posted to our [GitHub Issue Queue.](https://github.com/neuralmagic/deepsparse/issues) You can get the latest news, webinar and event invites, research papers, and other ML Performance tidbits by [subscribing](https://neuralmagic.com/subscribe/) to the Neural Magic community.

For more general questions about Neural Magic, complete this [form.](http://neuralmagic.com/contact/)

### License

[DeepSparse Community](https://docs.neuralmagic.com/products/deepsparse) is licensed under the [Neural Magic DeepSparse Community License.](https://github.com/neuralmagic/deepsparse/blob/main/LICENSE-NEURALMAGIC)
Some source code, example files, and scripts included in the deepsparse GitHub repository or directory are licensed under the [Apache License Version 2.0](https://github.com/neuralmagic/deepsparse/blob/main/LICENSE) as noted.

[DeepSparse Enterprise](https://docs.neuralmagic.com/products/deepsparse-ent) requires a Trial License or [can be fully licensed](https://neuralmagic.com/legal/master-software-license-and-service-agreement/) for production, commercial applications.

### Cite

Find this project useful in your research or other communications? Please consider citing:

```bibtex
@InProceedings{
    pmlr-v119-kurtz20a, 
    title = {Inducing and Exploiting Activation Sparsity for Fast Inference on Deep Neural Networks}, 
    author = {Kurtz, Mark and Kopinsky, Justin and Gelashvili, Rati and Matveev, Alexander and Carr, John and Goin, Michael and Leiserson, William and Moore, Sage and Nell, Bill and Shavit, Nir and Alistarh, Dan}, 
    booktitle = {Proceedings of the 37th International Conference on Machine Learning}, 
    pages = {5533--5543}, 
    year = {2020}, 
    editor = {Hal Daumé III and Aarti Singh}, 
    volume = {119}, 
    series = {Proceedings of Machine Learning Research}, 
    address = {Virtual}, 
    month = {13--18 Jul}, 
    publisher = {PMLR}, 
    pdf = {http://proceedings.mlr.press/v119/kurtz20a/kurtz20a.pdf},
    url = {http://proceedings.mlr.press/v119/kurtz20a.html}
}

@article{DBLP:journals/corr/abs-2111-13445,
  author    = {Eugenia Iofinova and
               Alexandra Peste and
               Mark Kurtz and
               Dan Alistarh},
  title     = {How Well Do Sparse Imagenet Models Transfer?},
  journal   = {CoRR},
  volume    = {abs/2111.13445},
  year      = {2021},
  url       = {https://arxiv.org/abs/2111.13445},
  eprinttype = {arXiv},
  eprint    = {2111.13445},
  timestamp = {Wed, 01 Dec 2021 15:16:43 +0100},
  biburl    = {https://dblp.org/rec/journals/corr/abs-2111-13445.bib},
  bibsource = {dblp computer science bibliography, https://dblp.org}
}
```<|MERGE_RESOLUTION|>--- conflicted
+++ resolved
@@ -56,12 +56,6 @@
 [DeepSparse](https://github.com/neuralmagic/deepsparse) is a CPU inference runtime that takes advantage of sparsity within neural networks to execute inference quickly. Coupled with [SparseML](https://github.com/neuralmagic/sparseml), an open-source optimization library, DeepSparse enables you to achieve GPU-class performance on commodity hardware.
 
 <p align="center">
-<<<<<<< HEAD
-   <img alt="NM Flow" src="https://github.com/neuralmagic/deepsparse/tree/main/docs/neural-magic-workflow.png" width="60%" />
-</p>
-
-For details of training a sparse model for deployment with DeepSparse, [check out SparseML](https://github.com/neuralmagic/sparseml).
-=======
    <img alt="NM Flow" src="https://github.com/neuralmagic/deepsparse/blob/7ee5e60f13b1fd321c5282c91e2873b3363ec911/docs/neural-magic-workflow.png" width="60%" />
 </p>
 
@@ -72,7 +66,6 @@
 Neural Magic is bringing performant deep learning inference to ARM CPUs! In our recent product release, we launched alpha support for DeepSparse on AWS Graviton and Ampere. We are working towards a general release across ARM server, embedded, and mobile platforms in 2023.
 
 **If you would like to trial the alpha or want early access to the general release, [sign up for the waitlist](https://neuralmagic.com/deepsparse-arm-waitlist/).**
->>>>>>> 8423c8d8
 
 ## Installation
 
@@ -91,7 +84,6 @@
 ```
 
 - [Check out the Docker page](https://github.com/neuralmagic/deepsparse/tree/main/docker/) for more details.
-<<<<<<< HEAD
 
 #### Install via PyPI
 DeepSparse Community is also available via PyPI. We recommend using a virtual enviornment.
@@ -118,34 +110,6 @@
 
 ### Engine
 
-=======
-
-#### Install via PyPI
-DeepSparse Community is also available via PyPI. We recommend using a virtual enviornment.
-
-```bash
-pip install deepsparse
-```
-
-- [Check out the Installation page](https://github.com/neuralmagic/deepsparse/tree/main/docs/user-guide/installation.md) for optional dependencies.
-
-## Hardware Support and System Requirements
-
-[Supported Hardware for DeepSparse](https://github.com/neuralmagic/deepsparse/tree/main/docs/user-guide/hardware-support.md)
-
-DeepSparse is tested on Python versions 3.7-3.10, ONNX versions 1.5.0-1.12.0, ONNX opset version 11 or higher, and manylinux compliant systems. Please note that DeepSparse is only supported natively on Linux. For those using Mac or Windows, running Linux in a Docker or virtual machine is necessary to use DeepSparse.
-
-## Deployment APIs
-
-DeepSparse includes three deployment APIs:
-
-- **Engine** is the lowest-level API. With Engine, you pass tensors and receive the raw logits.
-- **Pipeline** wraps the Engine with pre- and post-processing. With Pipeline, you pass raw data and receive the prediction.
-- **Server** wraps Pipelines with a REST API using FastAPI. With Server, you send raw data over HTTP and receive the prediction.
-
-### Engine
-
->>>>>>> 8423c8d8
 The example below downloads a 90% pruned-quantized BERT model for sentiment analysis in ONNX format from SparseZoo, compiles the model, and runs inference on randomly generated input.
 
 ```python
