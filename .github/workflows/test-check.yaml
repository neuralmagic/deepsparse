--- conflicted
+++ resolved
@@ -45,11 +45,7 @@
       - name: "Clean sparsezoo directory"
         run: rm -r sparsezoo/
       - name: ⚙️ Install dependencies
-<<<<<<< HEAD
-        run: pip install .[dev,server,image_classification,transformers] opencv-python
-=======
-        run: pip3 install .[dev,server,image_classification,transformers,clip] opencv-python
->>>>>>> a6744144
+        run: pip install .[dev,server,image_classification,transformers,clip] opencv-python
       - name: Run base tests
         run: make test
   cli-smoke-tests:
