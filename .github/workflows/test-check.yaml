--- conflicted
+++ resolved
@@ -50,25 +50,4 @@
       - name: ⚙️ Install dependencies
         run: pip3 install .[dev,server,haystack]
       - name: Run CLI smoke tests
-<<<<<<< HEAD
-        run: PYTEST_ARGS="-m smoke" make test TARGETS=cli,nobase
-  examples-smoke-tests:
-    runs-on: ubuntu-20.04
-    steps:
-      - uses: actions/checkout@v2
-      - uses: actions/checkout@v2
-        with:
-          repository: "neuralmagic/sparsezoo"
-          path: "sparsezoo"
-          ref: ${{needs.test-setup.outputs.branch}}
-      - name: "⚙️ Install sparsezoo dependencies"
-        run: pip3 install -U pip && pip3 install setuptools sparsezoo/
-      - name: "Clean sparsezoo directory"
-        run: rm -r sparsezoo/
-      - name: Install dependencies
-        run: pip3 install .[dev,haystack]
-      - name: Run examples smoke tests
-        run: PYTEST_ARGS="-m smoke" make test TARGETS=examples,nobase
-=======
-        run: PYTEST_ARGS="-m smoke" make test TARGETS=cli,nobase
->>>>>>> 5a941186
+        run: PYTEST_ARGS="-m smoke" make test TARGETS=cli,nobase