# Copyright (c) 2021 - present / Neuralmagic, Inc. All Rights Reserved.
#
# Licensed under the Apache License, Version 2.0 (the "License");
# you may not use this file except in compliance with the License.
# You may obtain a copy of the License at
#
#    http://www.apache.org/licenses/LICENSE-2.0
#
# Unless required by applicable law or agreed to in writing,
# software distributed under the License is distributed on an "AS IS" BASIS,
# WITHOUT WARRANTIES OR CONDITIONS OF ANY KIND, either express or implied.
# See the License for the specific language governing permissions and
# limitations under the License.

import os
import sys
from distutils import log
from fnmatch import fnmatch
from typing import Dict, List, Tuple

from setuptools import find_packages, setup
from setuptools.command.install import install

from utils.artifacts import (
    check_wand_binaries_exist,
    download_wand_binaries,
    get_release_and_version,
)


# Load version and release info from deepsparse package
package_path = os.path.join(
    os.path.dirname(os.path.realpath(__file__)), "src", "deepsparse"
)
(
    is_release,
    is_enterprise,
    version,
    version_major,
    version_minor,
    version_bug,
) = get_release_and_version(package_path)
version_base = f"{version_major}.{version_minor}.0"

_PACKAGE_NAME = (
    "deepsparse-ent"
    if is_enterprise
    else "deepsparse"
    if is_release
    else "deepsparse-nightly"
)

if is_enterprise:
    license = "Apache"
else:
    license = "Neural Magic DeepSparse Community License, Apache"

if is_enterprise:
    # do not include the LICENSE-NEURALMAGIC file
    # in the deepsparse-ent installation folder
    license_nm_path = os.path.join(
        os.path.dirname(os.path.realpath(__file__)), "LICENSE-NEURALMAGIC"
    )
    os.remove(license_nm_path)

# File regexes for binaries to include in package_data
binary_regexes = ["*/*.so", "*/*.so.*", "*.bin", "*/*.bin"]

# regexes for things to include as license files in the .dist-info
# see https://github.com/pypa/setuptools/blob/v65.6.0/docs/references/keywords.rst
# for more info
license_files = [
    "NOTICE",
    "LICENSE*",
    "licenses/*",
    "src/deepsparse/licenses/*",
]


def _parse_requirements_file(file_path):
    with open(file_path, "r") as requirements_file:
        lines = requirements_file.read().splitlines()

    return [line for line in lines if len(line) > 0 and line[0] != "#"]


_deps = [
    "numpy>=1.16.3,<=1.21.6",
    "onnx>=1.5.0,<=1.12.0",
    "pydantic>=1.8.2",
    "requests>=2.0.0",
    "tqdm>=4.0.0",
    "protobuf>=3.12.2,<=3.20.1",
    "click>=7.1.2,!=8.0.0",  # latest version < 8.0 + blocked version with reported bug
]
_nm_deps = [f"{'sparsezoo' if is_release else 'sparsezoo-nightly'}~={version_base}"]
_dev_deps = [
    "beautifulsoup4>=4.9.3",
    "black==22.12.0",
    "flake8>=3.8.3",
    "isort>=5.7.0",
    "m2r2~=0.2.7",
    "mistune==0.8.4",
    "myst-parser~=0.14.0",
    "ndjson>=0.3.1",
    "rinohtype>=0.4.2",
    "sphinx>=3.4.0",
    "sphinx-copybutton>=0.3.0",
    "sphinx-markdown-tables>=0.0.15",
    "wheel>=0.36.2",
    "pytest>=6.0.0",
    "sphinx-multiversion==0.2.4",
    "sphinx-rtd-theme",
    "onnxruntime>=1.7.0",
    "flask>=1.0.0",
    "flask-cors>=3.0.0",
    "Pillow>=8.3.2",
]
_server_deps = [
    "uvicorn>=0.15.0",
    "fastapi>=0.70.0,<0.87.0",
    "pydantic>=1.8.2",
    "requests>=2.26.0",
    "python-multipart>=0.0.5",
    "prometheus-client>=0.14.1",
    "psutil>=5.9.4",
]
_onnxruntime_deps = [
    "onnxruntime>=1.7.0",
]
_yolo_integration_deps = [
    "torchvision>=0.3.0,<=0.13",
    "opencv-python<=4.6.0.66",
]
_openpifpaf_integration_deps = [
    "openpifpaf==0.13.6",
    "opencv-python<=4.6.0.66",
]
_yolov8_integration_deps = _yolo_integration_deps

# haystack dependencies are installed from a requirements file to avoid
# conflicting versions with NM's deepsparse/transformers
_haystack_requirements_file_path = os.path.join(
    os.path.dirname(os.path.realpath(__file__)),
    "src",
    "deepsparse",
    "transformers",
    "haystack",
    "haystack_reqs.txt",
)
_haystack_integration_deps = _parse_requirements_file(_haystack_requirements_file_path)


def _check_supported_system():
    if sys.platform.startswith("linux"):
        # linux is supported, allow install to go through
        return

    if sys.platform.startswith("win32") or sys.platform.startswith("cygwin"):
        # windows is not supported, raise error on install
        raise OSError(
            "Native Windows is currently unsupported for DeepSparse. "
            "Please run on a Linux system or within a Linux container on Windows. "
            "More info can be found in our docs here: "
            "https://docs.neuralmagic.com/deepsparse/source/hardware.html"
        )

    if sys.platform.startswith("darwin"):
        # mac is not supported, raise error on install
        raise OSError(
            "Native Mac is currently unsupported for DeepSparse. "
            "Please run on a Linux system or within a Linux container on Mac. "
            "More info can be found in our docs here: "
            "https://docs.neuralmagic.com/deepsparse/source/hardware.html"
        )

    # unknown system, raise error on install
    raise OSError(
        f"Unknown OS given of {sys.platform}; "
        "it is unsupported for DeepSparse. "
        "Please run on a Linux system. "
        "More info can be found in our docs here: "
        "https://docs.neuralmagic.com/deepsparse/source/hardware.html"
    )


def _check_supported_python_version():
    supported_major = 3
    supported_minor = [7, 8, 9, 10]

    if (
        sys.version_info[0] != supported_major
        or sys.version_info[1] not in supported_minor
    ):
        raise EnvironmentError(
            f"Python {supported_major}.{supported_minor} "
            f"is only supported for DeepSparse; found {sys.version}. "
            "Please run on a system with the proper Python version installed. "
            "More info can be found in our docs here: "
            "https://docs.neuralmagic.com/deepsparse/source/hardware.html"
        )


# Ensure system and python environment is compatible
_check_supported_system()
_check_supported_python_version()

# Download WAND binaries if needed
if not check_wand_binaries_exist(package_path):
    download_wand_binaries(
        package_path, f"{version_major}.{version_minor}.{version_bug}", is_release
    )


class OverrideInstall(install):
    """
    Install class to run checks for correcting binary file permissions after install.
    """

    def run(self):
        super().run()
        self._fix_file_modes()

    def _fix_file_modes(self):
        mode = 0o755
        for filepath in self.get_outputs():
            if any(fnmatch(filepath, regex) for regex in binary_regexes):
                log.info("changing mode of %s to %s" % (filepath, oct(mode)))
                os.chmod(filepath, mode)


def _setup_package_dir() -> Dict:
    return {"": "src"}


def _setup_packages() -> List:
    return find_packages(
        "src", include=["deepsparse", "deepsparse.*"], exclude=["*.__pycache__.*"]
    )


def _setup_package_data() -> Dict:
    return {"deepsparse": binary_regexes}


def _setup_install_requires() -> List:
    return _nm_deps + _deps


def _setup_extras() -> Dict:
    return {
        "dev": _dev_deps,
        "server": _server_deps,
        "onnxruntime": _onnxruntime_deps,
        "yolo": _yolo_integration_deps,
        "haystack": _haystack_integration_deps,
        "openpifpaf": _openpifpaf_integration_deps,
        "yolov8": _yolov8_integration_deps,
    }


def _setup_entry_points() -> Dict:
    data_api_entrypoint = "deepsparse.transformers.pipelines_cli:cli"
    eval_downstream = "deepsparse.transformers.eval_downstream:main"
    ic_eval = "deepsparse.image_classification.validation_script:main"

    return {
        "console_scripts": [
            f"deepsparse.transformers.run_inference={data_api_entrypoint}",
            f"deepsparse.transformers.eval_downstream={eval_downstream}",
            "deepsparse.analyze=deepsparse.analyze:main",
            "deepsparse.check_hardware=deepsparse.cpu:print_hardware_capability",
            "deepsparse.benchmark=deepsparse.benchmark.benchmark_model:main",
            "deepsparse.benchmark_sweep=deepsparse.benchmark.benchmark_sweep:main",
            "deepsparse.server=deepsparse.server.cli:main",
            "deepsparse.object_detection.annotate=deepsparse.yolo.annotate:main",
<<<<<<< HEAD
            "deepsparse.yolov8.annotate=deepsparse.yolov8.annotate:main",
            "deepsparse.pose_estimation.annotate=deepsparse.openpifpaf.annotate:main",
=======
            "deepsparse.pose_estimation.annotate=deepsparse.open_pif_paf.annotate:main",
>>>>>>> 0f1dbc07
            "deepsparse.image_classification.annotate=deepsparse.image_classification.annotate:main",  # noqa E501
            "deepsparse.instance_segmentation.annotate=deepsparse.yolact.annotate:main",
            f"deepsparse.image_classification.eval={ic_eval}",
            "deepsparse.license=deepsparse.license:main",
            "deepsparse.validate_license=deepsparse.license:validate_license_cli",
        ]
    }


def _setup_long_description() -> Tuple[str, str]:
    return open("README.md", "r", encoding="utf-8").read(), "text/markdown"


setup(
    name=_PACKAGE_NAME,
    version=version,
    author="Neuralmagic, Inc.",
    author_email="support@neuralmagic.com",
    description=(
        "An inference runtime offering GPU-class performance on CPUs "
        "and APIs to integrate ML into your application"
    ),
    long_description=_setup_long_description()[0],
    long_description_content_type=_setup_long_description()[1],
    keywords=(
        "inference, machine learning, x86, x86_64, avx2, avx512, neural network, "
        "sparse, inference engine, cpu, runtime, deepsparse, computer vision, "
        "object detection, sparsity"
    ),
    license=license,
    license_files=license_files,
    url="https://github.com/neuralmagic/deepsparse",
    package_dir=_setup_package_dir(),
    include_package_data=True,
    package_data=_setup_package_data(),
    packages=_setup_packages(),
    install_requires=_setup_install_requires(),
    extras_require=_setup_extras(),
    entry_points=_setup_entry_points(),
    python_requires=">=3.7, <3.11",
    classifiers=[
        "Development Status :: 5 - Production/Stable",
        "Programming Language :: Python :: 3",
        "Programming Language :: Python :: 3 :: Only",
        "Programming Language :: Python :: 3.7",
        "Programming Language :: Python :: 3.8",
        "Programming Language :: Python :: 3.9",
        "Programming Language :: Python :: 3.10",
        "Intended Audience :: Developers",
        "Intended Audience :: Education",
        "Intended Audience :: Information Technology",
        "Intended Audience :: Science/Research",
        "License :: Other/Proprietary License",
        "License :: OSI Approved :: Apache Software License",
        "Operating System :: POSIX :: Linux",
        "Topic :: Scientific/Engineering",
        "Topic :: Scientific/Engineering :: Artificial Intelligence",
        "Topic :: Scientific/Engineering :: Mathematics",
        "Topic :: Software Development",
        "Topic :: Software Development :: Libraries :: Python Modules",
    ],
    cmdclass={"install": OverrideInstall},
)<|MERGE_RESOLUTION|>--- conflicted
+++ resolved
@@ -274,12 +274,8 @@
             "deepsparse.benchmark_sweep=deepsparse.benchmark.benchmark_sweep:main",
             "deepsparse.server=deepsparse.server.cli:main",
             "deepsparse.object_detection.annotate=deepsparse.yolo.annotate:main",
-<<<<<<< HEAD
             "deepsparse.yolov8.annotate=deepsparse.yolov8.annotate:main",
-            "deepsparse.pose_estimation.annotate=deepsparse.openpifpaf.annotate:main",
-=======
             "deepsparse.pose_estimation.annotate=deepsparse.open_pif_paf.annotate:main",
->>>>>>> 0f1dbc07
             "deepsparse.image_classification.annotate=deepsparse.image_classification.annotate:main",  # noqa E501
             "deepsparse.instance_segmentation.annotate=deepsparse.yolact.annotate:main",
             f"deepsparse.image_classification.eval={ic_eval}",
