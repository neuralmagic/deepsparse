# Copyright (c) 2021 - present / Neuralmagic, Inc. All Rights Reserved.
#
# Licensed under the Apache License, Version 2.0 (the "License");
# you may not use this file except in compliance with the License.
# You may obtain a copy of the License at
#
#    http://www.apache.org/licenses/LICENSE-2.0
#
# Unless required by applicable law or agreed to in writing,
# software distributed under the License is distributed on an "AS IS" BASIS,
# WITHOUT WARRANTIES OR CONDITIONS OF ANY KIND, either express or implied.
# See the License for the specific language governing permissions and
# limitations under the License.

import os
import sys
from distutils import log
from fnmatch import fnmatch
from typing import Dict, List, Tuple

from setuptools import find_packages, setup
from setuptools.command.install import install


# default variables to be overwritten by the version.py file
is_release = None
version = "unknown"
version_major = version
version_minor = version
version_bug = version

# load and overwrite version and release info from deepsparse package
version_path = os.path.join("src", "deepsparse", "generated_version.py")
if not os.path.exists(version_path):
    version_path = os.path.join("src", "deepsparse", "version.py")
exec(open(version_path).read())
print(f"loaded version {version} from {version_path}")
version_base = f"{version_major}.{version_minor}.0"

_PACKAGE_NAME = "deepsparse" if is_release else "deepsparse-nightly"

# File regexes for binaries to include in package_data
binary_regexes = ["*/*.so", "*/*.so.*", "*.bin", "*/*.bin"]

_deps = [
    "numpy>=1.16.3",
    "onnx>=1.5.0,<=1.10.1",
    "pydantic>=1.8.2",
    "requests>=2.0.0",
    "tqdm>=4.0.0",
    "protobuf>=3.12.2",
]
_nm_deps = [f"{'sparsezoo' if is_release else 'sparsezoo-nightly'}~={version_base}"]
_dev_deps = [
    "beautifulsoup4==4.9.3",
    "black>=20.8b1",
    "flake8>=3.8.3",
    "isort>=5.7.0",
    "m2r2~=0.2.7",
    "mistune==0.8.4",
    "myst-parser~=0.14.0",
    "rinohtype>=0.4.2",
    "sphinx>=3.4.0",
    "sphinx-copybutton>=0.3.0",
    "sphinx-markdown-tables>=0.0.15",
    "wheel>=0.36.2",
    "pytest>=6.0.0",
    "sphinx-multiversion==0.2.4",
    "sphinx-rtd-theme",
    "onnxruntime>=1.4.0,<1.9.0",
    "flask>=1.0.0",
    "flask-cors>=3.0.0",
]
_server_deps = [
    "uvicorn>=0.15.0",
    "fastapi>=0.70.0",
<<<<<<< HEAD
    "pydantic>=1.8.2",
=======
    "starlette>=0.16.0",
>>>>>>> 20a4cb3a
    "requests>=2.26.0",
]
_onnxruntime_deps = [
    "onnxruntime>=1.7.0",
]

_ic_integration_deps = [
    "click<8.1",
    "opencv-python",
]

_yolo_integration_deps = [
    "torchvision>=0.3.0,<=0.10.1",
    "opencv-python",
]


class OverrideInstall(install):
    """
    Install class to run checks for supported systems before install
    and correcting binary file permissions after install.
    """

    def run(self):
        self._check_supported_system()
        self._check_supported_python_version()
        super().run()
        self._fix_file_modes()

    def _check_supported_system(self):
        if sys.platform.startswith("linux"):
            # linux is supported, allow install to go through
            return

        if sys.platform.startswith("win32") or sys.platform.startswith("cygwin"):
            # windows is not supported, raise error on install
            raise OSError(
                "Native Windows is currently unsupported for the DeepSparse Engine. "
                "Please run on a Linux system or within a Linux container on Windows. "
                "More info can be found in our docs here: "
                "https://docs.neuralmagic.com/deepsparse/source/hardware.html"
            )

        if sys.platform.startswith("darwin"):
            # mac is not supported, raise error on install
            raise OSError(
                "Native Mac is currently unsupported for the DeepSparse Engine. "
                "Please run on a Linux system or within a Linux container on Mac. "
                "More info can be found in our docs here: "
                "https://docs.neuralmagic.com/deepsparse/source/hardware.html"
            )

        # unknown system, raise error on install
        raise OSError(
            f"Unknown OS given of {sys.platform}; "
            "it is unsupported for the DeepSparse Engine. "
            "Please run on a Linux system. "
            "More info can be found in our docs here: "
            "https://docs.neuralmagic.com/deepsparse/source/hardware.html"
        )

    def _check_supported_python_version(self):
        supported_major = 3
        supported_minor = [6, 7, 8, 9]

        if (
            sys.version_info[0] != supported_major
            or sys.version_info[1] not in supported_minor
        ):
            raise EnvironmentError(
                f"Python {supported_major}.{supported_minor} "
                f"is only supported for the DeepSparse Engine; found {sys.version}. "
                "Please run on a system with the proper Python version installed. "
                "More info can be found in our docs here: "
                "https://docs.neuralmagic.com/deepsparse/source/hardware.html"
            )

    def _fix_file_modes(self):
        mode = 0o755
        for filepath in self.get_outputs():
            if any(fnmatch(filepath, regex) for regex in binary_regexes):
                log.info("changing mode of %s to %s" % (filepath, oct(mode)))
                os.chmod(filepath, mode)


def _setup_package_dir() -> Dict:
    return {"": "src"}


def _setup_packages() -> List:
    return find_packages(
        "src", include=["deepsparse", "deepsparse.*"], exclude=["*.__pycache__.*"]
    )


def _setup_package_data() -> Dict:
    return {"deepsparse": binary_regexes}


def _setup_install_requires() -> List:
    return _nm_deps + _deps


def _setup_extras() -> Dict:
    return {
        "dev": _dev_deps,
        "server": _server_deps,
        "onnxruntime": _onnxruntime_deps,
        "image_classification": _ic_integration_deps,
        "yolo": _yolo_integration_deps,
    }


def _setup_entry_points() -> Dict:
    data_api_entrypoint = "deepsparse.transformers.pipelines_cli:cli"
    eval_downstream = "deepsparse.transformers.eval_downstream:main"

    return {
        "console_scripts": [
            f"deepsparse.transformers.run_inference={data_api_entrypoint}",
            f"deepsparse.transformers.eval_downstream={eval_downstream}",
            "deepsparse.analyze=deepsparse.analyze:main",
            "deepsparse.check_hardware=deepsparse.cpu:print_hardware_capability",
            "deepsparse.benchmark=deepsparse.benchmark.benchmark_model:main",
            "deepsparse.server=deepsparse.server.main:start_server",
            "deepsparse.object_detection.annotate=deepsparse.yolo.annotate:main",
        ]
    }


def _setup_long_description() -> Tuple[str, str]:
    return open("README.md", "r", encoding="utf-8").read(), "text/markdown"


setup(
    name=_PACKAGE_NAME,
    version=version,
    author="Neuralmagic, Inc.",
    author_email="support@neuralmagic.com",
    description=(
        "Neural network inference engine that delivers GPU-class performance "
        "for sparsified models on CPUs"
    ),
    long_description=_setup_long_description()[0],
    long_description_content_type=_setup_long_description()[1],
    keywords=(
        "inference, machine learning, x86, x86_64, avx2, avx512, neural network, "
        "sparse, inference engine, cpu, runtime, deepsparse, computer vision, "
        "object detection, sparsity"
    ),
    license="Neural Magic Engine License, Apache",
    url="https://github.com/neuralmagic/deepsparse",
    package_dir=_setup_package_dir(),
    include_package_data=True,
    package_data=_setup_package_data(),
    packages=_setup_packages(),
    install_requires=_setup_install_requires(),
    extras_require=_setup_extras(),
    entry_points=_setup_entry_points(),
    python_requires=">=3.6.0",
    classifiers=[
        "Development Status :: 3 - Alpha",
        "Environment :: Console",
        "Programming Language :: Python :: 3",
        "Intended Audience :: Developers",
        "Intended Audience :: Education",
        "Intended Audience :: Information Technology",
        "Intended Audience :: Science/Research",
        "License :: Other/Proprietary License",
        "License :: OSI Approved :: Apache Software License",
        "Operating System :: POSIX :: Linux",
        "Programming Language :: Python :: 3",
        "Programming Language :: Python :: 3 :: Only",
        "Topic :: Scientific/Engineering",
        "Topic :: Scientific/Engineering :: Artificial Intelligence",
        "Topic :: Scientific/Engineering :: Mathematics",
        "Topic :: Software Development",
        "Topic :: Software Development :: Libraries :: Python Modules",
    ],
    cmdclass={"install": OverrideInstall},
)<|MERGE_RESOLUTION|>--- conflicted
+++ resolved
@@ -74,11 +74,7 @@
 _server_deps = [
     "uvicorn>=0.15.0",
     "fastapi>=0.70.0",
-<<<<<<< HEAD
     "pydantic>=1.8.2",
-=======
-    "starlette>=0.16.0",
->>>>>>> 20a4cb3a
     "requests>=2.26.0",
 ]
 _onnxruntime_deps = [
