# Copyright (c) 2021 - present / Neuralmagic, Inc. All Rights Reserved.
#
# Licensed under the Apache License, Version 2.0 (the "License");
# you may not use this file except in compliance with the License.
# You may obtain a copy of the License at
#
#    http://www.apache.org/licenses/LICENSE-2.0
#
# Unless required by applicable law or agreed to in writing,
# software distributed under the License is distributed on an "AS IS" BASIS,
# WITHOUT WARRANTIES OR CONDITIONS OF ANY KIND, either express or implied.
# See the License for the specific language governing permissions and
# limitations under the License.

import os
import sys
from distutils import log
from fnmatch import fnmatch
from typing import Dict, List, Tuple

from setuptools import find_packages, setup
from setuptools.command.install import install

from utils.artifacts import (
    check_wand_binaries_exist,
    download_wand_binaries,
    get_release_and_version,
)


# Load version and release info from deepsparse package
package_path = os.path.join(
    os.path.dirname(os.path.realpath(__file__)), "src", "deepsparse"
)
(
    is_release,
    is_enterprise,
    version,
    version_major,
    version_minor,
    version_bug,
) = get_release_and_version(package_path)
version_base = f"{version_major}.{version_minor}.0"

_PACKAGE_NAME = (
    "deepsparse-ent"
    if is_enterprise
    else "deepsparse"
    if is_release
    else "deepsparse-nightly"
)

if is_enterprise:
    license = "Apache"
else:
    license = "Neural Magic DeepSparse Community License, Apache"

if is_enterprise:
    # do not include the LICENSE-NEURALMAGIC file
    # in the deepsparse-ent installation folder
    license_nm_path = os.path.join(
        os.path.dirname(os.path.realpath(__file__)), "LICENSE-NEURALMAGIC"
    )
    os.remove(license_nm_path)

# File regexes for binaries to include in package_data
binary_regexes = ["*/*.so", "*/*.so.*", "*.bin", "*/*.bin"]

# regexes for things to include as license files in the .dist-info
# see https://github.com/pypa/setuptools/blob/v65.6.0/docs/references/keywords.rst
# for more info
license_files = [
    "NOTICE",
    "LICENSE*",
    "licenses/*",
    "src/deepsparse/licenses/*",
]


def _parse_requirements_file(file_path):
    with open(file_path, "r") as requirements_file:
        lines = requirements_file.read().splitlines()

    return [line for line in lines if len(line) > 0 and line[0] != "#"]


_deps = [
    "numpy>=1.16.3,<=1.21.6",
    "onnx>=1.5.0,<=1.12.0",
    "pydantic>=1.8.2",
    "requests>=2.0.0",
    "tqdm>=4.0.0",
    "protobuf>=3.12.2,<=3.20.1",
    "click>=7.1.2,!=8.0.0",  # latest version < 8.0 + blocked version with reported bug
]
_nm_deps = [f"{'sparsezoo' if is_release else 'sparsezoo-nightly'}~={version_base}"]
_dev_deps = [
    "beautifulsoup4>=4.9.3",
    "black==22.12.0",
    "flake8>=3.8.3",
    "isort>=5.7.0",
    "m2r2~=0.2.7",
    "mistune==0.8.4",
    "myst-parser~=0.14.0",
    "ndjson>=0.3.1",
    "rinohtype>=0.4.2",
    "sphinx>=3.4.0",
    "sphinx-copybutton>=0.3.0",
    "sphinx-markdown-tables>=0.0.15",
    "wheel>=0.36.2",
    "pytest>=6.0.0",
    "sphinx-multiversion==0.2.4",
    "sphinx-rtd-theme",
    "onnxruntime>=1.7.0",
    "flask>=1.0.0",
    "flask-cors>=3.0.0",
    "Pillow>=8.3.2",
]
_server_deps = [
    "uvicorn>=0.15.0",
    "fastapi>=0.70.0,<0.87.0",
    "pydantic>=1.8.2",
    "requests>=2.26.0",
    "python-multipart>=0.0.5",
    "prometheus-client>=0.14.1",
    "psutil>=5.9.4",
]
_onnxruntime_deps = [
    "onnxruntime>=1.7.0",
]
_yolo_integration_deps = [
    "torchvision>=0.3.0,<=0.13",
    "opencv-python<=4.6.0.66",
]
_openpifpaf_integration_deps = [
    "openpifpaf==0.13.6",
    "opencv-python<=4.6.0.66",
]
_yolov8_integration_deps = _yolo_integration_deps

# haystack dependencies are installed from a requirements file to avoid
# conflicting versions with NM's deepsparse/transformers
_haystack_requirements_file_path = os.path.join(
    os.path.dirname(os.path.realpath(__file__)),
    "src",
    "deepsparse",
    "transformers",
    "haystack",
    "haystack_reqs.txt",
)
_haystack_integration_deps = _parse_requirements_file(_haystack_requirements_file_path)


def _check_supported_system():
    if sys.platform.startswith("linux"):
        # linux is supported, allow install to go through
        return

    if sys.platform.startswith("win32") or sys.platform.startswith("cygwin"):
        # windows is not supported, raise error on install
        raise OSError(
            "Native Windows is currently unsupported for DeepSparse. "
            "Please run on a Linux system or within a Linux container on Windows. "
            "More info can be found in our docs here: "
            "https://docs.neuralmagic.com/deepsparse/source/hardware.html"
        )

    if sys.platform.startswith("darwin"):
        # mac is not supported, raise error on install
        raise OSError(
            "Native Mac is currently unsupported for DeepSparse. "
            "Please run on a Linux system or within a Linux container on Mac. "
            "More info can be found in our docs here: "
            "https://docs.neuralmagic.com/deepsparse/source/hardware.html"
        )

    # unknown system, raise error on install
    raise OSError(
        f"Unknown OS given of {sys.platform}; "
        "it is unsupported for DeepSparse. "
        "Please run on a Linux system. "
        "More info can be found in our docs here: "
        "https://docs.neuralmagic.com/deepsparse/source/hardware.html"
    )


def _check_supported_python_version():
    supported_major = 3
    supported_minor = [7, 8, 9, 10]

    if (
        sys.version_info[0] != supported_major
        or sys.version_info[1] not in supported_minor
    ):
        raise EnvironmentError(
            f"Python {supported_major}.{supported_minor} "
            f"is only supported for DeepSparse; found {sys.version}. "
            "Please run on a system with the proper Python version installed. "
            "More info can be found in our docs here: "
            "https://docs.neuralmagic.com/deepsparse/source/hardware.html"
        )


# Ensure system and python environment is compatible
_check_supported_system()
_check_supported_python_version()

# Download WAND binaries if needed
if not check_wand_binaries_exist(package_path):
    download_wand_binaries(
        package_path, f"{version_major}.{version_minor}.{version_bug}", is_release
    )


class OverrideInstall(install):
    """
    Install class to run checks for correcting binary file permissions after install.
    """

    def run(self):
        super().run()
        self._fix_file_modes()

    def _fix_file_modes(self):
        mode = 0o755
        for filepath in self.get_outputs():
            if any(fnmatch(filepath, regex) for regex in binary_regexes):
                log.info("changing mode of %s to %s" % (filepath, oct(mode)))
                os.chmod(filepath, mode)


def _setup_package_dir() -> Dict:
    return {"": "src"}


def _setup_packages() -> List:
    return find_packages(
        "src", include=["deepsparse", "deepsparse.*"], exclude=["*.__pycache__.*"]
    )


def _setup_package_data() -> Dict:
    return {"deepsparse": binary_regexes}


def _setup_install_requires() -> List:
    return _nm_deps + _deps


def _setup_extras() -> Dict:
    return {
        "dev": _dev_deps,
        "server": _server_deps,
        "onnxruntime": _onnxruntime_deps,
        "yolo": _yolo_integration_deps,
        "haystack": _haystack_integration_deps,
        "openpifpaf": _openpifpaf_integration_deps,
        "yolov8": _yolov8_integration_deps,
    }


def _setup_entry_points() -> Dict:
    data_api_entrypoint = "deepsparse.transformers.pipelines_cli:cli"
    eval_downstream = "deepsparse.transformers.eval_downstream:main"
    ic_eval = "deepsparse.image_classification.validation_script:main"

    return {
        "console_scripts": [
            f"deepsparse.transformers.run_inference={data_api_entrypoint}",
            f"deepsparse.transformers.eval_downstream={eval_downstream}",
            "deepsparse.analyze=deepsparse.analyze:main",
            "deepsparse.check_hardware=deepsparse.cpu:print_hardware_capability",
            "deepsparse.benchmark=deepsparse.benchmark.benchmark_model:main",
            "deepsparse.benchmark_sweep=deepsparse.benchmark.benchmark_sweep:main",
            "deepsparse.server=deepsparse.server.cli:main",
            "deepsparse.object_detection.annotate=deepsparse.yolo.annotate:main",
            "deepsparse.yolov8.annotate=deepsparse.yolov8.annotate:main",
<<<<<<< HEAD
            "deepsparse.yolov8.eval=deepsparse.yolov8.validation:main",
            "deepsparse.pose_estimation.annotate=deepsparse.openpifpaf.annotate:main",
=======
            "deepsparse.pose_estimation.annotate=deepsparse.open_pif_paf.annotate:main",
>>>>>>> 78507b4c
            "deepsparse.image_classification.annotate=deepsparse.image_classification.annotate:main",  # noqa E501
            "deepsparse.instance_segmentation.annotate=deepsparse.yolact.annotate:main",
            f"deepsparse.image_classification.eval={ic_eval}",
            "deepsparse.license=deepsparse.license:main",
            "deepsparse.validate_license=deepsparse.license:validate_license_cli",
        ]
    }


def _setup_long_description() -> Tuple[str, str]:
    return open("README.md", "r", encoding="utf-8").read(), "text/markdown"


setup(
    name=_PACKAGE_NAME,
    version=version,
    author="Neuralmagic, Inc.",
    author_email="support@neuralmagic.com",
    description=(
        "An inference runtime offering GPU-class performance on CPUs "
        "and APIs to integrate ML into your application"
    ),
    long_description=_setup_long_description()[0],
    long_description_content_type=_setup_long_description()[1],
    keywords=(
        "inference, machine learning, x86, x86_64, avx2, avx512, neural network, "
        "sparse, inference engine, cpu, runtime, deepsparse, computer vision, "
        "object detection, sparsity"
    ),
    license=license,
    license_files=license_files,
    url="https://github.com/neuralmagic/deepsparse",
    package_dir=_setup_package_dir(),
    include_package_data=True,
    package_data=_setup_package_data(),
    packages=_setup_packages(),
    install_requires=_setup_install_requires(),
    extras_require=_setup_extras(),
    entry_points=_setup_entry_points(),
    python_requires=">=3.7, <3.11",
    classifiers=[
        "Development Status :: 5 - Production/Stable",
        "Programming Language :: Python :: 3",
        "Programming Language :: Python :: 3 :: Only",
        "Programming Language :: Python :: 3.7",
        "Programming Language :: Python :: 3.8",
        "Programming Language :: Python :: 3.9",
        "Programming Language :: Python :: 3.10",
        "Intended Audience :: Developers",
        "Intended Audience :: Education",
        "Intended Audience :: Information Technology",
        "Intended Audience :: Science/Research",
        "License :: Other/Proprietary License",
        "License :: OSI Approved :: Apache Software License",
        "Operating System :: POSIX :: Linux",
        "Topic :: Scientific/Engineering",
        "Topic :: Scientific/Engineering :: Artificial Intelligence",
        "Topic :: Scientific/Engineering :: Mathematics",
        "Topic :: Software Development",
        "Topic :: Software Development :: Libraries :: Python Modules",
    ],
    cmdclass={"install": OverrideInstall},
)<|MERGE_RESOLUTION|>--- conflicted
+++ resolved
@@ -275,12 +275,8 @@
             "deepsparse.server=deepsparse.server.cli:main",
             "deepsparse.object_detection.annotate=deepsparse.yolo.annotate:main",
             "deepsparse.yolov8.annotate=deepsparse.yolov8.annotate:main",
-<<<<<<< HEAD
             "deepsparse.yolov8.eval=deepsparse.yolov8.validation:main",
-            "deepsparse.pose_estimation.annotate=deepsparse.openpifpaf.annotate:main",
-=======
             "deepsparse.pose_estimation.annotate=deepsparse.open_pif_paf.annotate:main",
->>>>>>> 78507b4c
             "deepsparse.image_classification.annotate=deepsparse.image_classification.annotate:main",  # noqa E501
             "deepsparse.instance_segmentation.annotate=deepsparse.yolact.annotate:main",
             f"deepsparse.image_classification.eval={ic_eval}",
