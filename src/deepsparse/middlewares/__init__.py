# Copyright (c) 2021 - present / Neuralmagic, Inc. All Rights Reserved.
#
# Licensed under the Apache License, Version 2.0 (the "License");
# you may not use this file except in compliance with the License.
# You may obtain a copy of the License at
#
#    http://www.apache.org/licenses/LICENSE-2.0
#
# Unless required by applicable law or agreed to in writing,
# software distributed under the License is distributed on an "AS IS" BASIS,
# WITHOUT WARRANTIES OR CONDITIONS OF ANY KIND, either express or implied.
# See the License for the specific language governing permissions and
# limitations under the License.

# flake8: noqa

<<<<<<< HEAD
from .logger_middleware import LoggerMiddleware
from .middleware import MiddlewareCallable, MiddlewareManager, MiddlewareSpec
=======
from .middleware import MiddlewareCallable, MiddlewareManager, MiddlewareSpec
from .timer_middleware import *
>>>>>>> 5798ad7a
<|MERGE_RESOLUTION|>--- conflicted
+++ resolved
@@ -14,10 +14,6 @@
 
 # flake8: noqa
 
-<<<<<<< HEAD
 from .logger_middleware import LoggerMiddleware
 from .middleware import MiddlewareCallable, MiddlewareManager, MiddlewareSpec
-=======
-from .middleware import MiddlewareCallable, MiddlewareManager, MiddlewareSpec
-from .timer_middleware import *
->>>>>>> 5798ad7a
+from .timer_middleware import *