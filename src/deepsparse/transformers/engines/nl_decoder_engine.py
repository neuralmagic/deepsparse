# Copyright (c) 2021 - present / Neuralmagic, Inc. All Rights Reserved.
#
# Licensed under the Apache License, Version 2.0 (the "License");
# you may not use this file except in compliance with the License.
# You may obtain a copy of the License at
#
#    http://www.apache.org/licenses/LICENSE-2.0
#
# Unless required by applicable law or agreed to in writing,
# software distributed under the License is distributed on an "AS IS" BASIS,
# WITHOUT WARRANTIES OR CONDITIONS OF ANY KIND, either express or implied.
# See the License for the specific language governing permissions and
# limitations under the License.
import copy
import logging
from typing import Any, Dict, List, Optional, Tuple

import numpy

from deepsparse.engine import Context
from deepsparse.pipeline import DEEPSPARSE_ENGINE, create_engine
from deepsparse.transformers.utils.decoder_kv_cache import DecoderKVCache
from deepsparse.transformers.utils.timings import TextGenerationTimings
from deepsparse.utils import TimerManager
from deepsparse.utils.onnx import (
    CACHE_INPUT_PREFIX,
    overwrite_onnx_model_inputs_for_kv_cache_models,
)


_LOGGER = logging.getLogger(__name__)

__all__ = ["NLDecoderEngine"]


class NLDecoderEngine:
    """
    The NLDecoderEngine (Natural Language Decoder Engine) handles the
    logic around the inference for Natural Language pipeline,
    including batching and kv cache manipulation logic.

    :param onnx_file_path: The path to the onnx model file
    :param engine_type: The type of engine to use for the inference
    :param engine_args: The arguments to pass to the engine
    :param sequence_length: The maximum sequence length to run the engine for
    :param input_ids_length: The maximum input ids length to run the engine for
    :param engine_context: The context to run the engine in
<<<<<<< HEAD
    :param tokenizer: The tokenizer to used for engine inputs
    :param engine_context: The context to run the engine in
=======
>>>>>>> 37f2dd9e
    :param internal_kv_cache: Whether to use the deepsparse
        kv cache in the DecoderKVCache object or not
    """

    def __init__(
        self,
        onnx_file_path: str,
        engine_type: str,
        engine_args: Dict[str, Any],
        sequence_length: int,
        input_ids_length: int,
<<<<<<< HEAD
        tokenizer: AutoTokenizer,
=======
>>>>>>> 37f2dd9e
        engine_context: Optional[Context] = None,
        internal_kv_cache=False,
        timer_manager: TimerManager = None,
    ):
        # flag to indicate if the model is quantized or not
        self.kv_cache_data_type = None
        (
            onnx_file_path,
            output_indices_to_be_cached,
            kv_cache_data_type,
        ) = overwrite_onnx_model_inputs_for_kv_cache_models(
            onnx_file_path=onnx_file_path,
            batch_size=engine_args.get("batch_size", 1),
            sequence_length=sequence_length,
            input_ids_length=input_ids_length,
        )

        if any(output_indices_to_be_cached):
            self.kv_cache_data_type = kv_cache_data_type
            if internal_kv_cache and engine_type == DEEPSPARSE_ENGINE:
                # inform the engine, that are using the kv cache
                engine_args["cached_outputs"] = output_indices_to_be_cached

        self.engine = create_engine(
            onnx_file_path=onnx_file_path,
            engine_type=engine_type,
            engine_args=engine_args,
            context=engine_context,
        )
        self.timer_manager = timer_manager or TimerManager()
        self.sequence_length = sequence_length
        self.input_ids_length = input_ids_length
        self.cache_length = sequence_length - input_ids_length
        self._engine_type = engine_type

    @property
    def onnx_input_names_no_cache(self) -> List[str]:
        """
        :return: The input names for the onnx model, excluding
            the potential kv cache inputs
        """
        return [
            name
            for name in self.engine.input_names
            if not name.startswith(CACHE_INPUT_PREFIX)
        ]

    @property
    def onnx_input_names_cached(self) -> List[str]:
        """
        :return: The cached input names for the onnx model
        """
        return [
            name
            for name in self.engine.input_names
            if name.startswith(CACHE_INPUT_PREFIX)
        ]

    @property
    def cache_shape(self) -> Tuple[int, int, int, int]:
        """
        :return: The shape of the kv cache inputs
            for the onnx model. The shape is
            (batch_size, num_heads, sequence_length, hidden_size)
        """
        cache_engine_input_index = next(
            i
            for i, name in enumerate(self.engine.input_names)
            if CACHE_INPUT_PREFIX in name
        )
        return self.engine.input_shapes[cache_engine_input_index]

    @property
    def output_names(self) -> List[str]:
        """
        :return: The output names for the onnx model
        """
        return self.engine.output_names

    def run(
        self, inputs: List[numpy.ndarray], val_inp: bool, kv_cache: DecoderKVCache
    ) -> List[numpy.ndarray]:
        """
        Run the engine with the given inputs.
        If the kv_cache.engine_internal_cache=True, the internal
        deepsparse kv cache management is enabled. In this case
        the LIB.kv_cache class object will be passed to the engine
        call as well. In this scenario also the inputs will not be
        validated, even if the val_inp=True. This is because we
        want to pass the empty kv cache inputs (batch_size=0) to
        the engine.

        :param inputs: The inputs to run the engine with
        :param val_inp: Whether the input is for validation or not
        :param kv_cache: The kv cache object to use for the inference

        :return: The output of the engine
        """
        if bool(kv_cache.engine_internal_cache):
            # conventionally, before dispatching
            # inputs to the engine, we validate them
            # if val_inp=True. However, in this case
            # we want to pass the empty kv cache inputs
            # (batch_size=0) to the engine. Therefore,
            # we skip the validation
            return self.engine._eng_net.execute_list_out(
                inputs, kv_cache.engine_internal_cache
            )
        # run the engine without the LIB.kv_cache object
        return self.engine.run(inputs, val_inp)

    def __call__(
        self,
        inp: List[numpy.ndarray],
        kv_cache: Optional[DecoderKVCache] = None,
        val_inp: bool = True,
    ) -> numpy.ndarray:
        """
        The main entry point for running the engine.

        :param inp: The input to run the engine with. We expect a
            list of numpy arrays that contain the input ids,
            attention mask, and position ids (optionally)
        :param kv_cache: The DecoderKVCache object that contains
            the kv cache state
        :param val_inp: Whether the input is for validation or not

        :return: The generated token and corresponding logits
        """
        timer = self.timer_manager.current
        if kv_cache:
            # if model has kv cache enabled, we need
            # to add the kv cache state to the input
            inp = self.add_kv_cache_to_input(inp, kv_cache)

        with timer.time(f"EXECUTE_ENGINE_SEQ_LEN_{self.sequence_length}"):
            out = self.run(inp, val_inp, kv_cache)

        if kv_cache:
            with timer.time(TextGenerationTimings.KV_CACHE_UPDATE):
                logits, *kv_cache_state = out
                self.update_kv_cache(
                    kv_cache_state=kv_cache_state,
                    input_ids_len=self.input_ids_length,
                    kv_cache=kv_cache,
                )
        else:
            logits = out[0]

        return logits

    def __str__(self):
        return f"{self.__class__.__name__}: {self.engine}"

    def __repr__(self):
        return str(self)

    def add_kv_cache_to_input(
        self, inp: List[numpy.ndarray], kv_cache: DecoderKVCache
    ) -> List[numpy.ndarray]:
        """
        Takes the input and adds the kv cache state to it.

        If the internal kv cache is enabled, the kv cache state
        will always be an empty array. This is just to make sure
        that the input shapes of the kv cache arrays to the
        model are correct, the actual values are
        being tracked internally inside the engine.

        If the internal kv cache is disabled, we need to
        fetch the kv cache state as numpy arrays
        from the current session, or initialize it if required.


        :param inp: The input to the model
        :param kv_cache: The kv cache object

        :return The input with the kv cache state added to it
        """
        kv_cache_state = copy.copy(kv_cache.cached_inputs)

        for idx, input_name in enumerate(self.onnx_input_names_no_cache):
            kv_cache_state[input_name] = inp[idx]

        new_inp = [kv_cache_state[name] for name in self.engine.input_names]
        return new_inp

    def update_kv_cache(
        self,
        kv_cache_state: List[numpy.ndarray],
        input_ids_len: int,
        kv_cache: DecoderKVCache,
    ):
        """
        Updates the kv cache using the new kv cache state.

        If the internal kv cache is enabled, we refrain from
        updating the kv cache state as it is being tracked internally
        inside the engine. We only update the number of tokens processed.

        :param kv_cache_state: The new state of the kv cache storage
        :param input_ids_len: The length of input_ids
        :param kv_cache: The kv cache object to update
        """
        if bool(kv_cache.engine_internal_cache):
            kv_cache.total_num_processed_tokens += input_ids_len
            return

        kv_cache_state = {
            name: array
            for name, array in zip(self.onnx_input_names_cached, kv_cache_state)
        }

        kv_cache.update(
            state=kv_cache_state,
            input_ids_len=input_ids_len,
        )<|MERGE_RESOLUTION|>--- conflicted
+++ resolved
@@ -45,11 +45,6 @@
     :param sequence_length: The maximum sequence length to run the engine for
     :param input_ids_length: The maximum input ids length to run the engine for
     :param engine_context: The context to run the engine in
-<<<<<<< HEAD
-    :param tokenizer: The tokenizer to used for engine inputs
-    :param engine_context: The context to run the engine in
-=======
->>>>>>> 37f2dd9e
     :param internal_kv_cache: Whether to use the deepsparse
         kv cache in the DecoderKVCache object or not
     """
@@ -61,10 +56,6 @@
         engine_args: Dict[str, Any],
         sequence_length: int,
         input_ids_length: int,
-<<<<<<< HEAD
-        tokenizer: AutoTokenizer,
-=======
->>>>>>> 37f2dd9e
         engine_context: Optional[Context] = None,
         internal_kv_cache=False,
         timer_manager: TimerManager = None,
