--- conflicted
+++ resolved
@@ -20,17 +20,10 @@
 from deepsparse.engine import Context
 from deepsparse.pipeline import DEEPSPARSE_ENGINE, create_engine
 from deepsparse.transformers.utils.decoder_kv_cache import DecoderKVCache
-<<<<<<< HEAD
-from deepsparse.transformers.utils.helpers import (
-    generate_session_id,
-    overwrite_onnx_model_inputs,
-)
+from deepsparse.transformers.utils.helpers import generate_session_id
+from deepsparse.utils.data import numpy_softmax
 from deepsparse.transformers.utils.timings import TextGenerationTimings
 from deepsparse.utils import TimerManager
-=======
-from deepsparse.transformers.utils.helpers import generate_session_id
->>>>>>> 8c2e0c8b
-from deepsparse.utils.data import numpy_softmax
 from deepsparse.utils.onnx import (
     CACHE_INPUT_PREFIX,
     CACHE_OUTPUT_PREFIX,
@@ -74,12 +67,8 @@
         sampling_temperature: float = 1.0,
         deterministic: bool = True,
         engine_context: Optional[Context] = None,
-<<<<<<< HEAD
-        use_deepsparse_cache: bool = False,
+        internal_kv_cache=False,
         timer_manager: TimerManager = None,
-=======
-        internal_kv_cache=False,
->>>>>>> 8c2e0c8b
     ):
         # flag to indicate if the model is quantized or not
         self.kv_cache_data_type = None
@@ -108,11 +97,7 @@
             engine_args=engine_args,
             context=engine_context,
         )
-<<<<<<< HEAD
         self.timer_manager = timer_manager or TimerManager()
-=======
-
->>>>>>> 8c2e0c8b
         self.sequence_length = sequence_length
         self.sampling_temperature = sampling_temperature
         self.deterministic = deterministic
