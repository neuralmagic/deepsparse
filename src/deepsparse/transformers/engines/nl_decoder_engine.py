# Copyright (c) 2021 - present / Neuralmagic, Inc. All Rights Reserved.
#
# Licensed under the Apache License, Version 2.0 (the "License");
# you may not use this file except in compliance with the License.
# You may obtain a copy of the License at
#
#    http://www.apache.org/licenses/LICENSE-2.0
#
# Unless required by applicable law or agreed to in writing,
# software distributed under the License is distributed on an "AS IS" BASIS,
# WITHOUT WARRANTIES OR CONDITIONS OF ANY KIND, either express or implied.
# See the License for the specific language governing permissions and
# limitations under the License.
import copy
import logging
from typing import Any, Dict, List, Optional, Tuple

import numpy
import onnx
from transformers import AutoTokenizer

from deepsparse.engine import Context
from deepsparse.pipeline import DEEPSPARSE_ENGINE, create_engine
from deepsparse.transformers.utils.decoder_kv_cache import DecoderKVCache
from deepsparse.transformers.utils.helpers import generate_session_id
from deepsparse.utils.data import numpy_softmax
from deepsparse.utils.onnx import translate_onnx_type_to_numpy
from sparsezoo.utils.onnx import save_onnx


_LOGGER = logging.getLogger(__name__)

__all__ = ["NLDecoderEngine"]

_CACHE_INPUT_NAME = "past_key_values"


class NLDecoderEngine:
    """
    The NLDecoderEngine (NaturalLanguageDecoderEngine) handles the
    logic around the inference for Natural Language pipeline,
    including batching and kv cache logic.

    :param onnx_file_path: The path to the onnx model file
    :param engine_type: The type of engine to use for the inference
    :param engine_args: The arguments to pass to the engine
    :param sequence_length: The maximum sequence length to run the engine for
    :param input_ids_length: The maximum input ids length to run the engine for
    :param engine_context: The context to run the engine in
    :param sampling_temperature: The temperature to use for sampling
    :param deterministic: Whether to use deterministic sampling
    :param tokenizer: The tokenizer to used for engine inputs
    :param engine_context: The context to run the engine in
    :param use_deepsparse_cache: Whether to use the deepsparse
        kv cache in the DecoderKVCache object or not
    """

    def __init__(
        self,
        onnx_file_path: str,
        engine_type: str,
        engine_args: Dict[str, Any],
        sequence_length: int,
        input_ids_length: int,
        tokenizer: AutoTokenizer,
        sampling_temperature: float = 1.0,
        deterministic: bool = True,
        engine_context: Optional[Context] = None,
        use_deepsparse_cache=False,
    ):
        # flag to indicate if the model is quantized or not
        self.kv_cache_data_type = None

        onnx_file_path, output_indices_to_be_cached = self.overwrite_onnx_model_inputs(
            onnx_file_path=onnx_file_path,
            batch_size=engine_args.get("batch_size", 1),
            sequence_length=sequence_length,
            input_ids_length=input_ids_length,
        )
        kv_cache_enabled = False
        if sum(output_indices_to_be_cached):
            kv_cache_enabled = True
            if use_deepsparse_cache and engine_type == DEEPSPARSE_ENGINE:
                # inform the engine, that are using the kv cache
                engine_args["cache_output_bools"] = output_indices_to_be_cached

        self.engine = create_engine(
            onnx_file_path=onnx_file_path,
            engine_type=engine_type,
            engine_args=engine_args,
            context=engine_context,
        )
        self.sequence_length = sequence_length
        self.sampling_temperature = sampling_temperature
        self.deterministic = deterministic
        self.input_ids_length = input_ids_length
        self.kv_cache_enabled = kv_cache_enabled
        self.kv_cache = (
            DecoderKVCache(use_deepsparse_cache) if kv_cache_enabled else None
        )
        self._freeze_first_position = self._should_freeze_first_position(tokenizer)
        self._session_id = generate_session_id()

    @property
    def session_id(self) -> str:
        """
        :return: The session id for the kv_cache if enabled
        """
        return self._session_id

    @session_id.setter
    def session_id(self, session_id: str):
        """
        :param session_id: The session id to set for the kv_cache
        """
        self._session_id = session_id

    @property
    def onnx_input_names_no_cache(self) -> List[str]:
        """
        :return: The input names for the onnx model, excluding
            the potential kv cache inputs
        """
        return [
            name
            for name in self.engine.input_names
            if not name.startswith(_CACHE_INPUT_NAME)
        ]

    def __call__(
        self,
        inp: List[numpy.ndarray],
        val_inp: bool = True,
    ) -> Tuple[numpy.ndarray, numpy.ndarray]:
        """
        The main entry point for running the engine.

        :param inp: The input to run the engine with. We expect a
            list of numpy arrays that contain the input ids,
            attention mask, and position ids (optionally)
        :param val_inp: Whether the input is for validation or not
        :return: The generated token and corresponding logits
        """
        if self.kv_cache:
            # if kv cache is enabled, we need to add the kv cache state
            # to the input
            inp = self.add_kv_cache_to_input(inp)

        out = self.engine.run(inp, val_inp)

        if self.kv_cache:
            logits, *kv_cache_state = out
            self.update_kv_cache(
                kv_cache_state=kv_cache_state, input_ids_len=self.input_ids_length
            )
        else:
            logits = out[0]

<<<<<<< HEAD
=======
        # select batch idx 0, batch is always 1
>>>>>>> 2be70874
        token = self.generate_token(logits=logits[0, -1, :])

        return token, logits

    def __str__(self):
        return f"{self.__class__.__name__}: {self.engine}"

    def __repr__(self):
        return str(self)

    def transfer_cache_state(self, cache: DecoderKVCache):
        """
        Transfers the kv cache state and the number of tokens processed
        information from another NLDecoderEngine. Call this method when
        you want to transfer the kv cache state from one engine to another.

        :param cache: The `DecoderKVCache` object to transfer to the engine
            from
        """
        self.kv_cache = copy.deepcopy(cache)

    def overwrite_onnx_model_inputs(
        self,
        onnx_file_path: str,
        sequence_length: int,
        input_ids_length: int,
        batch_size: int = 1,
    ) -> Tuple[str, List[int]]:
        """
        Enforces the appropriate input shapes for the onnx model, as well as
        checks whether kv cache is enabled or not.

        :param onnx_file_path: The path to the onnx model file that will be
            overwritten with the new input shapes
        :param batch_size: The batch size to use for the input
        :param sequence_length: The sequence length to use for the input
        :param input_ids_length: The length of input_ids
        :return: The path to the onnx model file that has been overwritten
            with the new input shapes, as well as the indices of the inputs
            that should be cached
        """
        model = onnx.load(onnx_file_path, load_external_data=False)
        initializer_input_names = set(node.name for node in model.graph.initializer)
        external_inputs = [
            inp for inp in model.graph.input if inp.name not in initializer_input_names
        ]
        for external_input in external_inputs:
            # overwrite the batch size for all the inputs
            external_input.type.tensor_type.shape.dim[0].dim_value = batch_size

            if external_input.name in ["input_ids", "positions"]:
                external_input.type.tensor_type.shape.dim[
                    1
                ].dim_value = input_ids_length
            elif external_input.name == "attention_mask":
                external_input.type.tensor_type.shape.dim[1].dim_value = sequence_length
            elif external_input.name.startswith(_CACHE_INPUT_NAME):
                external_input.type.tensor_type.shape.dim[2].dim_value = (
                    sequence_length - input_ids_length
                )
            else:
                raise ValueError(
                    f"Unexpected external input name: {external_input.name}"
                )

        _LOGGER.info(
            "Overwriting in-place the input shapes "
            f"of the transformer model at {onnx_file_path}"
        )
        save_onnx(model, onnx_file_path)

        output_indices_to_be_cached = [
            1 if inp.name.startswith("present") else 0 for inp in model.graph.output
        ]
        if any(output_indices_to_be_cached):
            kv_cache_elem_type = next(
                inp
                for inp in model.graph.input
                if inp.name.startswith(_CACHE_INPUT_NAME)
            ).type.tensor_type.elem_type
            self.kv_cache_data_type = translate_onnx_type_to_numpy(kv_cache_elem_type)

        return onnx_file_path, output_indices_to_be_cached

    def generate_token(self, logits: numpy.ndarray) -> numpy.ndarray:
        """
        Samples a token from the logits using the sampling temperature.

        :param logits: the logits from the model with shape (vocab_size,)
        :return: the sampled token
        """
        if self.deterministic:
            return numpy.argmax(logits)

        logits /= self.sampling_temperature

        probs = numpy_softmax(logits)

        return numpy.random.choice(len(probs), p=probs)

    def reset_kv_cache(self):
        """
        Resets the kv cache state.
        """
        kv_cache_state = self._initialize_kv_cache_state(
            self.sequence_length - self.input_ids_length
        )
        self.kv_cache.setup_session(
            session_id=self._session_id,
            state=kv_cache_state,
            num_processed_tokens=0,
            freeze_first_position=self._freeze_first_position,
        )

    def add_kv_cache_to_input(self, inp: List[numpy.ndarray]) -> List[numpy.ndarray]:
        """
        Takes the input and adds the past kv cache state to it.

        :param inp: The input to the model
        :return The input with the kv cache state added to it
        """
        kv_cache_state = self.kv_cache.cached_inputs
        if kv_cache_state is None:
            self.reset_kv_cache()
            kv_cache_state = self.kv_cache.cached_inputs

        kv_cache_state["input_ids"] = inp[0]
        kv_cache_state["attention_mask"] = inp[1]
        if len(inp) == 3:
            kv_cache_state["positions"] = inp[2]

        new_inp = [kv_cache_state[name] for name in self.engine.input_names]
        return new_inp

    def update_kv_cache(
        self,
        kv_cache_state: List[numpy.ndarray],
        input_ids_len: int,
    ):
        """
        Updates the state of the kv cache

        :param kv_cache_state: The state of the kv cache storage
        :param input_ids_len: The length of input_ids
        """
        cache_onnx_names = [
            name
            for name in self.engine.input_names
            if name.startswith(_CACHE_INPUT_NAME)
        ]
        kv_cache_state = {
            name: array for name, array in zip(cache_onnx_names, kv_cache_state)
        }

        self.kv_cache.update_session(
            state=kv_cache_state,
            input_ids_len=input_ids_len,
        )

    def _initialize_kv_cache_state(self, length: int) -> Dict[str, numpy.ndarray]:
        # initialize empty kv cache of size
        # (batch_size, num_attention_heads, length, hidden_dims)

        cache_engine_input_index = next(
            i
            for i, name in enumerate(self.engine.input_names)
            if _CACHE_INPUT_NAME in name
        )
        batch_size, num_attention_heads, _, hidden_dims = self.engine.input_shapes[
            cache_engine_input_index
        ]

        empty_kv_cache_tensor = numpy.zeros(
            (batch_size, num_attention_heads, length, hidden_dims),
            dtype=self.kv_cache_data_type,
        )

        cache_keys = [
            output_name.replace("present", _CACHE_INPUT_NAME)
            for output_name in self.engine.output_names
            if output_name.startswith("present")
        ]
        return {key: empty_kv_cache_tensor for key in cache_keys}

    @staticmethod
    def _should_freeze_first_position(tokenizer) -> bool:
        # use tokenizer to find out whether we should freeze the first position
        # (True if tokenizer has a prefix for a BOS token)
        if tokenizer is None:
            return False
        if hasattr(tokenizer, "bos_token"):
            return True
        return False<|MERGE_RESOLUTION|>--- conflicted
+++ resolved
@@ -156,10 +156,7 @@
         else:
             logits = out[0]
 
-<<<<<<< HEAD
-=======
         # select batch idx 0, batch is always 1
->>>>>>> 2be70874
         token = self.generate_token(logits=logits[0, -1, :])
 
         return token, logits
