# Copyright (c) 2021 - present / Neuralmagic, Inc. All Rights Reserved.
#
# Licensed under the Apache License, Version 2.0 (the "License");
# you may not use this file except in compliance with the License.
# You may obtain a copy of the License at
#
#    http://www.apache.org/licenses/LICENSE-2.0
#
# Unless required by applicable law or agreed to in writing,
# software distributed under the License is distributed on an "AS IS" BASIS,
# WITHOUT WARRANTIES OR CONDITIONS OF ANY KIND, either express or implied.
# See the License for the specific language governing permissions and
# limitations under the License.
import logging
from typing import Any, Dict, List, Optional

import numpy
from transformers import AutoTokenizer

from deepsparse.engine import Context
from deepsparse.pipeline import DEEPSPARSE_ENGINE, create_engine
from deepsparse.transformers.utils.decoder_kv_cache import DecoderKVCache
from deepsparse.transformers.utils.helpers import generate_session_id
from deepsparse.transformers.utils.timings import TextGenerationTimings
from deepsparse.utils import TimerManager
from deepsparse.utils.data import numpy_softmax
from deepsparse.utils.onnx import (
    CACHE_INPUT_PREFIX,
    CACHE_OUTPUT_PREFIX,
    overwrite_onnx_model_inputs_for_kv_cache_models,
)
<<<<<<< HEAD
from deepsparse.utils.onnx import CACHE_INPUT_PREFIX, CACHE_OUTPUT_PREFIX
=======
>>>>>>> d92822fe


_LOGGER = logging.getLogger(__name__)

__all__ = ["NLDecoderEngine"]


class NLDecoderEngine:
    """
    The NLDecoderEngine (NaturalLanguageDecoderEngine) handles the
    logic around the inference for Natural Language pipeline,
    including batching and kv cache logic.

    :param onnx_file_path: The path to the onnx model file
    :param engine_type: The type of engine to use for the inference
    :param engine_args: The arguments to pass to the engine
    :param sequence_length: The maximum sequence length to run the engine for
    :param input_ids_length: The maximum input ids length to run the engine for
    :param engine_context: The context to run the engine in
    :param sampling_temperature: The temperature to use for sampling
    :param deterministic: Whether to use deterministic sampling
    :param tokenizer: The tokenizer to used for engine inputs
    :param engine_context: The context to run the engine in
    :param internal_kv_cache: Whether to use the deepsparse
        kv cache in the DecoderKVCache object or not
    """

    def __init__(
        self,
        onnx_file_path: str,
        engine_type: str,
        engine_args: Dict[str, Any],
        sequence_length: int,
        input_ids_length: int,
        tokenizer: AutoTokenizer,
        sampling_temperature: float = 1.0,
        deterministic: bool = True,
        engine_context: Optional[Context] = None,
        internal_kv_cache=False,
        timer_manager: TimerManager = None,
    ):
        # flag to indicate if the model is quantized or not
        self.kv_cache_data_type = None
        (
            onnx_file_path,
            output_indices_to_be_cached,
            kv_cache_data_type,
        ) = overwrite_onnx_model_inputs_for_kv_cache_models(
            onnx_file_path=onnx_file_path,
            batch_size=engine_args.get("batch_size", 1),
            sequence_length=sequence_length,
            input_ids_length=input_ids_length,
        )

        kv_cache_enabled = False
        if sum(output_indices_to_be_cached):
            kv_cache_enabled = True
            self.kv_cache_data_type = kv_cache_data_type
            if internal_kv_cache and engine_type == DEEPSPARSE_ENGINE:
                # inform the engine, that are using the kv cache
                engine_args["cached_outputs"] = output_indices_to_be_cached

        self.engine = create_engine(
            onnx_file_path=onnx_file_path,
            engine_type=engine_type,
            engine_args=engine_args,
            context=engine_context,
        )
        self.timer_manager = timer_manager or TimerManager()
        self.sequence_length = sequence_length
        self.sampling_temperature = sampling_temperature
        self.deterministic = deterministic
        self.input_ids_length = input_ids_length
        self.cache_length = sequence_length - input_ids_length
        self.kv_cache_enabled = kv_cache_enabled
        self.kv_cache = DecoderKVCache(internal_kv_cache) if kv_cache_enabled else None
        self._freeze_first_position = self._should_freeze_first_position(tokenizer)
        self._session_id = generate_session_id()
        self._engine_type = engine_type

    @property
    def session_id(self) -> str:
        """
        :return: The session id for the kv_cache if enabled
        """
        return self._session_id

    @session_id.setter
    def session_id(self, session_id: str):
        """
        :param session_id: The session id to set for the kv_cache
        """
        self._session_id = session_id

    @property
    def onnx_input_names_no_cache(self) -> List[str]:
        """
        :return: The input names for the onnx model, excluding
            the potential kv cache inputs
        """
        return [
            name
            for name in self.engine.input_names
            if not name.startswith(CACHE_INPUT_PREFIX)
        ]

    @property
    def num_non_blank_cache_entries(self) -> int:
        """
        :return A number of non-blank entries in the
            kv cache
        """
        return self.kv_cache.num_non_blank_entries

    @property
    def internal_cache_active(self) -> bool:
        """
        :return: Whether the internal kv cache is active
        """
        return self.kv_cache_enabled and self.kv_cache.engine_internal_cache is not None

    def run(self, inputs: List[numpy.ndarray], val_inp: bool) -> List[numpy.ndarray]:
        """
        Run the engine with the given inputs.

        If the self.internal_cache_active=True, the internal
        deepsparse kv cache management is enabled. In this case
        the LIB.kv_cache class object will be passed to the engine
        call as well.

        :param inputs: The inputs to run the engine with
        :param val_inp: Whether the input is for validation or not
        :return: The output of the engine
        """

        if self.internal_cache_active:
            # validate the inputs if needed
            if val_inp:
                self.engine._validate_inputs(inputs)
            # run the engine with the LIB.kv_cache object
            return self.engine._eng_net.execute_list_out(
                inputs, self.kv_cache.engine_internal_cache
            )
        # run the engine without the LIB.kv_cache object
        return self.engine.run(inputs, val_inp)

    def __call__(
        self,
        inp: List[numpy.ndarray],
        val_inp: bool = True,
    ) -> numpy.ndarray:
        """
        The main entry point for running the engine.

        :param inp: The input to run the engine with. We expect a
            list of numpy arrays that contain the input ids,
            attention mask, and position ids (optionally)
        :param val_inp: Whether the input is for validation or not
        :return: The generated token and corresponding logits
        """
        timer = self.timer_manager.current
        if self.kv_cache:
            # if model has kv cache enabled, we need
            # to add the kv cache state to the input
            inp = self.add_kv_cache_to_input(inp)

<<<<<<< HEAD
        out = self.run(inp, val_inp)
=======
        with timer.time(f"EXECUTE_ENGINE_SEQ_LEN_{self.sequence_length}"):
            out = self.run(inp, val_inp)

>>>>>>> d92822fe
        if self.kv_cache:
            with timer.time(TextGenerationTimings.KV_CACHE_UPDATE):
                logits, *kv_cache_state = out
                self.update_kv_cache(
                    kv_cache_state=kv_cache_state, input_ids_len=self.input_ids_length
                )
        else:
            logits = out[0]

        return logits

    def __str__(self):
        return f"{self.__class__.__name__}: {self.engine}"

    def __repr__(self):
        return str(self)

    def transfer_cache_state(self, cache: DecoderKVCache):
        """
        Transfers the kv cache state and the number of tokens processed
        information from another NLDecoderEngine. Call this method when
        you want to transfer the kv cache state from one engine to another.

        This method will also automatically set the kv cache capacity to
        the appropriate value for the new engine.

        :param cache: The `DecoderKVCache` object to transfer to the engine
            from
        """
        cache.set_capacity(self.cache_length)
        self.kv_cache = cache

    def reset_kv_cache(self):
        """
        Resets the kv cache state.
        """
        kv_cache_state = self._initialize_kv_cache_state(self.cache_length)
        self.kv_cache.setup(
            session_id=self._session_id,
            state=kv_cache_state,
            num_processed_tokens=0,
            freeze_first_position=self._freeze_first_position,
        )

    def add_kv_cache_to_input(self, inp: List[numpy.ndarray]) -> List[numpy.ndarray]:
        """
        Takes the input and adds the past kv cache state to it.

        If the internal kv cache is enabled, the kv cache state
        will always be reinitialized to zeros. This is just to make sure
        that the input shapes of the kv cache arrays to the
        model are correct, the actual values are
        being tracked internally inside the engine.

        If the internal kv cache is disabled, we need to
        fetch the kv cache state as numpy arrays
        from the current session, or initialize it if required.


        :param inp: The input to the model
        :return The input with the kv cache state added to it
        """
        if self.internal_cache_active:
            kv_cache_state = self._initialize_kv_cache_state(self.cache_length)
        else:
            kv_cache_state = self.kv_cache.cached_inputs
            if kv_cache_state is None:
                self.reset_kv_cache()
                kv_cache_state = self.kv_cache.cached_inputs

        for idx, input_name in enumerate(self.onnx_input_names_no_cache):
            kv_cache_state[input_name] = inp[idx]

        new_inp = [kv_cache_state[name] for name in self.engine.input_names]
        return new_inp

    def update_kv_cache(
        self,
        kv_cache_state: List[numpy.ndarray],
        input_ids_len: int,
    ):
        """
        Updates the state of the kv cache

        If the internal kv cache is enabled, we refrain from
        updating the kv cache state as it is being tracked internally
        inside the engine. We only update the number of tokens processed.

        :param kv_cache_state: The state of the kv cache storage
        :param input_ids_len: The length of input_ids
        """
        if self.internal_cache_active:
            self.kv_cache.total_num_processed_tokens += input_ids_len
            return

        cache_onnx_names = [
            name
            for name in self.engine.input_names
            if name.startswith(CACHE_INPUT_PREFIX)
        ]
        kv_cache_state = {
            name: array for name, array in zip(cache_onnx_names, kv_cache_state)
        }

        self.kv_cache.update(
            state=kv_cache_state,
            input_ids_len=input_ids_len,
        )

    def _initialize_kv_cache_state(self, length: int) -> Dict[str, numpy.ndarray]:
        # initialize empty kv cache of size
        # (batch_size, num_attention_heads, length, hidden_dims)

        cache_engine_input_index = next(
            i
            for i, name in enumerate(self.engine.input_names)
            if CACHE_INPUT_PREFIX in name
        )
        batch_size, num_attention_heads, _, hidden_dims = self.engine.input_shapes[
            cache_engine_input_index
        ]

        empty_kv_cache_tensor = numpy.zeros(
            (batch_size, num_attention_heads, length, hidden_dims),
            dtype=self.kv_cache_data_type,
        )

        cache_keys = [
            output_name.replace(CACHE_OUTPUT_PREFIX, CACHE_INPUT_PREFIX)
            for output_name in self.engine.output_names
            if output_name.startswith(CACHE_OUTPUT_PREFIX)
        ]
        return {key: empty_kv_cache_tensor for key in cache_keys}

    @staticmethod
    def _should_freeze_first_position(tokenizer) -> bool:
        # use tokenizer to find out whether we should freeze the first position
        # (True if tokenizer has a prefix for a BOS token)
        if tokenizer is None:
            return False
        if hasattr(tokenizer, "add_bos_token"):
            return True
        return False<|MERGE_RESOLUTION|>--- conflicted
+++ resolved
@@ -23,16 +23,11 @@
 from deepsparse.transformers.utils.helpers import generate_session_id
 from deepsparse.transformers.utils.timings import TextGenerationTimings
 from deepsparse.utils import TimerManager
-from deepsparse.utils.data import numpy_softmax
 from deepsparse.utils.onnx import (
     CACHE_INPUT_PREFIX,
     CACHE_OUTPUT_PREFIX,
     overwrite_onnx_model_inputs_for_kv_cache_models,
 )
-<<<<<<< HEAD
-from deepsparse.utils.onnx import CACHE_INPUT_PREFIX, CACHE_OUTPUT_PREFIX
-=======
->>>>>>> d92822fe
 
 
 _LOGGER = logging.getLogger(__name__)
@@ -199,13 +194,9 @@
             # to add the kv cache state to the input
             inp = self.add_kv_cache_to_input(inp)
 
-<<<<<<< HEAD
-        out = self.run(inp, val_inp)
-=======
         with timer.time(f"EXECUTE_ENGINE_SEQ_LEN_{self.sequence_length}"):
             out = self.run(inp, val_inp)
 
->>>>>>> d92822fe
         if self.kv_cache:
             with timer.time(TextGenerationTimings.KV_CACHE_UPDATE):
                 logits, *kv_cache_state = out
