--- conflicted
+++ resolved
@@ -20,20 +20,16 @@
 from deepsparse.engine import Context
 from deepsparse.pipeline import DEEPSPARSE_ENGINE, create_engine
 from deepsparse.transformers.utils.decoder_kv_cache import DecoderKVCache
-<<<<<<< HEAD
 from deepsparse.transformers.utils.helpers import generate_session_id
 from deepsparse.transformers.utils.helpers import (
     overwrite_onnx_model_inputs_for_kv_cache_models as overwrite_onnx_model_inputs,
 )
-from deepsparse.utils.data import numpy_softmax
-from deepsparse.utils.onnx import CACHE_INPUT_NAME, CACHE_OUTPUT_NAME
-=======
 from deepsparse.transformers.utils.helpers import (
     generate_session_id,
     overwrite_onnx_model_inputs,
 )
 from deepsparse.utils.data import numpy_softmax
->>>>>>> 6a5560da
+from deepsparse.utils.onnx import CACHE_INPUT_NAME, CACHE_OUTPUT_NAME
 
 
 _LOGGER = logging.getLogger(__name__)
@@ -76,10 +72,6 @@
     ):
         # flag to indicate if the model is quantized or not
         self.kv_cache_data_type = None
-<<<<<<< HEAD
-=======
-
->>>>>>> 6a5560da
         (
             onnx_file_path,
             output_indices_to_be_cached,
@@ -230,13 +222,8 @@
             from
         """
         target_cache_capacity = self.sequence_length - self.input_ids_length
-<<<<<<< HEAD
-        cache_to_copy.set_capacity(target_cache_capacity)
-        self.kv_cache = cache_to_copy
-=======
         cache.set_capacity(target_cache_capacity)
         self.kv_cache = cache
->>>>>>> 6a5560da
 
     def generate_token(self, logits: numpy.ndarray) -> numpy.ndarray:
         """
