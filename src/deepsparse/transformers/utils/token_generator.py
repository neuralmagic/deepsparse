--- conflicted
+++ resolved
@@ -84,10 +84,7 @@
 
         if self.top_k:
             logits = self.apply_top_k(logits)
-<<<<<<< HEAD
-=======
 
->>>>>>> 1b9238a2
         if self.top_p:
             logits = self.apply_top_p(logits)
 
