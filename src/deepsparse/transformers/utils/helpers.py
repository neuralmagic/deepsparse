--- conflicted
+++ resolved
@@ -14,27 +14,21 @@
 import logging
 import pathlib
 import uuid
-<<<<<<< HEAD
 from pathlib import Path
-=======
 from dataclasses import asdict
->>>>>>> 5a04c386
 from typing import Any, Callable, Dict, List, Optional, Tuple, Union
 
 import numpy
 import onnx
 from transformers import AutoTokenizer, GenerationConfig
 
-<<<<<<< HEAD
+from deepsparse.transformers.schemas.text_generation_schemas import GenerationDefaults
+from deepsparse.utils.onnx import CACHE_INPUT_PREFIX, CACHE_OUTPUT_PREFIX
 from deepsparse.utils.onnx import (
     CACHE_INPUT_PREFIX,
     CACHE_OUTPUT_PREFIX,
     default_cached_outputs,
 )
-=======
-from deepsparse.transformers.schemas.text_generation_schemas import GenerationDefaults
-from deepsparse.utils.onnx import CACHE_INPUT_PREFIX, CACHE_OUTPUT_PREFIX
->>>>>>> 5a04c386
 
 
 __all__ = [
