--- conflicted
+++ resolved
@@ -11,29 +11,25 @@
 # WITHOUT WARRANTIES OR CONDITIONS OF ANY KIND, either express or implied.
 # See the License for the specific language governing permissions and
 # limitations under the License.
-<<<<<<< HEAD
+import logging
+
 import logging
 import uuid
 from typing import List, Optional, Tuple, Union
-=======
-
-import logging
-import uuid
 from typing import List, Tuple, Union
->>>>>>> 6a5560da
 
 import numpy
 import onnx
 
-<<<<<<< HEAD
 from deepsparse.utils.onnx import (
     CACHE_INPUT_NAME,
     default_cached_outputs,
     translate_onnx_type_to_numpy,
 )
-=======
+from sparsezoo.utils import save_onnx
+import onnx
+
 from deepsparse.utils.onnx import translate_onnx_type_to_numpy
->>>>>>> 6a5560da
 from sparsezoo.utils import save_onnx
 
 
@@ -42,27 +38,17 @@
     "generate_session_id",
     "pad_to_fixed_length",
     "create_causal_mask",
-    "overwrite_onnx_model_inputs",
 ]
 
 _LOGGER = logging.getLogger(__name__)
 
 
-<<<<<<< HEAD
-def overwrite_onnx_model_inputs_for_kv_cache_models(
-    onnx_file_path: str,
-    sequence_length: int = 128,
-    input_ids_length: int = 1,
-    batch_size: int = 1,
-) -> Tuple[str, List[bool], Optional[numpy.dtype]]:
-=======
 def overwrite_onnx_model_inputs(
     onnx_file_path: str,
     sequence_length: int,
     input_ids_length: int,
     batch_size: int = 1,
 ) -> Tuple[str, List[int]]:
->>>>>>> 6a5560da
     """
     Enforces the appropriate input shapes for the onnx model, as well as
     checks whether kv cache is enabled or not.
@@ -78,11 +64,7 @@
         -   boolean list, where elements are set to True if the
             corresponding model output should be cached or False
             if not.
-<<<<<<< HEAD
-        -  the data type of the kv cache. If the model does not
-=======
         -   the data type of the kv cache. If the model does not
->>>>>>> 6a5560da
             use kv cache, then the data type is None
     """
     model = onnx.load(onnx_file_path, load_external_data=False)
@@ -98,11 +80,7 @@
             external_input.type.tensor_type.shape.dim[1].dim_value = input_ids_length
         elif external_input.name == "attention_mask":
             external_input.type.tensor_type.shape.dim[1].dim_value = sequence_length
-<<<<<<< HEAD
-        elif external_input.name.startswith(CACHE_INPUT_NAME):
-=======
         elif external_input.name.startswith("past_key_values"):
->>>>>>> 6a5560da
             external_input.type.tensor_type.shape.dim[2].dim_value = (
                 sequence_length - input_ids_length
             )
@@ -118,22 +96,14 @@
     )
     save_onnx(model, onnx_file_path)
 
-<<<<<<< HEAD
-    output_indices_to_be_cached = default_cached_outputs(model)
-=======
     output_indices_to_be_cached = [
         1 if inp.name.startswith("present") else 0 for inp in model.graph.output
     ]
->>>>>>> 6a5560da
 
     kv_cache_data_type = None
     if any(output_indices_to_be_cached):
         kv_cache_elem_type = next(
-<<<<<<< HEAD
-            inp for inp in model.graph.input if inp.name.startswith(CACHE_INPUT_NAME)
-=======
             inp for inp in model.graph.input if inp.name.startswith("past_key_values")
->>>>>>> 6a5560da
         ).type.tensor_type.elem_type
         kv_cache_data_type = translate_onnx_type_to_numpy(kv_cache_elem_type)
 
