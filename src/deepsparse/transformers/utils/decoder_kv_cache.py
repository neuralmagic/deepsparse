# Copyright (c) 2021 - present / Neuralmagic, Inc. All Rights Reserved.
#
# Licensed under the Apache License, Version 2.0 (the "License");
# you may not use this file except in compliance with the License.
# You may obtain a copy of the License at
#
#    http://www.apache.org/licenses/LICENSE-2.0
#
# Unless required by applicable law or agreed to in writing,
# software distributed under the License is distributed on an "AS IS" BASIS,
# WITHOUT WARRANTIES OR CONDITIONS OF ANY KIND, either express or implied.
# See the License for the specific language governing permissions and
# limitations under the License.

from typing import Any, Dict, List

import numpy

from deepsparse.engine import LIB


__all__ = ["DecoderKVCache", "SEQUENCE_LENGTH_AXIS"]


SEQUENCE_LENGTH_AXIS = 2


class DecoderKVCache:
    def __init__(self, internal_kv_cache: bool = False):
        """
        The goal this object is to handle the manipulation
        of the key value cache.

<<<<<<< HEAD
        :param internal_kv_cache: If set to True, the `kv_cache` object
            from the deepsparse.LIB will be loaded as an attribute.
=======
        :param use_deepsparse_cache: If set to True, the
            `kv_cache` object from the deepsparse.LIB will
            be loaded as an engine_internal_cache attribute.
>>>>>>> fa736312
            This object is used to handle the manipulation of the
            key/value buffers on the DeepSparse engine side.
        """
        self.total_num_processed_tokens = None

        # assuming that kv cache arrays are of shape
        # [batch_size, num_heads, sequence_length, hidden_size]
        self._sequence_len_axis = SEQUENCE_LENGTH_AXIS
        self._internal_kv_cache = internal_kv_cache
        self._session_id = None
        self._freeze_first_position = None
        self._state = None
        self.engine_internal_cache = None

    def setup(
        self,
        session_id: str,
        state: Dict[str, Any],
        num_processed_tokens: int = 0,
        freeze_first_position: bool = False,
    ):
        """
        Setup the session - a level of abstraction that allocates
        the resources to store and manipulate the kv cache.

        :param session_id: The session id to use for the current
            session. Used to identify the kv cache state
        :param state: The state of the cache. This is a dictionary
            that maps the name of the cache array to the cache array.
            The cache tensor is a numpy array of shape
            [batch_size, num_heads, sequence_length - num_input_ids, hidden_size]
        :param num_processed_tokens: The number of tokens processed so far.
        :param freeze_first_position: If set to True, once the kv cache
            gets filled, the position along the sequence length axis
            that corresponds to the first token will be frozen.
            This assures that, once the KV cache is full (there are no
            "blank" entries), and we are removing the "oldest" entry
            from the cache, we will nevertheless keep the cache entry
            that corresponds to the BOS token in the sequence.
            By default, is set to False.
        """
        self._session_id = session_id
        self._state = state
        self._freeze_first_position = freeze_first_position
        self.total_num_processed_tokens = num_processed_tokens

        if self._internal_kv_cache:
            prev_num_tokens = self.total_num_processed_tokens
            num_frozen_tokens = int(self._freeze_first_position)
            self.engine_internal_cache = LIB.kv_cache(
                prev_num_tokens, num_frozen_tokens
            )

    def update(
        self,
        state: Dict[str, Any],
        input_ids_len: int,
    ):
        """
        Updating the session is identical with taking the kv cache
        output from the forward pass and restructuring it, so it
        can be directly used as input for the next forward pass.

        :param state: The state of the cache. This is a dictionary
            that maps the name of the cache array to the cache array.
            The cache tensor is a numpy array of shape
            [batch_size, num_heads, sequence_length, hidden_size]
        :param input_ids_len: The number of input ids in the current
            input batch: (batch_size, length).
            Corresponds to `input_ids.shape[1]`
        """
        self.total_num_processed_tokens += input_ids_len

        input_state_capacity = state[list(state.keys())[0]].shape[
            self._sequence_len_axis
        ]
        num_entries_to_delete = input_ids_len

        # compute the number of blank (padded) entries in the cache
        num_padded_entries = max(
            0, input_state_capacity - self.total_num_processed_tokens
        )
        # compute how many of those entries need to be deleted
        num_padded_entries_to_delete = min(num_padded_entries, num_entries_to_delete)

        # if we had fewer padded entries than num_entries_to_delete,
        # we additionally are forced to delete some non-padded entries (the oldest ones)
        num_non_padded_entries_to_delete = max(
            0, num_entries_to_delete - num_padded_entries
        )

        for name, cache_array in state.items():
            if num_padded_entries_to_delete:
                cache_array = self.remove_padded_entries(
                    cache_array, num_padded_entries_to_delete
                )
            if num_non_padded_entries_to_delete:
                cache_array = self.remove_non_padded_entries(
                    cache_array, num_entries_to_delete
                )
            state[name] = numpy.ascontiguousarray(cache_array)

        self._state = state

    def remove_padded_entries(
        self, cache_array: numpy.ndarray, num_padded_entries_to_delete: int
    ):
        """
        Remove the num_padded_entries_to_delete entries from the cache array.
        This function assumes that the cache_array has the number
        of padded (blank) entries that is equal/larger than
        num_padded_entries_to_delete.

        :param cache_array: The cache array to be modified.
        :param num_padded_entries_to_delete: The number of padded entries to delete.
        """
        return cache_array[:, :, num_padded_entries_to_delete:, :]

    def remove_non_padded_entries(
        self, cache_array: numpy.ndarray, num_non_padded_entries_to_delete: int
    ):
        """
        Remove the num_non_padded_entries_to_delete entries from the cache array.
        This function assumes that the cache_array has no padded (blank) entries and
        thus we are forced to delete the oldest entries from the cache.

        If self._freeze_first_position is set to True, that means that the oldest
        entry in the cache_array is the one that corresponds to the BOS token. Because
        we want to keep that entry in the cache, we will delete the oldest entry
        starting from the second oldest entry.
        """
        new_cache_array = cache_array[
            :,
            :,
            bool(self._freeze_first_position) + num_non_padded_entries_to_delete :,
            :,
        ]
        if self._freeze_first_position:
            bos_entries = cache_array[:, :, :1, :]
            new_cache_array = numpy.concatenate(
                [bos_entries, new_cache_array], axis=self._sequence_len_axis
            )
        return new_cache_array

    def set_capacity(self, capacity: int):
        """
        Enforce a new total capacity for the state
        of cached inputs.

        This means popping the old entries if the new
        total capacity should lesser than the current one

        or

        Padding the state blank entries if the new
        total capacity should be greater than the current one

        :param capacity: The new length of the
            self._state in the
            `self._sequence_length_axis` dimension
        """
        capacity_difference = self.capacity - capacity
        state = self.cached_inputs

        if capacity_difference > 0:
            raise NotImplementedError(
                "The scenario when capacity"
                "needs to be expanded is not yet"
                "supported."
            )

        elif capacity_difference < 0:
            indices = [0] * abs(capacity_difference)
            state = self._add_entries(state, indices=indices)

        else:
            return

        self._state = state

    def _add_entries(
        self, state: Dict[str, Any], indices: List[int], padding_value: int = 0
    ) -> Dict[str, Any]:
        for key, value in state.items():
            # required to make sure that both
            # quantized and non quantized caches
            # are supported
            state_dtype = value.dtype
            # change padding_value dtype to match the state dtype
            padding_value = numpy.array(padding_value, dtype=state_dtype)

            state[key] = numpy.insert(
                value, indices, padding_value, axis=self._sequence_len_axis
            )
        return state

    @property
    def id(self):
        if self._session_id is None:
            raise ValueError("Attempted to access session_id before setting up session")
        return self._session_id

    @property
    def num_non_blank_entries(self):
        """
        :return: the number of non-blank entries in the kv cache
        """
        return min(self.capacity, self.total_num_processed_tokens)

    @property
    def capacity(self) -> int:
        """
        Return the maximum number of kv cache entries
        that the decoder can hold, until the old entries
        start to get erased to make place for new entries

        :return: the maximum number of kv cache entries
            that the decoder can hold
        """
        return self.cached_inputs[list(self.cached_inputs.keys())[0]].shape[
            self._sequence_len_axis
        ]

    @id.setter
    def id(self, session_id: str):
        self._session_id = session_id

    @property
    def cached_inputs(self):
        return self._state<|MERGE_RESOLUTION|>--- conflicted
+++ resolved
@@ -31,14 +31,8 @@
         The goal this object is to handle the manipulation
         of the key value cache.
 
-<<<<<<< HEAD
         :param internal_kv_cache: If set to True, the `kv_cache` object
             from the deepsparse.LIB will be loaded as an attribute.
-=======
-        :param use_deepsparse_cache: If set to True, the
-            `kv_cache` object from the deepsparse.LIB will
-            be loaded as an engine_internal_cache attribute.
->>>>>>> fa736312
             This object is used to handle the manipulation of the
             key/value buffers on the DeepSparse engine side.
         """
