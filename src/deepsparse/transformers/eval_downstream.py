# Copyright (c) 2021 - present / Neuralmagic, Inc. All Rights Reserved.
#
# Licensed under the Apache License, Version 2.0 (the "License");
# you may not use this file except in compliance with the License.
# You may obtain a copy of the License at
#
#    http://www.apache.org/licenses/LICENSE-2.0
#
# Unless required by applicable law or agreed to in writing,
# software distributed under the License is distributed on an "AS IS" BASIS,
# WITHOUT WARRANTIES OR CONDITIONS OF ANY KIND, either express or implied.
# See the License for the specific language governing permissions and
# limitations under the License.

"""
Example script for evaluating an ONNX model on a downstream dataset using the
DeepSparse Engine or ONNXRuntime

##########
Command help:
usage: eval_downstream.py [-h] [-d {squad,mnli,qqp,sst2}] [-c NUM_CORES]
                          [-e {deepsparse,onnxruntime}]
                          [--max-sequence-length MAX_SEQUENCE_LENGTH]
                          [--max-samples MAX_SAMPLES]
                          onnx_filepath

Evaluate a BERT ONNX model on a downstream dataset

positional arguments:
  onnx_filepath         The full filepath of the ONNX model file or SparseZoo
                        stub to the model

optional arguments:
  -h, --help            show this help message and exit
  -d {squad,mnli,qqp,sst2}, --dataset {squad,mnli,qqp,sst2}
  -c NUM_CORES, --num-cores NUM_CORES
                        The number of physical cores to run the eval on,
                        defaults to all physical cores available on the system
  -e {deepsparse,onnxruntime}, --engine {deepsparse,onnxruntime}
                        Inference engine backend to run eval on. Choices are
                        'deepsparse', 'onnxruntime'. Default is 'deepsparse'
  --max-sequence-length MAX_SEQUENCE_LENGTH
                        the max sequence length for model inputs. Default is
                        384
  --max-samples MAX_SAMPLES
                        the max number of samples to evaluate. Default is None
                        or all samples

##########
Example command for evaluating a sparse BERT QA model from sparsezoo:
python eval_downstream.py \
    zoo:nlp/question_answering/bert-base/pytorch/huggingface/squad/base-none \
    --dataset squad
"""


import argparse

from tqdm.auto import tqdm

from deepsparse import Pipeline


from datasets import load_dataset, load_metric  # isort: skip


DEEPSPARSE_ENGINE = "deepsparse"
ORT_ENGINE = "onnxruntime"

SQUAD_KEY = "squad"
MNLI_KEY = "mnli"
QQP_KEY = "qqp"
SST2_KEY = "sst2"


def squad_eval(args):
    # load squad validation dataset and eval tool
    squad = load_dataset("squad")["validation"]
    squad_metrics = load_metric("squad")

    # load QA pipeline
    question_answer = Pipeline.create(
        task="question-answering",
        model_path=args.onnx_filepath,
        engine_type=args.engine,
        num_cores=args.num_cores,
        sequence_length=args.max_sequence_length,
    )
    print(f"Engine info: {question_answer.engine}")

    for idx, sample in enumerate(tqdm(squad)):
        pred = question_answer(
            question=sample["question"],
            context=sample["context"],
            num_spans=1,  # only look at first part of long contexts
        )

        squad_metrics.add_batch(
            predictions=[{"prediction_text": pred.answer, "id": sample["id"]}],
            references=[{"answers": sample["answers"], "id": sample["id"]}],
        )

        if args.max_samples and idx > args.max_samples:
            break

    return squad_metrics


def mnli_eval(args):
    # load mnli validation dataset and eval tool
    mnli = load_dataset("glue", "mnli")
    mnli_matched = mnli["validation_matched"]
    mnli_mismatched = mnli["validation_mismatched"]
    mnli_metrics = load_metric("glue", "mnli")

    # load pipeline
    text_classify = Pipeline.create(
        task="text-classification",
        model_path=args.onnx_filepath,
        engine_type=args.engine,
        num_cores=args.num_cores,
        sequence_length=args.max_sequence_length,
    )
    print(f"Engine info: {text_classify.engine}")

    label_map = {"entailment": 0, "neutral": 1, "contradiction": 2}

    for idx, sample in enumerate(tqdm(mnli_matched)):
        pred = text_classify([[sample["premise"], sample["hypothesis"]]])
        mnli_metrics.add_batch(
<<<<<<< HEAD
            predictions=[int(pred.labels[0].split("_")[-1])],
=======
            predictions=[label_map.get(pred[0]["label"])],
>>>>>>> 0408098e
            references=[sample["label"]],
        )

        if args.max_samples and idx > args.max_samples:
            break

    for idx, sample in enumerate(tqdm(mnli_mismatched)):
        pred = text_classify([[sample["premise"], sample["hypothesis"]]])
        mnli_metrics.add_batch(
            predictions=[label_map.get(pred[0]["label"])],
            references=[sample["label"]],
        )

        if args.max_samples and idx > args.max_samples:
            break

    return mnli_metrics


def qqp_eval(args):
    # load qqp validation dataset and eval tool
    qqp = load_dataset("glue", "qqp")["validation"]
    qqp_metrics = load_metric("glue", "qqp")

    # load pipeline
    text_classify = Pipeline.create(
        task="text-classification",
        model_path=args.onnx_filepath,
        engine_type=args.engine,
        num_cores=args.num_cores,
        sequence_length=args.max_sequence_length,
    )
    print(f"Engine info: {text_classify.engine}")

    label_map = {"not_duplicate": 0, "duplicate": 1}

    for idx, sample in enumerate(tqdm(qqp)):
        pred = text_classify([[sample["question1"], sample["question2"]]])

        qqp_metrics.add_batch(
<<<<<<< HEAD
            predictions=[int(pred.labels[0].split("_")[-1])],
=======
            predictions=[label_map.get(pred[0]["label"])],
>>>>>>> 0408098e
            references=[sample["label"]],
        )

        if args.max_samples and idx > args.max_samples:
            break

    return qqp_metrics


def sst2_eval(args):
    # load sst2 validation dataset and eval tool
    sst2 = load_dataset("glue", "sst2")["validation"]
    sst2_metrics = load_metric("glue", "sst2")

    # load pipeline
    text_classify = Pipeline.create(
        task="text-classification",
        model_path=args.onnx_filepath,
        engine_type=args.engine,
        num_cores=args.num_cores,
        sequence_length=args.max_sequence_length,
    )
    print(f"Engine info: {text_classify.engine}")

    label_map = {"negative": 0, "positive": 1}

    for idx, sample in enumerate(tqdm(sst2)):
        pred = text_classify(
            sample["sentence"],
        )

        sst2_metrics.add_batch(
<<<<<<< HEAD
            predictions=[int(pred.labels[0].split("_")[-1])],
=======
            predictions=[label_map.get(pred[0]["label"])],
>>>>>>> 0408098e
            references=[sample["label"]],
        )

        if args.max_samples and idx > args.max_samples:
            break

    return sst2_metrics


# Register all the supported downstream datasets here
SUPPORTED_DATASETS = {
    "squad": squad_eval,
    "mnli": mnli_eval,
    "qqp": qqp_eval,
    "sst2": sst2_eval,
}


def parse_args():
    parser = argparse.ArgumentParser(
        description="Evaluate a BERT ONNX model on a downstream dataset"
    )
    parser.add_argument(
        "onnx_filepath",
        type=str,
        help="The full filepath of the ONNX model file or SparseZoo stub to the model",
    )
    parser.add_argument(
        "-d",
        "--dataset",
        type=str,
        choices=list(SUPPORTED_DATASETS.keys()),
        required=True,
    )

    parser.add_argument(
        "-c",
        "--num-cores",
        type=int,
        default=0,
        help=(
            "The number of physical cores to run the eval on, "
            "defaults to all physical cores available on the system"
        ),
    )
    parser.add_argument(
        "-e",
        "--engine",
        type=str,
        default=DEEPSPARSE_ENGINE,
        choices=[DEEPSPARSE_ENGINE, ORT_ENGINE],
        help=(
            "Inference engine backend to run eval on. Choices are 'deepsparse', "
            "'onnxruntime'. Default is 'deepsparse'"
        ),
    )
    parser.add_argument(
        "--max-sequence-length",
        help="the max sequence length for model inputs. Default is 384",
        type=int,
        default=384,
    )
    parser.add_argument(
        "--max-samples",
        help="the max number of samples to evaluate. Default is None or all samples",
        type=int,
        default=None,
    )

    return parser.parse_args()


def main():
    args = parse_args()

    dataset = args.dataset.lower()

    if dataset not in SUPPORTED_DATASETS:
        raise KeyError(
            f"Unknown downstream dataset {args.dataset}, "
            f"available datasets are {list(SUPPORTED_DATASETS.keys())}"
        )

    metrics = SUPPORTED_DATASETS[dataset](args)

    print(f"\n{dataset} eval results: {metrics.compute()}")


if __name__ == "__main__":
    main()<|MERGE_RESOLUTION|>--- conflicted
+++ resolved
@@ -128,11 +128,7 @@
     for idx, sample in enumerate(tqdm(mnli_matched)):
         pred = text_classify([[sample["premise"], sample["hypothesis"]]])
         mnli_metrics.add_batch(
-<<<<<<< HEAD
-            predictions=[int(pred.labels[0].split("_")[-1])],
-=======
-            predictions=[label_map.get(pred[0]["label"])],
->>>>>>> 0408098e
+            predictions=[label_map.get(pred.labels[0])],
             references=[sample["label"]],
         )
 
@@ -173,11 +169,7 @@
         pred = text_classify([[sample["question1"], sample["question2"]]])
 
         qqp_metrics.add_batch(
-<<<<<<< HEAD
-            predictions=[int(pred.labels[0].split("_")[-1])],
-=======
-            predictions=[label_map.get(pred[0]["label"])],
->>>>>>> 0408098e
+            predictions=[label_map.get(pred.labels[0])],
             references=[sample["label"]],
         )
 
@@ -210,11 +202,7 @@
         )
 
         sst2_metrics.add_batch(
-<<<<<<< HEAD
-            predictions=[int(pred.labels[0].split("_")[-1])],
-=======
-            predictions=[label_map.get(pred[0]["label"])],
->>>>>>> 0408098e
+            predictions=[label_map.get(pred.labels[0])],
             references=[sample["label"]],
         )
 
