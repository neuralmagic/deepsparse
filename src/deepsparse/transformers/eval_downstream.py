# Copyright (c) 2021 - present / Neuralmagic, Inc. All Rights Reserved.
#
# Licensed under the Apache License, Version 2.0 (the "License");
# you may not use this file except in compliance with the License.
# You may obtain a copy of the License at
#
#    http://www.apache.org/licenses/LICENSE-2.0
#
# Unless required by applicable law or agreed to in writing,
# software distributed under the License is distributed on an "AS IS" BASIS,
# WITHOUT WARRANTIES OR CONDITIONS OF ANY KIND, either express or implied.
# See the License for the specific language governing permissions and
# limitations under the License.

"""
Example script for evaluating an ONNX model on a downstream dataset using the
DeepSparse Engine or ONNXRuntime

##########
Command help:
usage: eval_downstream.py [-h] [-d {squad,mnli,qqp,sst2,imdb,conll2003}]
                          [-c NUM_CORES]
                          [-e {deepsparse,onnxruntime}]
                          [--max-sequence-length MAX_SEQUENCE_LENGTH]
                          [--max-samples MAX_SAMPLES] [--zero-shot BOOL]
                          model_path

Evaluate a BERT ONNX model on a downstream dataset

positional arguments:
  model_path            The path to a directory containing model.onnx,
                        config.json, and tokenizer.json files or SparseZoo stub
                        to the model

optional arguments:
  -h, --help            show this help message and exit
  -d {squad,mnli,qqp,sst2,imdb,conll2003}, --dataset {squad,mnli,qqp,sst2,
                        imdb,conll2003}
  -c NUM_CORES, --num-cores NUM_CORES
                        The number of physical cores to run the eval on,
                        defaults to all physical cores available on the system
  -e {deepsparse,onnxruntime}, --engine {deepsparse,onnxruntime}
                        Inference engine backend to run eval on. Choices are
                        'deepsparse', 'onnxruntime'. Default is 'deepsparse'
  --max-sequence-length MAX_SEQUENCE_LENGTH
                        The max sequence length for model inputs. Default is
                        384
  --max-samples MAX_SAMPLES
                        The max number of samples to evaluate. Default is None
                        or all samples
  --zero-shot BOOL
                        Whether to run the dataset with a zero shot pipeline.
                        Currently supports zero shot pipelines for sst2.
                        Default is False

##########
Example command for evaluating a sparse BERT QA model from sparsezoo:
python eval_downstream.py \
    zoo:nlp/question_answering/bert-base/pytorch/huggingface/squad/base-none \
    --dataset squad
"""

import argparse
import json
from cProfile import Profile
from pstats import Stats

import numpy
from tqdm.auto import tqdm

from deepsparse import DEEPSPARSE_ENGINE, ORT_ENGINE, Pipeline
from deepsparse.transformers.metrics import Perplexity, PrecisionRecallF1


from datasets import load_dataset, load_metric  # isort: skip


def perplexity_eval(args, batch_size=16, dataset_name="openai_humaneval"):
    if args.max_samples:
        batch_size = min(batch_size, args.max_samples)

    dataset = load_dataset(dataset_name)["test"]

    text_generation = Pipeline.create(
        task="text-generation",
        model_path=args.model_path,
        engine_type=args.engine,
        num_cores=args.num_cores,
        sequence_length=args.max_sequence_length,
<<<<<<< HEAD
        prompt_sequence_length=args.max_sequence_length,
=======
>>>>>>> 6a5560da
        max_generated_tokens=1,
    )
    perplexity_metrics = Perplexity(pipeline=text_generation, batch_size=batch_size)
    active_engines = [
        engine
        for engine in [text_generation.engine, text_generation.multitoken_engine]
        if engine
    ]
    print("Engine info: ")
    [print(f"{engine}\n") for engine in active_engines]
    predictions = []
    for idx, sample in _enumerate_progress(dataset, args.max_samples):
        predictions.append(sample["prompt"] + sample["canonical_solution"])
        if len(predictions) == batch_size:
            perplexity_metrics.add_batch(predictions)
            predictions = []
        if args.max_samples and idx >= args.max_samples:
            break
    return perplexity_metrics


def qa_eval(args, dataset_name="squad"):
    # load validation dataset and eval tool
    dataset = load_dataset(dataset_name)["validation"]
    qa_metrics = load_metric(dataset_name)

    # load QA pipeline
    question_answer = Pipeline.create(
        task="question-answering",
        model_path=args.model_path,
        engine_type=args.engine,
        num_cores=args.num_cores,
        sequence_length=args.max_sequence_length,
        max_answer_length=args.max_answer_length,
        n_best_size=args.n_best_size,
        pad_to_max_length=args.pad_to_max_length,
        output_dir=args.output_dir,
        version_2_with_negative=dataset_name == "squad_v2",
    )
    print(f"Engine info: {question_answer.engine}")
    for idx, sample in _enumerate_progress(dataset, args.max_samples):
        pred = question_answer(
            id=sample["id"],
            question=sample["question"],
            context=sample["context"],
        )

        predictions = [{"prediction_text": pred.answer, "id": sample["id"]}]
        if question_answer.version_2_with_negative:
            predictions[0]["no_answer_probability"] = 0.0

        qa_metrics.add_batch(
            predictions=predictions,
            references=[{"answers": sample["answers"], "id": sample["id"]}],
        )

        if args.max_samples and idx >= args.max_samples:
            break

    return qa_metrics


def mnli_eval(args):
    # load mnli validation dataset and eval tool
    mnli = load_dataset("glue", "mnli")
    mnli_matched = mnli["validation_matched"]
    mnli_mismatched = mnli["validation_mismatched"]
    mnli_metrics_matched = load_metric("glue", "mnli")
    mnli_metrics_mismatched = load_metric("glue", "mnli")

    # load pipeline
    text_classify = Pipeline.create(
        task="text-classification",
        model_path=args.model_path,
        engine_type=args.engine,
        num_cores=args.num_cores,
        sequence_length=args.max_sequence_length,
    )
    print(f"Engine info: {text_classify.engine}")

    try:
        label_map = _get_label2id(text_classify.config_path)
    except KeyError:
        label_map = {"entailment": 0, "neutral": 1, "contradiction": 2}

    for idx, sample in _enumerate_progress(mnli_matched, args.max_samples):
        pred = text_classify([[sample["premise"], sample["hypothesis"]]])
        mnli_metrics_matched.add_batch(
            predictions=[label_map.get(pred.labels[0])],
            references=[sample["label"]],
        )

        if args.max_samples and idx >= args.max_samples:
            break

    for idx, sample in _enumerate_progress(mnli_mismatched, args.max_samples):
        pred = text_classify([[sample["premise"], sample["hypothesis"]]])
        mnli_metrics_mismatched.add_batch(
            predictions=[label_map.get(pred.labels[0])],
            references=[sample["label"]],
        )

        if args.max_samples and idx >= args.max_samples:
            break

    return mnli_metrics_matched, mnli_metrics_mismatched


def qqp_eval(args):
    # load qqp validation dataset and eval tool
    qqp = load_dataset("glue", "qqp")["validation"]
    qqp_metrics = load_metric("glue", "qqp")

    # load pipeline
    text_classify = Pipeline.create(
        task="text-classification",
        model_path=args.model_path,
        engine_type=args.engine,
        num_cores=args.num_cores,
        sequence_length=args.max_sequence_length,
    )
    print(f"Engine info: {text_classify.engine}")

    try:
        label_map = _get_label2id(text_classify.config_path)
    except KeyError:
        label_map = {"not_duplicate": 0, "duplicate": 1, "LABEL_0": 0, "LABEL_1": 1}

    for idx, sample in _enumerate_progress(qqp, args.max_samples):
        pred = text_classify([[sample["question1"], sample["question2"]]])

        qqp_metrics.add_batch(
            predictions=[label_map.get(pred.labels[0])],
            references=[sample["label"]],
        )

        if args.max_samples and idx >= args.max_samples:
            break

    return qqp_metrics


def sst2_eval(args):
    # load sst2 validation dataset and eval tool
    sst2 = load_dataset("glue", "sst2")["validation"]
    sst2_metrics = load_metric("glue", "sst2")

    # load pipeline
    text_classify = Pipeline.create(
        task="text-classification",
        model_path=args.model_path,
        engine_type=args.engine,
        num_cores=args.num_cores,
        sequence_length=args.max_sequence_length,
    )
    print(f"Engine info: {text_classify.engine}")

    try:
        label_map = _get_label2id(text_classify.config_path)
    except KeyError:
        label_map = {"negative": 0, "positive": 1, "LABEL_0": 0, "LABEL_1": 1}

    for idx, sample in _enumerate_progress(sst2, args.max_samples):
        pred = text_classify(
            sample["sentence"],
        )

        sst2_metrics.add_batch(
            predictions=[label_map.get(pred.labels[0])],
            references=[sample["label"]],
        )

        if args.max_samples and idx >= args.max_samples:
            break

    return sst2_metrics


def sst2_zero_shot_eval(args):
    # load sst2 validation dataset and eval tool
    sst2 = load_dataset("glue", "sst2")["validation"]
    sst2_metrics = load_metric("glue", "sst2")

    # load pipeline
    text_classify = Pipeline.create(
        task="zero_shot_text_classification",
        batch_size=2,
        model_scheme="mnli",
        model_config={
            "hypothesis_template": "The sentiment of this text is {}",
            "multi_class": True,
        },
        model_path=args.model_path,
        engine_type=args.engine,
        num_cores=args.num_cores,
        sequence_length=args.max_sequence_length,
        labels=["positive", "negative"],
    )
    print(f"Engine info: {text_classify.engine}")

    label_map = {"positive": 1, "negative": 0}

    for idx, sample in _enumerate_progress(sst2, args.max_samples):
        pred = text_classify(
            sample["sentence"],
        )

        sst2_metrics.add_batch(
            predictions=[label_map.get(pred.labels[0])],
            references=[sample["label"]],
        )

        if args.max_samples and idx >= args.max_samples:
            break

    return sst2_metrics


def imdb_eval(args):
    # load IMDB test dataset and eval tool
    imdb = load_dataset("imdb")
    if args.val_ratio is not None:
        _, imdb = _split_train_val(
            imdb["train"], args.val_ratio, seed=args.val_split_seed
        )
    else:
        imdb = imdb["test"]
    imdb_metrics = load_metric("accuracy")

    # load pipeline
    text_classify = Pipeline.create(
        task="text-classification",
        model_path=args.model_path,
        engine_type=args.engine,
        num_cores=args.num_cores,
        sequence_length=args.max_sequence_length,
    )
    print(f"Engine info: {text_classify.engine}")

    try:
        label_map = _get_label2id(text_classify.config_path)
    except KeyError:
        raise KeyError("label2id not found in model config")

    for idx, sample in _enumerate_progress(imdb, args.max_samples):
        pred = text_classify([sample["text"]])

        imdb_metrics.add_batch(
            predictions=[label_map.get(pred.labels[0])],
            references=[sample["label"]],
        )

        if args.max_samples and idx >= args.max_samples:
            break

    return imdb_metrics


def conll2003_eval(args):
    # load qqp validation dataset and eval tool
    conll2003 = load_dataset("conll2003")["validation"]
    conll2003_metrics = load_metric("seqeval")

    # load pipeline
    token_classify = Pipeline.create(
        task="token-classification",
        model_path=args.model_path,
        engine_type=args.engine,
        num_cores=args.num_cores,
        sequence_length=args.max_sequence_length,
        ignore_labels=[],
    )
    print(f"Engine info: {token_classify.engine}")

    ner_tag_map = {
        "O": 0,
        "B-PER": 1,
        "I-PER": 2,
        "B-ORG": 3,
        "I-ORG": 4,
        "B-LOC": 5,
        "I-LOC": 6,
        "B-MISC": 7,
        "I-MISC": 8,
    }
    # map entity id and raw id from pipeline to NER tag
    label_map = {label_id: ner_tag for ner_tag, label_id in ner_tag_map.items()}
    label_map.update(
        {
            token_classify.config.id2label[label_id]: tag
            for tag, label_id in ner_tag_map.items()
        }
    )

    for idx, sample in _enumerate_progress(conll2003, args.max_samples):
        if not sample["tokens"]:
            continue  # invalid dataset item, no tokens
        pred = token_classify(inputs=sample["tokens"], is_split_into_words=True)
        pred_ids = [label_map[prediction.entity] for prediction in pred.predictions[0]]
        label_ids = [label_map[ner_tag] for ner_tag in sample["ner_tags"]]

        conll2003_metrics.add_batch(
            predictions=[pred_ids],
            references=[label_ids],
        )

        if args.max_samples and idx >= args.max_samples:
            break

    return conll2003_metrics


def go_emotions_eval(args):
    # load go_emotions validation dataset and eval tool
    go_emotions = load_dataset("go_emotions")["validation"]
    num_labels = 28

    # load pipeline
    text_classify = Pipeline.create(
        task="text-classification",
        model_path=args.model_path,
        engine_type=args.engine,
        num_cores=args.num_cores,
        sequence_length=args.max_sequence_length,
        top_k=num_labels,
    )
    print(f"Engine info: {text_classify.engine}")

    go_emotions_metrics = PrecisionRecallF1(id_to_label=text_classify.config.id2label)
    ordered_labels = [text_classify.config.id2label[idx] for idx in range(num_labels)]

    for idx, sample in _enumerate_progress(go_emotions, args.max_samples):
        pred = text_classify(sample["text"])

        # order scores by label index and threshold
        label_to_scores = dict(zip(pred.labels[0], pred.scores[0]))
        predictions = numpy.array([label_to_scores[label] for label in ordered_labels])
        predictions = (predictions > 0.3).astype(int)  # threshold used in paper

        # one hot encode targets
        targets = numpy.zeros(num_labels)
        targets[sample["labels"]] = 1

        go_emotions_metrics.add_batch(
            predictions=predictions,
            targets=targets,
        )

        if args.max_samples and idx >= args.max_samples:
            break

    return go_emotions_metrics


def _enumerate_progress(dataset, max_steps):
    progress_bar = tqdm(dataset, total=max_steps) if max_steps else tqdm(dataset)
    return enumerate(progress_bar)


def _get_label2id(config_file_path):
    with open(config_file_path) as f:
        config = json.load(f)
    return config["label2id"]


def _split_train_val(train_dataset, val_ratio, seed=42):
    # Fixed random seed to make split consistent across runs with the same ratio
    ds = train_dataset.train_test_split(
        test_size=val_ratio, stratify_by_column="label", seed=seed
    )
    train_ds = ds.pop("train")
    val_ds = ds.pop("test")
    return train_ds, val_ds


# Register all the supported downstream datasets here
SUPPORTED_DATASETS = {
    "squad": lambda args: qa_eval(args, dataset_name="squad"),
    "squad_v2": lambda args: qa_eval(args, dataset_name="squad_v2"),
    "mnli": mnli_eval,
    "qqp": qqp_eval,
    "sst2": sst2_eval,
    "sst2_zero_shot": sst2_zero_shot_eval,
    "imdb": imdb_eval,
    "conll2003": conll2003_eval,
    "go_emotions": go_emotions_eval,
    "openai_humaneval": perplexity_eval,
}


def parse_args():
    parser = argparse.ArgumentParser(
        description="Evaluate a Hugging Face Transformers "
        "ONNX model on a downstream dataset"
    )
    parser.add_argument(
        "model_path",
        type=str,
        help=(
            "The path to a directory containing model.onnx, config.json, and "
            "tokenizer.json files or SparseZoo stub to the model"
        ),
    )
    parser.add_argument(
        "-d",
        "--dataset",
        choices=list(SUPPORTED_DATASETS.keys()),
        required=True,
        type=str,
    )
    parser.add_argument(
        "-v",
        "--val_ratio",
        type=float,
        default=None,
        help=(
            "Ratio between 0.0 and 1.0 representing the proportion "
            "of the dataset include in the validation set"
        ),
    )
    parser.add_argument(
        "-s",
        "--val_split_seed",
        type=int,
        default=42,
        help=(
            "Random seed used to split the validation set, used with "
            "the --val_ratio flag. Default to 42."
        ),
    )
    parser.add_argument(
        "-c",
        "--num-cores",
        type=int,
        default=0,
        help=(
            "The number of physical cores to run the eval on, "
            "defaults to all physical cores available on the system"
        ),
    )
    parser.add_argument(
        "-e",
        "--engine",
        type=str,
        default=DEEPSPARSE_ENGINE,
        choices=[DEEPSPARSE_ENGINE, ORT_ENGINE],
        help=(
            "Inference engine backend to run eval on. Choices are 'deepsparse', "
            "'onnxruntime'. Default is 'deepsparse'"
        ),
    )
    parser.add_argument(
        "--max-sequence-length",
        help="the max sequence length for model inputs. Default is 384",
        type=int,
        default=384,
    )
    parser.add_argument(
        "--max-samples",
        help="the max number of samples to evaluate. Default is None or all samples",
        type=int,
        default=None,
    )

    parser.add_argument(
        "-o",
        "--output-dir",
        type=str,
        default=None,
        help=("Folder to save output predictions, used for debugging"),
    )

    parser.add_argument(
        "--profile",
        action="store_true",
        default=False,
        help=("Run with profiling, used for debugging"),
    )

    # Arguments specific for the Question Answering task
    parser.add_argument(
        "--max-answer-length",
        help="The maximum length of an answer that can be generated. This is "
        "needed because the start and end predictions are not conditioned "
        "on one another.",
        type=int,
        default=30,
    )
    parser.add_argument(
        "--version-2-with-negative",
        help="Whether or not the underlying dataset contains examples with "
        "no answers",
        type=bool,
        default=False,
    )
    parser.add_argument(
        "--pad-to-max-length",
        help="Whether to pad all samples to `max_seq_length`. If False, "
        "will pad the samples dynamically when batching to the maximum length "
        "in the batch (which can be faster on GPU but will be slower on TPU).",
        type=bool,
        default=True,
    )
    parser.add_argument(
        "--n-best-size",
        help="The total number of n-best predictions to generate when looking "
        "for an answer.",
        type=int,
        default=20,
    )
    parser.add_argument(
        "--zero-shot",
        help="Whether to run the dataset with a zero shot pipeline. Currently "
        "supports sst2. Default is False",
        type=bool,
        default=False,
    )

    return parser.parse_args()


def _main(args):
    dataset = args.dataset.lower()
    if args.zero_shot:
        dataset += "_zero_shot"

    if dataset not in SUPPORTED_DATASETS:
        raise KeyError(
            f"Unknown downstream dataset {args.dataset}, "
            f"available datasets are {list(SUPPORTED_DATASETS.keys())}"
        )

    if dataset == "mnli":
        mnli_metrics_matched, mnli_metrics_mismatched = mnli_eval(args)
        mnli_metrics_matched = mnli_metrics_matched.compute()
        mnli_metrics_mismatched = mnli_metrics_mismatched.compute()
        mnli_metrics = {k + "_m": v for k, v in mnli_metrics_matched.items()}
        mnli_metrics.update({k + "_mm": v for k, v in mnli_metrics_mismatched.items()})
        print(f"\nmnli eval results: {mnli_metrics}")
    else:
        metrics = SUPPORTED_DATASETS[dataset](args)

        print(f"\n{dataset} eval results: {metrics.compute()}")


def main():
    args = parse_args()
    if args.profile:
        profiler = Profile()
        profiler.runcall(lambda: _main(args))
        stats = Stats(profiler)
        stats.strip_dirs()
        stats.sort_stats("cumulative")
        stats.print_stats()
    else:
        _main(args)


if __name__ == "__main__":
    main()<|MERGE_RESOLUTION|>--- conflicted
+++ resolved
@@ -87,10 +87,6 @@
         engine_type=args.engine,
         num_cores=args.num_cores,
         sequence_length=args.max_sequence_length,
-<<<<<<< HEAD
-        prompt_sequence_length=args.max_sequence_length,
-=======
->>>>>>> 6a5560da
         max_generated_tokens=1,
     )
     perplexity_metrics = Perplexity(pipeline=text_generation, batch_size=batch_size)
