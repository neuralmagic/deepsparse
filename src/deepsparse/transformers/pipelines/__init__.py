--- conflicted
+++ resolved
@@ -19,8 +19,5 @@
 from .question_answering import *
 from .text_classification import *
 from .token_classification import *
-<<<<<<< HEAD
-from .embedding_extraction import *
-=======
 from .zero_shot_text_classification import *
->>>>>>> 3d4b7cac
+from .embedding_extraction import *