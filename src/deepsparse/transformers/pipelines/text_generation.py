# Copyright (c) 2021 - present / Neuralmagic, Inc. All Rights Reserved.
#
# Licensed under the Apache License, Version 2.0 (the "License");
# you may not use this file except in compliance with the License.
# You may obtain a copy of the License at
#
#    http://www.apache.org/licenses/LICENSE-2.0
#
# Unless required by applicable law or agreed to in writing,
# software distributed under the License is distributed on an "AS IS" BASIS,
# WITHOUT WARRANTIES OR CONDITIONS OF ANY KIND, either express or implied.
# See the License for the specific language governing permissions and
# limitations under the License.

import datetime
import logging
import os
import pathlib
import warnings
from enum import Enum
from typing import (
    Any,
    Callable,
    Dict,
    Generator,
    List,
    Optional,
    Sequence,
    Tuple,
    Type,
    Union,
)

import numpy
import onnx
from pydantic import BaseModel, Field
from transformers import GenerationConfig

from deepsparse import Pipeline
from deepsparse.pipeline import DEEPSPARSE_ENGINE
from deepsparse.transformers.engines import NLDecoderEngine
from deepsparse.transformers.pipelines import TransformersPipeline
from deepsparse.transformers.utils import DecoderKVCache
from deepsparse.transformers.utils.helpers import (
    check_and_return_generation_config,
    create_causal_mask,
    initialize_kv_cache_state,
    override_config,
    pad_to_fixed_length,
    prepends_bos_token,
    process_generation_config,
    repeat_inputs,
)
from deepsparse.transformers.utils.timings import TextGenerationTimings
from deepsparse.transformers.utils.token_generator import TokenGenerator
from deepsparse.utils.onnx import default_cached_outputs


_LOGGER = logging.getLogger(__name__)

__all__ = ["TextGenerationPipeline"]


class GenerationDefaults:
    num_return_sequences = 1
    max_length = 1024
    max_new_tokens = None
    output_scores = False
    top_k = 0
    top_p = 0.0
    repetition_penalty = 0.0


class FinishReason(Enum):
    STOP = "stop"
    LENGTH = "length"
    TIME = "time"
    CALLBACK = "callback"


class TextGenerationInput(BaseModel):
    class Config:
        arbitrary_types_allowed = True

    sequences: Union[str, List[str]] = Field(
        description="The input sequences to generate the text from.",
    )
<<<<<<< HEAD
    num_generated_predictions: int = Field(
        default=1,
        description="The number of text generations to create from a single prompt. If "
        "the same sequence is given as an input multiple times, the number of generated"
        "the number of generated predictins is equivalent to the number of times the "
        "the sequence is repeated.",
    )
    max_tokens: int = Field(
        default=1024,
        description="Maximum number of tokens to generate per output sequence. If no "
        "value is provided, will default to 1024.",
    )
    return_logits: bool = Field(
        default=False,
        description="A flag that indicates whether to return "
        "the logits for the input text sequence and the "
        "generated text sequence. ",
    )
    return_input_tokens: bool = Field(
        default=False,
        description="A flag that indicates whether to return " "the input_tokens. ",
    )
=======
>>>>>>> 098d1dbc
    include_prompt_logits: bool = Field(
        default=False,
        description="A flag that indicates whether to return "
        "the logits for the prompt. If set, prompt_logits are "
        "`prepended` to the logits for the generated text sequence."
        "Note: This flag is only applicable when output_scores "
        "is `True`.",
    )
    fixed_sequences_length: bool = Field(
        default=False,
        description="A flag that indicates whether to modify "
        "(pad or truncate) each input text sequence, so that "
        "its tokenized length is equal to `sequence_length` "
        "of tokens. Useful, when a batch of predictions needs "
        "to have consistent length so one "
        "can compute metric in a batched fashion. ",
    )
    streaming: bool = Field(
        default=False,
        description="Whether to stream the results back as they are generated. If "
        "True, then the results are returned as a generator object which yields "
        "the results as they are generated. If False, then the results are returned "
        "as a list after it has completed.",
    )
    callback: Optional[Callable[[Any], Union[bool, Any]]] = Field(
        default=None,
        description="Callable that will be invoked "
        "on each generated token. If the callable returns "
        "`False`, the generation will stop. Default is `None`.",
    )
    stop: Union[None, str, Sequence[str]] = Field(
        default=None,
        description="A string or a list of strings that will be used as"
        " stop tokens. (token generation will stop when any of the stop"
        " tokens is generated). Set to `None` to ignore this parameter."
        " Default is `None`.",
    )

    presence_penalty: Optional[float] = Field(
        default=0.0,
        description="Penalty applied for generating new token. Any existing"
        " token results in the subtraction of its corresponding logit value."
        " Default set to 0.0",
    )

    generation_config: Union[None, str, pathlib.Path, Dict, GenerationConfig] = Field(
        default=None,
        description="GenerationConfig file consisting of parameters used to control "
        "sequences generated for each prompt. The current supported parameters are: "
        "max_length, max_new_tokens, num_return_sequences, output_scores, top_p, "
        "top_k, repetition_penalty.",
    )

    kwargs: Optional[Dict] = Field(
        default=None,
        description="Any arguments to override generation_config arguments. Refer to "
        "the generation_config argument for a full list of supported variables. Only "
        "valid when generation_config is not None.",
    )


class GeneratedText(BaseModel):
    text: str = Field(
        description="The generated sequence for a given prompt. If "
        "streaming is enabled, this will be the next generated token."
    )
    score: Optional[Any] = Field(
        description="The score for the generated token or sequence. "
        "The scores have the shape [sequence_length, vocab_size]"
    )
    finished: bool = Field(description="Whether generation has stopped.")
    finished_reason: Optional[str] = Field(
        description="The reason for generation to stop. "
        "Defined by FinishReason. One of stop, length, or time."
    )


# TODO: Pydantic aliases allow assignment but not reference. Still need to update.
class TextGenerationOutput(BaseModel):
    created: datetime.datetime = Field(description="Time of inference creation.")
    prompts: Union[str, List[str]] = Field(
        description="Prompts used for the sequence generation. For multiple input "
        "prompts, a list of prompts is returned"
    )
    generations: Union[List[GeneratedText], List[List[GeneratedText]]] = Field(
        description="For a single prompt, a single list of GeneratedText is returned. "
        "If multiple prompts are given, a list of GeneratedText is returned for each "
        "prompt provided. If streamng is enabled, the next generated token is returned."
        "Otherwise, the full generated sequence is returned."
    )
    input_tokens: Optional[
        Any
    ] = Field(  # dictionary mapping "token_ids" and "attention_mask" to numpy arrays
        default=None,
        description="The output of the tokenizer."
        "Dictionary containing token_ids and attention_mask, "
        "both mapping to arrays of size "
        "[batch_size, sequence_length]",
    )
    session_id: Optional[str] = Field(
        default=None, description="A string identifier for the kv cache session."
    )

    class Config:
        arbitrary_types_allowed = True
        extra = "allow"


@Pipeline.register(
    task="text_generation",
    task_aliases=["codegen", "opt", "bloom"],
)
class TextGenerationPipeline(TransformersPipeline):
    """
    Pipeline for text generation tasks.

    :param deterministic: if False, the pipeline will sample from
        the probability distribution computed from the logits.
        If True, the pipeline will get the next token by applying
        an argmax function to the logits.
    :param sampling_temperature: the temperature to use when sampling
        from the probability distribution computed from the logits.
        Higher values will result in more random samples. Should
        be greater than 0.0.
    :param sequence_length: sequence length to compile model and tokenizer for.
        This controls the maximum context length of the pipeline. Default is 512
    :param prompt_sequence_length: For large prompts, the prompt is
        processed in chunks of this length. This is to maximize the inference
        speed. By default, this is set to 64.
    :param force_max_tokens: if True, the pipeline will generate the maximum number
        of tokens supplied even if the stop token is reached.
    :param internal_kv_cache: if True, the pipeline will use the deepsparse kv cache
        for caching the model outputs.
    :param kwargs: kwargs to pass to the TransformersPipeline
    """

    def __init__(
        self,
        deterministic: bool = True,
        sampling_temperature: float = 1.0,
        prompt_sequence_length: int = 64,
        sequence_length: int = 1024,
        force_max_tokens: bool = False,
        internal_kv_cache: bool = True,
        generation_config: Union[str, pathlib.Path, Dict, GenerationConfig] = None,
        **kwargs,
    ):
        kwargs_engine_type = kwargs.get("engine_type", DEEPSPARSE_ENGINE)

        if internal_kv_cache:
            if kwargs_engine_type != DEEPSPARSE_ENGINE:
                _LOGGER.warning(
                    "`internal_kv_cache` is set to True "
                    "but the chosen `engine_type` "
                    f"is {kwargs_engine_type}. "
                    f"The optimized kv cache management is disabled."
                )
                internal_kv_cache = False

        super().__init__(
            **kwargs,
            sequence_length=sequence_length,
            _delay_engine_initialize=True,
            _delay_overwriting_inputs=True,
        )
        # enable multitoken prefill if
        # - the model graph is supporting it (causal_mask input is present)
        # - prompt_sequence_length != 1 (identical to single-token prefill)
        self.enable_multitoken_prefill = (
            self.causal_mask_input_present(model_path=self.onnx_file_path)
            and prompt_sequence_length > 1
        )

        self.cache_support_enabled = self.is_cache_support_enabled()

        if self.engine_type == DEEPSPARSE_ENGINE:
            if "WAND_OPT_FLAGS" not in os.environ:
                os.environ["WAND_OPT_FLAGS"] = "default,~pyramids"

        self.deterministic = deterministic
        self.sampling_temperature = sampling_temperature
        self.prompt_sequence_length = prompt_sequence_length
        self.force_max_tokens = force_max_tokens
        self.internal_kv_cache = internal_kv_cache

        # override tokenizer to pad to left
        self.tokenizer.padding_side = "left"
        if not self.tokenizer.pad_token:
            self.tokenizer.pad_token = self.tokenizer.eos_token

        self.engine, self.multitoken_engine = self.initialize_engines()

        # auxiliary flag for devs to enable debug mode for the pipeline
        self._debug = False
        self.generation_config = process_generation_config(generation_config)
        if self.generation_config:
            _LOGGER.info(
                "Generation config provided for pipline. This will be used "
                "for all inputs unless an input-specific config is provided. "
            )

    def initialize_engines(
        self,
    ) -> Tuple[Optional[NLDecoderEngine], Optional[NLDecoderEngine]]:
        """
        Inititalizes a pair of engines for the pipeline.
        The first engine (`engine`) is used for processing the tokens token-by-token
        (in the autoregressive fashion).
        The second engine (`multitoken_engine`) is used for processing the tokens
        in a single pass (in the multitoken fashion).

        There are several cases of how the engines are initialized:
        - if the model does not support kv cache, then only the
            `multitoken_engine` is initialized. The `engine` is set to None.
        - if the model supports kv cache but does not support
            multitoken prefill scenario (i.e. self.enable_multitoken_prefill = False),
            then only the `engine` is initialized. The `multitoken_engine`
            is set to None.

        :return: a pair of engines (`engine`, `multitoken_engine`)
            Note: that depending on the scenario one of the engines may be None
        """

        engine, multitoken_engine = None, None

        if self.cache_support_enabled:
            if (
                self.engine_type == DEEPSPARSE_ENGINE
                and self.sequence_length <= self.prompt_sequence_length
                and self.enable_multitoken_prefill
            ):
                raise ValueError(
                    "Attempting to initialize auxiliary DeepSparse engine to "
                    "process a prompt with a larger processing length. "
                    "However, it is assumed that `prompt_sequence_length` "
                    "is smaller than the `sequence_length`. "
                    "Adjust the `prompt_sequence_length` "
                    "argument accordingly."
                )

            # emit the appropriate user message depending whether we are
            # instantiation the multitoken engine or not
            if not self.enable_multitoken_prefill:
                warnings.warn(
                    "Creation of an auxiliary engine for "
                    "processing the prompt at a larger processing length is disabled. "
                    "The prompt will be processed in with processing length 1."
                )
            else:
                _LOGGER.info(
                    "Compiling an auxiliary engine to process a prompt with a "
                    "larger processing length. This improves performance, but "
                    "may result in additional memory consumption."
                )

        if (
            self.cache_support_enabled and self.enable_multitoken_prefill
        ) or not self.cache_support_enabled:

            # input_ids_length for the multitoken engine is either:
            # - the prompt_sequence_length if the cache support is enabled
            #   (the prompt is processed sequentially at predefined processing length)
            # - the full sequence_length if the cache support is disabled
            #   (the prompt is processed in a single pass, prompts length is fixed at
            #   sequence_length)
            input_ids_length = (
                self.prompt_sequence_length
                if self.cache_support_enabled
                else self.sequence_length
            )

            multitoken_engine = NLDecoderEngine(
                onnx_file_path=self.onnx_file_path,
                engine_type=self.engine_type,
                engine_args=self.engine_args,
                engine_context=self.context,
                sequence_length=self.sequence_length,
                input_ids_length=input_ids_length,
                internal_kv_cache=self.internal_kv_cache,
                timer_manager=self.timer_manager,
            )

        if self.cache_support_enabled:
            engine = NLDecoderEngine(
                onnx_file_path=self.onnx_file_path,
                engine_type=self.engine_type,
                engine_args=self.engine_args,
                engine_context=self.context,
                sequence_length=self.sequence_length,
                input_ids_length=1,
                internal_kv_cache=self.internal_kv_cache,
                timer_manager=self.timer_manager,
            )

        assert (engine is not None) or (
            multitoken_engine is not None
        ), "At least one of the engines must be initialized for the pipeline!"
        return engine, multitoken_engine

    @staticmethod
    def route_input_to_bucket(
        *args, input_schema: BaseModel, pipelines: List[Pipeline], **kwargs
    ) -> Pipeline:
        """
        This method is used to route the input to the correct pipeline.

        :param args: args to pass to the pipeline
        :param input_schema: the input schema for the pipeline
        :param pipelines: the list of pipelines to route the input to
        :param kwargs: kwargs to pass to the pipeline
        :return: the pipeline to route the input to
        """
        raise ValueError("Bucketing is not supported for generation pipelines")

    @property
    def input_schema(self) -> Type[BaseModel]:
        """
        Property to return the input schema for the pipeline.

        :return: the input schema for the pipeline
        """
        return TextGenerationInput

    @property
    def output_schema(self) -> Type[BaseModel]:
        """
        Property to return the output schema for the pipeline.

        :return: the output schema for the pipeline
        """
        return TextGenerationOutput

    def process_inputs(
        self, inputs: TextGenerationInput
    ) -> Tuple[List[numpy.ndarray], Dict[str, Any]]:
        """
        Convert the input schema for the pipeline to the inputs for the engine.

        :param inputs: the input schema for the pipeline
        :return: the inputs for the engine
        """
        generation_config = check_and_return_generation_config(
            self.generation_config, inputs.generation_config, GenerationDefaults()
        )

        generation_config = override_config(inputs.kwargs, generation_config)

        self.streaming = inputs.streaming
        if not self.cache_support_enabled and generation_config.max_length > 1:
            raise ValueError(
                "The model used for inference does not support kv cache. It is "
                "assumed that it maps from the token sequence to predicted logits."
                "Set `max_length` to 1 to support that scenario."
            )

        # If the num_return_sequences > 1, repeat the prompt
        # num_return_sequences times. Also, update the engine so that deterministic
        # is set to False.
        original_inputs = inputs.sequences
        if generation_config.num_return_sequences > 1:
            if isinstance(inputs.sequences, str):
                inputs.sequences = [inputs.sequences]
            inputs.sequences = repeat_inputs(
                inputs.sequences, generation_config.num_return_sequences
            )
            if self.engine:
                self.engine.deterministic = False
            if self.multitoken_engine:
                self.multitoken_engine.deterministic = False

        if inputs.fixed_sequences_length or not self.cache_support_enabled:
            # to enforce a fixed sequence length, we need to
            # truncate the input to the maximum sequence length
            # or/and pad it to the maximum sequence length
            truncate, padding = True, "max_length"
        else:
            # otherwise, we do not need to truncate the input
            # and we shall can pad it to the longest sequence
            # in the batch (so that the engine can process multiple inputs
            # at once)
            truncate, padding = False, "longest"

        input_tokens = self.tokenizer(
            inputs.sequences,
            return_tensors="np",
            max_length=self.sequence_length,
            padding=padding,
            truncation=truncate,
        )

        attention_mask = input_tokens["attention_mask"]

        positions = attention_mask.cumsum(1) * attention_mask
        positions -= 1  # assert that positions start at 0

        causal_mask = create_causal_mask(
            input_tokens["input_ids"], input_tokens["attention_mask"]
        )

        input_tokens = dict(
            **input_tokens, positions=positions, causal_mask=causal_mask
        )
        onnx_input_names = (
            self.multitoken_engine.onnx_input_names_no_cache
            if self.multitoken_engine
            else self.engine.onnx_input_names_no_cache
        )
        engine_input = self.tokens_to_engine_input(input_tokens, onnx_input_names)

        context = dict(
            prompts=original_inputs,
            streaming=inputs.streaming,
<<<<<<< HEAD
            num_generated_predictions=inputs.num_generated_predictions,
            return_logits=inputs.return_logits,
            return_input_tokens=inputs.return_input_tokens,
            input_tokens=input_tokens,
=======
            generation_config=generation_config,
>>>>>>> 098d1dbc
            include_prompt_logits=inputs.include_prompt_logits,
            callback=inputs.callback,
            stop=inputs.stop,
            top_p=generation_config.top_p,
            top_k=generation_config.top_k,
            presence_penalty=inputs.presence_penalty,
            frequency_penalty=generation_config.repetition_penalty,
        )

        return engine_input, context

    def _create_generated_text_output(
        self,
        sequence: str,
        finish_reason: Optional[FinishReason] = None,
        logits: Optional[numpy.array] = None,
    ):
        if finish_reason:
            return GeneratedText(
                text=sequence,
                score=logits,
                finished=True,
                finished_reason=finish_reason.value,
            )
        return GeneratedText(
            text=sequence,
            score=logits,
            finished=False,
        )

    def _stream_engine_outputs(self, engine_outputs, prompts, kwargs):
        for output in engine_outputs:
            generated_tokens, generated_logits, finished_reason = output
            logits = generated_logits if kwargs.get("return_logits") else None
            generation = self._create_generated_text_output(
                self.tokenizer.batch_decode(generated_tokens)[0],
                finished_reason[0],
                logits,
            )
            yield TextGenerationOutput(
                created=datetime.datetime.now(),
                prompts=prompts,
                generations=[generation],
            )

    def process_engine_outputs(
        self, engine_outputs: List[Union[numpy.ndarray, FinishReason]], **kwargs
    ) -> TextGenerationOutput:
        """
        Convert the engine outputs to the output schema for the pipeline.

        :param engine_outputs: the outputs from the engine
        :return: the output schema for the pipeline
        """

        def _create_generated_text_output(
            sequence: str,
            finish_reason: FinishReason = None,
            logits: Optional[numpy.array] = None,
        ):
            if finish_reason:
                return GeneratedText(
                    text=sequence,
                    score=logits,
                    finished=True,
                    finished_reason=finish_reason.value,
                )
            return GeneratedText(
                text=sequence,
                score=logits,
                finished=False,
            )

        generation_config = kwargs.get("generation_config")
        prompts = kwargs.get("prompts")
        streaming = kwargs.get("streaming")

        if streaming:
            return self._stream_engine_outputs(engine_outputs, prompts, kwargs)

        if self._debug:
            (
                generated_tokens,
                generated_logits,
                finished_reason,
                kv_cache_state,
                total_num_processed_tokens,
            ) = list(*engine_outputs)
        else:
            generated_tokens, generated_logits, finished_reason = list(*engine_outputs)
        sequences = self.tokenizer.batch_decode(
            generated_tokens, skip_special_tokens=True
        )

        logits = generated_logits if generation_config.output_scores else None

        num_preds = generation_config.num_return_sequences
        finished_reason = [f[0] for f in finished_reason]

        if logits is not None:
            generations = list(
                self.executor.map(
                    self._create_generated_text_output,
                    sequences,
                    finished_reason,
                    logits,
                )
            )
        else:
            generations = list(
                self.executor.map(
                    self._create_generated_text_output, sequences, finished_reason
                )
            )

        # If the num_return_sequences > 1, group the generations and return
        # them as a list of lists where each list consists of the generated
        # predictions for a given prompt, and all the lists are in the order matching
        # the order that the prompts were given as inputs.
        if num_preds > 1:
            grouped_generations = [
                generations[n : n + num_preds]
                for n in range(0, len(generations), num_preds)
            ]
            generations = grouped_generations

        input_tokens = (
            kwargs.get("input_tokens") if kwargs.get("return_input_tokens") else None
        )

        outputs = dict(
            created=datetime.datetime.now(), 
            prompts=prompts, 
            generations=generations,
            input_tokens=input_tokens,
        )

        if self._debug:
            debug_params = dict(
                kv_cache_state=kv_cache_state,
                total_num_processed_tokens=total_num_processed_tokens,
            )
            outputs.update(debug_params)

        return TextGenerationOutput(**outputs)

    def engine_forward(
        self, engine_inputs: List[numpy.ndarray], context: Dict
    ) -> Union[
        Tuple[numpy.ndarray, numpy.ndarray, List[FinishReason]],
        Tuple[numpy.ndarray, numpy.ndarray, List[FinishReason], DecoderKVCache],
    ]:
        """
        Run the forward pass on the engine.

        :param engine_inputs: list of numpy inputs to
            Pipeline engine forward pass
        :return: A tuple of:
            - numpy array that contains the sequence
                of generated tokens
            - numpy array that cointains the sequence of
                logits for each generated token
        """
        # engine_forward is always called in a threadpool due to batch splitting
        # as such, a new context needs to be created since we are no longer in the
        # main thread. That is why `engine_` is prepended to each of the timer phase
        # names in this context

        with self.timer_manager.new_timer_context(total_inference=False) as timer:
            finished_reason = []
            streaming = context.get("streaming")
            generation_config = context.get("generation_config")

            if not self.cache_support_enabled:
                prompt_logits = self.multitoken_engine(engine_inputs)
                token_generator = TokenGenerator(
                    logits_shape=prompt_logits[-1].shape[-1],
                    deterministic=self.deterministic,
                    **context,
                )
                for prompt_logit in prompt_logits:
                    token_generator.generate(prompt_logit)
                return numpy.array([self.tokens]), prompt_logits

            else:
                # run the prompt through
                with timer.time(TextGenerationTimings.PROMPT_PREFILL):
                    prompt_logits, session = self.prompt_inference(engine_inputs)

            tokens = engine_inputs[0][engine_inputs[1].nonzero()].tolist()
            token_generator = TokenGenerator(
                logits_shape=prompt_logits[-1].shape[-1],
                tokens=tokens,
                deterministic=self.deterministic,
                **context,
            )
            token_generator.generate(prompt_logits[-1][0, -1, :])

            # last prompt token is the first generated token
            # add it to generated tokens, and the logits
            generated_tokens = [token_generator.tokens[-1]]
            generated_logits = (
                prompt_logits
                if context.get("include_prompt_logits")
                else [prompt_logits[-1]]
            )
            callback = context.get("callback")
            stop = context.get("stop")

            max_new_tokens = generation_config.max_new_tokens
            if max_new_tokens:
                max_tokens = max_new_tokens + len(generated_tokens)
            else:
                max_tokens = generation_config.max_length
                max_tokens = (
                    max_tokens if max_tokens > 0 else (100 * self.sequence_length)
                )

            with timer.time(TextGenerationTimings.TOKEN_GENERATION):
                while len(generated_tokens) < max_tokens:
                    with timer.time(TextGenerationTimings.TOKEN_GENERATION_SINGLE):
                        logits = self.autoregressive_inference(
                            tokens=token_generator.tokens, kv_cache=session
                        )
                        token = token_generator.generate(logits=logits[0, -1, :])
                    generated_tokens.append(token)
                    generated_logits.append(logits)

                    if (
                        token == self.tokenizer.eos_token_id
                        and not self.force_max_tokens
                    ):
                        finished_reason.append(FinishReason.STOP)
                        break

                    if self._stop_token_generated(token, stop_tokens=stop):
                        _LOGGER.debug(
                            "Stop token %s generated. Stopping generation."
                            % self.tokenizer.decode(token)
                        )
                        finished_reason.append(FinishReason.STOP)
                        break

                    if callback is not None and callback(token) is False:
                        _LOGGER.debug(
                            "callback %s returned False, stopping generation."
                            % callback.__qualname__
                        )
                        finished_reason.append(FinishReason.CALLBACK)
                        break

                    if len(generated_tokens) == max_tokens:
                        finished_reason.append(FinishReason.LENGTH)

                    if streaming:
                        yield (numpy.array([token]), numpy.array([logits]), [None])
                # Run the autoregressive inference only to put the
                # kv cache entry for the last generated token into the
                # kv cache
                self.autoregressive_inference(
                    tokens=token_generator.tokens, kv_cache=session
                )
                if streaming:
                    yield (
                        numpy.array([token]),
                        numpy.array([logits]),
                        [finished_reason[-1]],
                    )

        if not streaming:
            if self._debug:
                returns = (
                    numpy.array([generated_tokens]),
                    numpy.concatenate(generated_logits, axis=1),
                    finished_reason,
                    [session],
                )
            else:
                returns = (
                    numpy.array([generated_tokens]),
                    numpy.concatenate(generated_logits, axis=1),
                    finished_reason,
                )

            yield returns

    def prompt_inference(
        self,
        engine_inputs: List[numpy.ndarray],
    ) -> Tuple[List[numpy.ndarray], DecoderKVCache]:
        """
        An inference run that processes the prompt through the
        model to generate the new token and logits

        :param engine_inputs: the prompt (context) represented by a
            list of numpy inputs to the engine
        :return: A tuple of:
            - The logits generated from the prompt (with dimensions
            ['batch_size', 'num_tokens', 'vocab_size'])
            - The kv cache session for this inference run
        """
        # get tokens by attention mask
        tokens = engine_inputs[0][engine_inputs[1].nonzero()].tolist()

        prompt_logits = []
        num_tokens_processed = 0

        session = self.get_kv_cache_decoder(engine_inputs)

        if len(tokens) > self.prompt_sequence_length and self.enable_multitoken_prefill:
            for engine_inputs in self.engine_inputs_for_prefill(
                tokens, kv_cache=session
            ):
                new_logits = self.multitoken_engine(engine_inputs, kv_cache=session)
                num_tokens_processed += self.prompt_sequence_length
                prompt_logits.append(new_logits)

        session.set_capacity(self.sequence_length - 1)

        # prompt size is small, run autoregressive inference to populate kv cache
        run_tokens = [] if num_tokens_processed == 0 else tokens[:num_tokens_processed]

        for token in tokens[num_tokens_processed:]:
            run_tokens.append(token)
            with self.timer_manager.current.time(
                TextGenerationTimings.PROMPT_PREFILL_SINGLE
            ):
                new_logits = self.autoregressive_inference(run_tokens, session)

            prompt_logits.append(new_logits)

        return prompt_logits, session

    def autoregressive_inference(
        self,
        tokens: List[int],
        kv_cache: DecoderKVCache,
    ) -> Tuple[int, numpy.ndarray]:
        """
        An inference run that processes the last token to generate
        a new token and new logits.

        :param tokens: The current context (prompt + generated tokens so far)
        :return: The new, generated token and the logits for the new token
            (with dimensions ['batch_size', 'num_tokens', 'vocab_size'])
        """

        num_total_processed_tokens = kv_cache.total_num_processed_tokens
        new_token = tokens[-1]
        # padding is added to left, so attention mask is 1s from the
        # right up to the number of total tokens (prompt + generated)
        attention_mask = numpy.zeros((1, self.sequence_length), dtype=numpy.int64)
        num_attention_entries_to_unmask = min(
            num_total_processed_tokens + 1, self.sequence_length
        )  # cap by seq len
        attention_mask[:, -num_attention_entries_to_unmask:] = 1
        positions = numpy.array([[num_total_processed_tokens]], dtype=numpy.int64)
        input_ids = numpy.array([[new_token]])
        causal_mask = create_causal_mask(input_ids, attention_mask)

        # filter out the inputs that are not needed by the engine
        engine_inputs_map = dict(
            input_ids=input_ids,
            attention_mask=attention_mask,
            causal_mask=causal_mask,
            positions=positions,
        )
        engine_inputs = [
            engine_inputs_map[name] for name in self.engine.onnx_input_names_no_cache
        ]
        generated_logits = self.engine(engine_inputs, kv_cache)

        return generated_logits

    def engine_inputs_for_prefill(
        self, tokens: List[int], kv_cache: DecoderKVCache
    ) -> Generator[List[numpy.ndarray], None, None]:
        """
        Takes a list of tokens and creates a generator
        of engine_inputs for the multitoken engine.

        1. The input tokens first get batched into chunks of
        size self.prompt_sequence_length. This is to
        ensure that they match the expected input size by the
        multitoken engine. Any remaining tokens are discarded.

        2. Every created engine_inputs batch is then created:

            - input_ids: by taking a batch of tokens

            - attention_mask: by creating an appropriate mask,
            that will have the amount of unmasked entries equal to
            the sum of:
                a) the number of tokens in the batch
                (self.prompt_sequence_length)
                b) the number of processed tokens so far
                (num_total_processed_tokens)
            so that the attention_mask properly attends to the
            current input tokens, as well as the previous cache
            entries.
            Note: the aformentioned sum must be capped
            by the sequence length, as the maximum shape of the
            attention mask is [batch_size, sequence_length].

            - positions: derived directly from the input_ids

            - causal_mask: derived from the input_ids and attention_mask

        :param tokens: the list of tokens to process
        :return: a generator of engine inputs
        """
        num_batches = len(tokens) // self.prompt_sequence_length

        token_batches = [
            tokens[
                i * self.prompt_sequence_length : (i + 1) * self.prompt_sequence_length
            ]
            for i in range(0, num_batches)
        ]

        for idx, token_batch in enumerate(token_batches):
            num_total_processed_tokens = kv_cache.total_num_processed_tokens
            engine_inputs = []
            for name in self.multitoken_engine.onnx_input_names_no_cache:
                if name == "input_ids":
                    engine_input = numpy.array([token_batch])

                elif name == "attention_mask":
                    # create an empty attention mask
                    engine_input = numpy.zeros(
                        (1, self.sequence_length), dtype=numpy.int64
                    )
                    # calculate the number of entries in attention mask
                    # that should be set to 1
                    num_attention_entries_to_unmask = min(
                        num_total_processed_tokens + self.prompt_sequence_length,
                        self.sequence_length,
                    )
                    engine_input[:, -num_attention_entries_to_unmask:] = 1
                elif name == "causal_mask":
                    # delay creation of the causal mask
                    continue
                elif name == "positions":
                    engine_input = (
                        numpy.arange(
                            num_total_processed_tokens,
                            num_total_processed_tokens + self.prompt_sequence_length,
                        )
                        .reshape(1, -1)
                        .astype(numpy.int64)
                    )

                engine_inputs.append(engine_input)

            # create the causal mask once we have the input_ids and attention_mask
            if "causal_mask" in self.multitoken_engine.onnx_input_names_no_cache:
                causal_mask = create_causal_mask(
                    input_ids=engine_inputs[0], attention_mask=engine_inputs[1]
                )
                engine_inputs.append(causal_mask)

            yield engine_inputs

    def is_cache_support_enabled(self) -> bool:
        """
        Returns whether the ran model has kv cache or not

        :return: True if the model has kv cache, False otherwise
        """
        return any(default_cached_outputs(self.onnx_file_path))

    def join_engine_outputs(
        self,
        batch_outputs: List[List[Union[numpy.ndarray, FinishReason]]],
        orig_batch_size: int,
        **kwargs,
    ) -> List[Union[numpy.ndarray, FinishReason]]:
        """
        Takes a list of outputs (batches) from the engine
        and joins them into a single output. Asserts that
        the dimensions of the outputs are the same, so that
        they can be concatenated.

        :param batch_outputs: A list of outputs from the engine
        :param orig_batch_size: The original batch size
        :return: A list of joined outputs
        """
        streaming = kwargs.get("streaming")
        if streaming:
            for batch in batch_outputs:
                for outputs in batch:
                    yield outputs
        else:
            batch_outputs = [list(*b) for b in batch_outputs]
            if self._debug:
                tokens, logits, finish_reason, debug = zip(*batch_outputs)
            else:
                tokens, logits, finish_reason = zip(*batch_outputs)
                debug = None

            if self.cache_support_enabled:
                # if the model has kv cache, we need to account for
                # the fact that the predicted outputs may have
                # different lengths

                # find the longest sequence in the batch of tokens
                max_len = max(token.shape[1] for token in tokens)

                # pad all tokens to the same length
                tokens = [
                    pad_to_fixed_length(
                        array=prediction,
                        max_len=max_len,
                        value=self.tokenizer.pad_token_id,
                        axis=1,
                    )
                    for prediction in tokens
                ]

                # find the longest sequence in the batch of logits
                max_len = max(logits.shape[1] for logits in logits)

                # pad all logits to the same length
                logits = [
                    pad_to_fixed_length(array=single_logits, max_len=max_len, axis=1)
                    for single_logits in logits
                ]

            tokens = numpy.concatenate(tokens, axis=0)
            logits = numpy.concatenate(logits, axis=0)

            if debug:
                sessions = debug[0]
                kv_cache_state = numpy.stack(
                    session.cached_inputs for session in sessions
                )
                num_processed_tokens = numpy.stack(
                    session.total_num_processed_tokens for session in sessions
                )

                yield [
                    tokens,
                    logits,
                    finish_reason,
                    kv_cache_state,
                    num_processed_tokens,
                ]
            else:
                yield [tokens, logits, finish_reason]

    @staticmethod
    def causal_mask_input_present(model_path: str) -> bool:
        """
        Check whether the model has causal_mask input present or not.
        In general, the absence of causal_mask input means that the model
        cannot be run through the multitoken engine.

        :param model_path: path to the model
        :return: True if causal_mask input is present, False otherwise
        """
        is_causal_mask_input = any(
            inp.name == "causal_mask"
            for inp in onnx.load(model_path, load_external_data=False).graph.input
        )
        if not is_causal_mask_input:
            _LOGGER.warning(
                "This ONNX graph does not support processing the prompt"
                "with processing length > 1"
            )

        return is_causal_mask_input

    def get_kv_cache_decoder(self, engine_inputs: List[Any]) -> DecoderKVCache:
        """
        Initialize the kv cache decoder for the inference

        :return: the initialized kv cache decoder
        """
        engine = self.multitoken_engine or self.engine

        kv_cache_state = initialize_kv_cache_state(
            cache_shape=engine.cache_shape,
            kv_cache_data_type=engine.kv_cache_data_type,
            output_names=engine.output_names,
            length=self.sequence_length - self.prompt_sequence_length,
            empty=bool(self.internal_kv_cache),
        )

        kv_cache = DecoderKVCache(self.internal_kv_cache)
        kv_cache.setup(
            state=kv_cache_state,
            freeze_first_position=prepends_bos_token(self.tokenizer),
        )
        return kv_cache

    def _stop_token_generated(
        self, token, stop_tokens: Union[None, str, Sequence[str]]
    ) -> bool:
        if stop_tokens is None:
            return False

        decoded_token = self.tokenizer.decode(token)
        decoded_token = (
            decoded_token if decoded_token.isspace() else decoded_token.strip()
        )
        return decoded_token in stop_tokens<|MERGE_RESOLUTION|>--- conflicted
+++ resolved
@@ -85,31 +85,10 @@
     sequences: Union[str, List[str]] = Field(
         description="The input sequences to generate the text from.",
     )
-<<<<<<< HEAD
-    num_generated_predictions: int = Field(
-        default=1,
-        description="The number of text generations to create from a single prompt. If "
-        "the same sequence is given as an input multiple times, the number of generated"
-        "the number of generated predictins is equivalent to the number of times the "
-        "the sequence is repeated.",
-    )
-    max_tokens: int = Field(
-        default=1024,
-        description="Maximum number of tokens to generate per output sequence. If no "
-        "value is provided, will default to 1024.",
-    )
-    return_logits: bool = Field(
-        default=False,
-        description="A flag that indicates whether to return "
-        "the logits for the input text sequence and the "
-        "generated text sequence. ",
-    )
     return_input_tokens: bool = Field(
         default=False,
         description="A flag that indicates whether to return " "the input_tokens. ",
     )
-=======
->>>>>>> 098d1dbc
     include_prompt_logits: bool = Field(
         default=False,
         description="A flag that indicates whether to return "
@@ -522,14 +501,9 @@
         context = dict(
             prompts=original_inputs,
             streaming=inputs.streaming,
-<<<<<<< HEAD
-            num_generated_predictions=inputs.num_generated_predictions,
-            return_logits=inputs.return_logits,
             return_input_tokens=inputs.return_input_tokens,
             input_tokens=input_tokens,
-=======
             generation_config=generation_config,
->>>>>>> 098d1dbc
             include_prompt_logits=inputs.include_prompt_logits,
             callback=inputs.callback,
             stop=inputs.stop,
