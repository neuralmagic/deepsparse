--- conflicted
+++ resolved
@@ -156,13 +156,10 @@
         tokens until the end of the sequence is reached.
         Otherwise, it will generate up to the maximum number of tokens or end of
         sequence is reached.
-<<<<<<< HEAD
     :param prompt_sequence_length: For large prompts, the prompt is
-=======
     :param sequence_length: sequence length to compile model and tokenizer for.
         This controls the maximum context length of the pipeline. Default is 512
     :param prompt_processing_sequence_length: For large prompts, the prompt is
->>>>>>> fa736312
         processed in chunks of this length. This is to maximize the inference
         speed. By default, this is set to 64.
     :param force_max_tokens: if True, the pipeline will generate the maximum number
@@ -177,12 +174,8 @@
         deterministic: bool = True,
         sampling_temperature: float = 1.0,
         max_generated_tokens: Optional[int] = 1024,
-<<<<<<< HEAD
         prompt_sequence_length: int = 64,
-=======
         sequence_length: int = 512,
-        prompt_processing_sequence_length: int = 64,
->>>>>>> fa736312
         force_max_tokens: bool = False,
         internal_kv_cache: bool = True,
         **kwargs,
@@ -550,20 +543,11 @@
         new_token = None
         num_tokens_processed = 0
 
-<<<<<<< HEAD
-        # clean the state of engines' cache
-        # in the future, this will be paired with the session ids
-        # to refrain from resetting if session id is being passed
-        self._reset_engines_cache()
-
-        if len(tokens) > self.prompt_sequence_length and self.enable_multitoken_prefill:
-=======
         if (
             len(tokens) > self.prompt_processing_sequence_length
             and self.enable_multitoken_prefill
         ):
             self.multitoken_engine.reset_kv_cache()
->>>>>>> fa736312
             for engine_inputs in self.engine_inputs_for_prefill(tokens):
                 new_token, new_logits = self.multitoken_engine(engine_inputs)
                 num_tokens_processed += self.prompt_sequence_length
@@ -700,25 +684,10 @@
                     # delay creation of the causal mask
                     continue
                 elif name == "positions":
-<<<<<<< HEAD
-                    if self.prompt_sequence_length == 1:
-                        # we need to treat `positions` as if we were in
-                        # the autoregressive mode
-                        engine_input = numpy.array([[idx]], dtype=numpy.int64)
-                    else:
-                        engine_input = (
-                            numpy.arange(
-                                num_cached_entries,
-                                num_cached_entries + self.prompt_sequence_length,
-                            )
-                            .reshape(1, -1)
-                            .astype(numpy.int64)
-=======
                     engine_input = (
                         numpy.arange(
                             num_cached_entries,
-                            num_cached_entries + self.prompt_processing_sequence_length,
->>>>>>> fa736312
+                            num_cached_entries + self.prompt_processing_length,
                         )
                         .reshape(1, -1)
                         .astype(numpy.int64)
