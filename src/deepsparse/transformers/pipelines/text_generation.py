# Copyright (c) 2021 - present / Neuralmagic, Inc. All Rights Reserved.
#
# Licensed under the Apache License, Version 2.0 (the "License");
# you may not use this file except in compliance with the License.
# You may obtain a copy of the License at
#
#    http://www.apache.org/licenses/LICENSE-2.0
#
# Unless required by applicable law or agreed to in writing,
# software distributed under the License is distributed on an "AS IS" BASIS,
# WITHOUT WARRANTIES OR CONDITIONS OF ANY KIND, either express or implied.
# See the License for the specific language governing permissions and
# limitations under the License.

import logging
import os
import warnings
from dataclasses import dataclass
from typing import Dict, Generator, List, Optional, Tuple, Type, Union

import numpy
<<<<<<< HEAD
from pydantic import BaseModel, Field, validator
=======
import onnx
from pydantic import BaseModel, Field
>>>>>>> 1741012c
from transformers import TextStreamer

from deepsparse import Pipeline
from deepsparse.pipeline import DEEPSPARSE_ENGINE
from deepsparse.transformers.engines import NLDecoderEngine
from deepsparse.transformers.pipelines import TransformersPipeline
from deepsparse.transformers.utils.helpers import (
    create_causal_mask,
    generate_session_id,
    pad_to_fixed_length,
    validate_session_ids,
)
from deepsparse.utils.onnx import default_cached_outputs


_LOGGER = logging.getLogger(__name__)

__all__ = ["TextGenerationPipeline"]


@dataclass(frozen=True)
class _TextGenerationTimings:
    PROMPT_PREFILL: str = "engine_prompt_prefill"
    PROMPT_PREFILL_SINGLE: str = "engine_prompt_prefill_single"
    TOKEN_GENERATION: str = "engine_token_generation"
    TOKEN_GENERATION_SINGLE: str = "engine_token_generation_single"


class TextGenerationInput(BaseModel):
    class Config:
        arbitrary_types_allowed = True

    sequences: Union[str, List[str]] = Field(
        description="The input sequences to generate the text from.",
    )
    return_logits: bool = Field(
        default=False,
        description="A flag that indicates whether to return "
        "the logits for the input text sequence and the "
        "generated text sequence. ",
    )
    session_ids: Union[None, List[str], str] = Field(
        default=None,
        description="A user may set a string identifier(s) "
        "for the kv cache session(s). If None, "
        "and the model is using kv cache, session_id "
        "will be set to a random uuid.",
    )
    fixed_sequences_length: bool = Field(
        default=False,
        description="A flag that indicates whether to modify "
        "(pad or truncate) each input text sequence, so that "
        "its tokenized length is equal to `sequence_length` "
        "of tokens. Useful, when a batch of predictions needs "
        "to have consistent length so one "
        "can compute metric in a batched fashion. ",
    )
    streamer: Optional[TextStreamer] = Field(
        default=None,
        description="Streamer object that will be used to stream the "
        "generated sequences. Generated tokens are passed through "
        "`streamer.put(token_ids)` and the streamer is responsible "
        "for any further processing.",
    )

    @validator("session_ids")
    def validate_session_ids(cls, value, values) -> Union[None, List[str]]:
        session_ids = validate_session_ids(session_ids=value, other_attributes=values)
        return session_ids


class TextGenerationOutput(BaseModel):
    sequences: Union[str, List[str]] = Field(
        description="The generated text sequences.",
    )
    logits: Optional[numpy.ndarray] = Field(
        default=None,
        description="The logits for the generated text sequence."
        "The logits have dimensions "
        "[batch_size, sequence_length, vocab_size]",
    )
    session_ids: Union[None, str, List[str]] = Field(
        default=None, description="A string identifier(s) for the kv cache session."
    )

    class Config:
        arbitrary_types_allowed = True


@Pipeline.register(
    task="text_generation",
    task_aliases=["codegen", "opt", "bloom"],
)
class TextGenerationPipeline(TransformersPipeline):
    """
    Pipeline for text generation tasks.

    :param deterministic: if True, the pipeline will sample from
        the probability distribution computed from the logits.
        If False, the pipeline will get the next token by applying
        an argmax function to the logits.
    :param sampling_temperature: the temperature to use when sampling
        from the probability distribution computed from the logits.
        Higher values will result in more random samples. Should
        be greater than 0.0.
    :param max_generated_tokens: the maximum number of tokens to generate
        given the input sequence. If None, the model will generate
        tokens until the end of the sequence is reached.
        Otherwise, it will generate up to the maximum number of tokens or end of
        sequence is reached.
    :param prompt_processing_sequence_length: For large prompts, the prompt is
        processed in chunks of this length. This is to maximize the inference
        speed. By default, this is set to 128.
    :param force_max_tokens: if True, the pipeline will generate the maximum number
        of tokens supplied even if the stop token is reached.
    :param use_deepsparse_cache: if True, the pipeline will use the deepsparse kv cache
        for caching the model outputs.
    :param kwargs: kwargs to pass to the TransformersPipeline
    """

    def __init__(
        self,
        deterministic: bool = True,
        sampling_temperature: float = 1.0,
        max_generated_tokens: Optional[int] = 1024,
        prompt_processing_sequence_length: int = 64,
        force_max_tokens: bool = False,
        use_deepsparse_cache: bool = True,
        **kwargs,
    ):
        kwargs_engine_type = kwargs.get("engine_type", DEEPSPARSE_ENGINE)

        if use_deepsparse_cache:
            if kwargs_engine_type != DEEPSPARSE_ENGINE:
                _LOGGER.warning(
                    "`use_deepsparse_cache` is set to True "
                    "but the chosen `engine_type` "
                    f"is {kwargs_engine_type}. "
                    f"The optimized kv cache management is disabled."
                )
                use_deepsparse_cache = False

        super().__init__(
            **kwargs, _delay_engine_initialize=True, _delay_overwriting_inputs=True
        )
        self.enable_multitoken_prefill = self.causal_mask_input_present(
            model_path=self.onnx_file_path
        )
        self.cache_support_enabled = self.is_cache_support_enabled()

        if self.engine_type == DEEPSPARSE_ENGINE:
            if "WAND_OPT_FLAGS" not in os.environ:
                os.environ["WAND_OPT_FLAGS"] = "default,~pyramids"

        if not self.cache_support_enabled and self.max_generated_tokens > 1:
            raise ValueError(
                "The model used for inference does not support kv cache. It is "
                "assumed that it maps from the token sequence to predicted logits."
                "Set `max_generated_tokens` to 1 to support that scenario."
            )

        self.deterministic = deterministic
        self.sampling_temperature = sampling_temperature
        self.max_generated_tokens = max_generated_tokens
        self.prompt_processing_sequence_length = prompt_processing_sequence_length
        self.force_max_tokens = force_max_tokens
        self.use_deepsparse_cache = use_deepsparse_cache

        # override tokenizer to pad to left
        self.tokenizer.padding_side = "left"
        if not self.tokenizer.pad_token:
            self.tokenizer.pad_token = self.tokenizer.eos_token

        self.engine, self.multitoken_engine = self.initialize_engines()

    def initialize_engines(
        self,
    ) -> Tuple[Optional[NLDecoderEngine], Optional[NLDecoderEngine]]:
        """
        Inititalizes a pair of engines for the pipeline.
        The first engine (`engine`) is used for processing the tokens token-by-token
        (in the autoregressive fashion).
        The second engine (`multitoken_engine`) is used for processing the tokens
        in a single pass (in the multitoken fashion).

        There are several cases of how the engines are initialized:
        - if the model does not support kv cache, then only the
            `multitoken_engine` is initialized. The `engine` is set to None.
        - if the model supports kv cache but does not support
            multitoken prefill scenario (i.e. self.enable_multitoken_prefill = False),
            then only the `engine` is initialized. The `multitoken_engine`
            is set to None.

        :return: a pair of engines (`engine`, `multitoken_engine`)
            Note: that depending on the scenario one of the engines may be None
        """

        engine, multitoken_engine = None, None

        if self.cache_support_enabled:
            # emit the appropriate user message depending whether we are
            # instantiation the multitoken engine or not
            if not self.enable_multitoken_prefill:
                warnings.warn(
                    "This ONNX graph does not support processing the prompt in "
                    "with processing length > 1. Creation of an auxiliary engine for "
                    "processing the prompt at a larger processing length is disabled. "
                    "The prompt will be processed in with processing length 1."
                )
            else:
                _LOGGER.info(
                    "Compiling an auxiliary engine to process a prompt with a "
                    "larger processing length. This improves performance, but "
                    "may result in additional memory consumption."
                )

        if (
            self.cache_support_enabled and self.enable_multitoken_prefill
        ) or not self.cache_support_enabled:

            multitoken_engine = NLDecoderEngine(
                onnx_file_path=self.onnx_file_path,
                engine_type=self.engine_type,
                engine_args=self.engine_args,
                engine_context=self.context,
                sampling_temperature=self.sampling_temperature,
                deterministic=self.deterministic,
                sequence_length=self.sequence_length,
                input_ids_length=self.prompt_processing_sequence_length,
                tokenizer=self.tokenizer,
                use_deepsparse_cache=self.use_deepsparse_cache,
            )

        if self.cache_support_enabled:

            engine = NLDecoderEngine(
                onnx_file_path=self.onnx_file_path,
                engine_type=self.engine_type,
                engine_args=self.engine_args,
                engine_context=self.context,
                sampling_temperature=self.sampling_temperature,
                deterministic=self.deterministic,
                sequence_length=self.sequence_length,
                input_ids_length=1,
                tokenizer=self.tokenizer,
                use_deepsparse_cache=self.use_deepsparse_cache,
            )

        assert (engine is not None) or (
            multitoken_engine is not None
        ), "At least one of the engines must be initialized for the pipeline!"
        return engine, multitoken_engine

    @staticmethod
    def route_input_to_bucket(
        *args, input_schema: BaseModel, pipelines: List[Pipeline], **kwargs
    ) -> Pipeline:
        """
        This method is used to route the input to the correct pipeline.

        :param args: args to pass to the pipeline
        :param input_schema: the input schema for the pipeline
        :param pipelines: the list of pipelines to route the input to
        :param kwargs: kwargs to pass to the pipeline
        :return: the pipeline to route the input to
        """
        raise ValueError("Bucketing is not supported for generation pipelines")

    @property
    def input_schema(self) -> Type[BaseModel]:
        """
        Property to return the input schema for the pipeline.

        :return: the input schema for the pipeline
        """
        return TextGenerationInput

    @property
    def output_schema(self) -> Type[BaseModel]:
        """
        Property to return the output schema for the pipeline.

        :return: the output schema for the pipeline
        """
        return TextGenerationOutput

    def process_inputs(self, inputs: TextGenerationInput) -> List[numpy.ndarray]:
        """
        Convert the input schema for the pipeline to the inputs for the engine.

        :param inputs: the input schema for the pipeline
        :return: the inputs for the engine
        """

        if inputs.fixed_sequences_length:
            # to enforce a fixed sequence length, we need to
            # truncate the input to the maximum sequence length
            # or/and pad it to the maximum sequence length
            truncate, padding = True, "max_length"
        else:
            # otherwise, we do not need to truncate the input
            # and we shall can pad it to the longest sequence
            # in the batch (so that the engine can process multiple inputs
            # at once)
            truncate, padding = False, "longest"

        input_tokens = self.tokenizer(
            inputs.sequences,
            return_tensors="np",
            max_length=self.sequence_length,
            padding=padding,
            truncation=truncate,
        )

        attention_mask = input_tokens["attention_mask"]

        positions = attention_mask.cumsum(1) * attention_mask
        positions -= 1  # assert that positions start at 0

        causal_mask = create_causal_mask(
            input_tokens["input_ids"], input_tokens["attention_mask"]
        )

        input_tokens = dict(
            **input_tokens, positions=positions, causal_mask=causal_mask
        )
        onnx_input_names = (
            self.multitoken_engine.onnx_input_names_no_cache
            if self.multitoken_engine
            else self.engine.onnx_input_names_no_cache
        )
        engine_input = self.tokens_to_engine_input(input_tokens, onnx_input_names)

        postprocessing_kwargs = dict(
            return_logits=inputs.return_logits,
            streamer=inputs.streamer,
            session_ids=inputs.session_ids,
        )
        return engine_input, postprocessing_kwargs

    def process_engine_outputs(
        self, engine_outputs: List[numpy.ndarray], **context
    ) -> TextGenerationOutput:
        """
        Convert the engine outputs to the output schema for the pipeline.

        :param engine_outputs: the outputs from the engine
        :return: the output schema for the pipeline
        """
        generated_tokens, generated_logits = engine_outputs
        sequences = self.tokenizer.batch_decode(
            generated_tokens, skip_special_tokens=True
        )
        logits = generated_logits if context.get("return_logits") else None

        return TextGenerationOutput(
            sequences=sequences, logits=logits, session_ids=context.get("session_ids")
        )

    def engine_forward(
        self, engine_inputs: List[numpy.ndarray], context: Dict
    ) -> Tuple[numpy.ndarray, numpy.ndarray]:
        """
        Run the forward pass on the engine.

        :param engine_inputs: List of numpy inputs to
            Pipeline engine forward pass
        :return: A tuple of numpy array that contains the
            sequence of generated tokens and a sequence
            of logits for each generated token
        """
        # engine_forward is always called in a threadpool due to batch splitting
        # as such, a new context needs to be created since we are no longer in the
        # main thread. That is why `engine_` is prepended to each of the timer phase
        # names in this context
        with self.timer_manager.new_timer_context(total_inference=False) as timer:
            streamer = context.get("streamer")
            session_id = context.get("session_ids")

            if session_id is None:
                session_id = generate_session_id()

            if not self.cache_support_enabled:
                tokens, prompt_logits = self.multitoken_engine(engine_inputs)
                return numpy.array([tokens]), prompt_logits

            else:
                # run the prompt through
                with timer.time(_TextGenerationTimings.PROMPT_PREFILL):
                    tokens, prompt_logits = self.prompt_inference(
                        engine_inputs, session_id
                    )

            if streamer is not None:
                streamer.put(numpy.array(tokens))

            # create the generated output
            max_tokens = (
                self.max_generated_tokens
                if self.max_generated_tokens and self.max_generated_tokens > 0
                else 100 * self.sequence_length
            )  # set safety for absolute max generation

            generated_tokens = [tokens[-1]]
            generated_logits = prompt_logits

            with timer.time(_TextGenerationTimings.TOKEN_GENERATION):
                while len(generated_tokens) < max_tokens:
                    with timer.time(_TextGenerationTimings.TOKEN_GENERATION_SINGLE):
                        token, logits = self.autoregressive_inference(
                            tokens, session_id
                        )
                    tokens.append(token)
                    generated_tokens.append(token)
                    generated_logits.append(logits)

                    if streamer is not None:
                        streamer.put(numpy.array([token]))

                    if (
                        token == self.tokenizer.eos_token_id
                        and not self.force_max_tokens
                    ):
                        break

            # do not generate more tokens, but run inference to
            # generate cache entry for the last generated token
            self.autoregressive_inference(tokens, session_id)
            if streamer is not None:
                streamer.end()

        return numpy.array([generated_tokens]), numpy.concatenate(
            generated_logits, axis=1
        )

    def prompt_inference(
        self, engine_inputs: List[numpy.ndarray], session_id: str
    ) -> Tuple[List[int], List[numpy.ndarray]]:
        """
        An inference run that processes the prompt through the
        model to generate the new token and logits

        :param engine_inputs: The prompt (context) represented by a
            list of numpy inputs to the engine
        :param session_id: The session id to run the inference under
        :return: A tuple of:
            - The list of prompt tokens plus the new, generated token
            - The logits generated from the prompt (with dimensions
            ['batch_size', 'num_tokens', 'vocab_size'])
        """
        # get tokens by attention mask
        tokens = engine_inputs[0][engine_inputs[1].nonzero()].tolist()

        prompt_logits = []
        new_token = None
        num_tokens_processed = 0

<<<<<<< HEAD
        if len(tokens) > self.prompt_processing_sequence_length:

            session_exists = self.synchronize_engines(session_id)
            tokens = (
                self._remove_bos_token_if_applicable(tokens)
                if session_exists
                else tokens
            )

            for engine_inputs in self.engine_inputs_for_prefill(tokens, session_id):
                new_token, new_logits = self.multitoken_engine(
                    engine_inputs, session_id
                )
=======
        # clean the state of engines' cache
        # in the future, this will be paired with the session ids
        # to refrain from resetting if session id is being passed
        self._reset_engines_cache()

        if (
            len(tokens) > self.prompt_processing_sequence_length
            and self.enable_multitoken_prefill
        ):
            for engine_inputs in self.engine_inputs_for_prefill(tokens):
                new_token, new_logits = self.multitoken_engine(engine_inputs)
>>>>>>> 1741012c
                num_tokens_processed += self.prompt_processing_sequence_length
                prompt_logits.append(new_logits)

        # prompt size is small, run autoregressive inference to populate kv cache
        run_tokens = [] if num_tokens_processed == 0 else tokens[:num_tokens_processed]

        session_exists = self.synchronize_engines(session_id)
        tokens = (
            self._remove_bos_token_if_applicable(tokens)
            if session_exists and not num_tokens_processed
            else tokens
        )

        for token in tokens[num_tokens_processed:]:
            run_tokens.append(token)
            with self.timer_manager.current.time(
                _TextGenerationTimings.PROMPT_PREFILL_SINGLE
            ):
<<<<<<< HEAD
                new_token, new_logits = self.autoregressive_inference(
                    run_tokens, session_id
                )
=======
                new_token, new_logits = self.autoregressive_inference(run_tokens)
>>>>>>> 1741012c

            prompt_logits.append(new_logits)

        tokens.append(new_token)

        return tokens, prompt_logits

    def autoregressive_inference(
        self,
        tokens: List[int],
<<<<<<< HEAD
        session_id: str,
=======
>>>>>>> 1741012c
    ) -> Tuple[int, numpy.ndarray]:
        """
        An inference run that processes the last token to generate
        a new token and new logits.

        :param tokens: The current context (prompt + generated tokens so far)
<<<<<<< HEAD
        :param session_id: The session id to run the inference under
=======
>>>>>>> 1741012c
        :return: The new, generated token and the logits for the new token
            (with dimensions ['batch_size', 'num_tokens', 'vocab_size'])
        """
        num_cached_entries = self.engine.num_non_blank_cache_entries(session_id)

        new_token = tokens[-1]
        # padding is added to left, so attention mask is 1s from the
        # right up to the number of total tokens (prompt + generated)
        attention_mask = numpy.zeros((1, self.sequence_length), dtype=numpy.int64)
        # TODO: We probably don't need this line below but let's see
        num_tokens_processed = min(
            num_cached_entries + 1, self.sequence_length
        )  # cap by seq len
        attention_mask[:, -num_tokens_processed:] = 1
<<<<<<< HEAD
        positions = numpy.array([[num_cached_entries + 1]], dtype=numpy.int64)
=======
        positions = numpy.array([[len(tokens)]], dtype=numpy.int64)
>>>>>>> 1741012c
        positions -= 1
        input_ids = numpy.array([[new_token]])
        causal_mask = create_causal_mask(input_ids, attention_mask)

        # filter out the inputs that are not needed by the engine
        engine_inputs_map = dict(
            input_ids=input_ids,
            attention_mask=attention_mask,
            causal_mask=causal_mask,
            positions=positions,
        )
        engine_inputs = [
            engine_inputs_map[name] for name in self.engine.onnx_input_names_no_cache
        ]

        generated_token, generated_logits = self.engine(engine_inputs, session_id)

        return generated_token, generated_logits

    def engine_inputs_for_prefill(
        self, tokens: List[int], session_id: str
    ) -> Generator[List[numpy.ndarray], None, None]:
        """
        Takes a list of tokens and creates a generator
        of engine_inputs for the multitoken engine.

        1. The input tokens first get batched into chunks of
        size self.prompt_processing_sequence_length. This is to
        ensure that they match the expected input size by the
        multitoken engine. Any remaining tokens are discarded.

        2. Every created engine_inputs batch is then created:

            - input_ids: by taking a batch of tokens

            - attention_mask: by creating an appropriate mask,
            that will have the amount of unmasked entries equal to
            the sum of:
                a) the number of tokens in the batch
                (self.prompt_processing_sequence_length)
                b) the number of non-blank cache entries
                (num_non_blank_cache_entries)
            so that the attention_mask properly attends to the
            current input tokens, as well as the previous cache
            entries.

            - positions: derived directly from the input_ids

            - causal_mask: derived from the input_ids and attention_mask

        :param tokens: the list of tokens to process
        :param session_id: the session id to run the inference under
        :return: a generator of engine inputs
        """

        num_batches = len(tokens) // self.prompt_processing_sequence_length

        token_batches = [
            tokens[
                i
                * self.prompt_processing_sequence_length : (i + 1)
                * self.prompt_processing_sequence_length
            ]
            for i in range(0, num_batches)
        ]

        for idx, token_batch in enumerate(token_batches):
            engine_inputs = []
<<<<<<< HEAD
            num_cached_entries = self.multitoken_engine.num_non_blank_cache_entries(
                session_id
            )
=======
            num_cached_entries = self.multitoken_engine.num_non_blank_cache_entries
>>>>>>> 1741012c
            for name in self.multitoken_engine.onnx_input_names_no_cache:
                if name == "input_ids":
                    engine_input = numpy.array([token_batch])

                elif name == "attention_mask":
                    # create an empty attention mask
                    engine_input = numpy.zeros(
                        (1, self.sequence_length), dtype=numpy.int64
                    )
                    # fill it out with 1s (from the right), so that the number
                    # of unmasked entries is equal to the sum of:
                    engine_input[
                        :,
                        -(
                            # ...the number of current input tokens...
                            self.prompt_processing_sequence_length
                            # ...and the number of the previous cache entries
                            + num_cached_entries
                        ) :,
                    ] = 1
                elif name == "causal_mask":
                    # delay creation of the causal mask
                    continue
                elif name == "positions":
                    if self.prompt_processing_sequence_length == 1:
                        # we need to treat `positions` as if we were in
                        # the autoregressive mode
                        engine_input = numpy.array([[idx]], dtype=numpy.int64)
                    else:
                        engine_input = (
                            numpy.arange(
                                num_cached_entries,
                                num_cached_entries
                                + self.prompt_processing_sequence_length,
                            )
                            .reshape(1, -1)
                            .astype(numpy.int64)
                        )

                engine_inputs.append(engine_input)

            # create the causal mask once we have the input_ids and attention_mask
            if "causal_mask" in self.multitoken_engine.onnx_input_names_no_cache:
                causal_mask = create_causal_mask(
                    input_ids=engine_inputs[0], attention_mask=engine_inputs[1]
                )
                engine_inputs.append(causal_mask)

            yield engine_inputs

<<<<<<< HEAD
    def synchronize_engines(self, session_id: str) -> bool:
        """
        Make sure that the multitoken engine and the (single token) engine
        are in sync i.e. they contain the newest version of the kv cache storage.

        Additionally returns a boolean indicating whether the session with
        the session_id exists in the kv cache storage

        :param session_id: the session id to synchronize
        :return: True if the session exists in the kv cache storage, False otherwise
        """
        engine_storage_timestamp = self.engine.kv_cache_storage.timestamp
        multitoken_engine_storage_timestamp = (
            self.multitoken_engine.kv_cache_storage.timestamp
        )

        if engine_storage_timestamp > multitoken_engine_storage_timestamp:
            # engine's storage is newer,
            # # so we need to transfer it to the multitoken engine
            self.multitoken_engine.transfer_cache_storage(self.engine.kv_cache_storage)
            return self.multitoken_engine.kv_cache_storage.has_session(session_id)

        # multitoken engine's storage is newer,
        # # so we need to transfer it to the engine
        self.engine.transfer_cache_storage(self.multitoken_engine.kv_cache_storage)
        return self.engine.kv_cache_storage.has_session(session_id)

    @property
    def has_cache(self) -> bool:
=======
    def is_cache_support_enabled(self) -> bool:
>>>>>>> 1741012c
        """
        Returns whether the ran model has kv cache or not

        :return: True if the model has kv cache, False otherwise
        """
        return any(default_cached_outputs(self.onnx_file_path))

    def join_engine_outputs(
        self, batch_outputs: List[List[numpy.ndarray]], orig_batch_size: int
    ) -> List[numpy.ndarray]:
        """
        Takes a list of outputs (batches) from the engine
        and joins them into a single output. Asserts that
        the dimensions of the outputs are the same, so that
        they can be concatenated.

        :param batch_outputs: A list of outputs from the engine
        :param orig_batch_size: The original batch size
        :return: A list of joined outputs
        """
        tokens, logits = zip(*batch_outputs)
        if self.cache_support_enabled:
            # if the model has kv cache, we need to account for
            # the fact that the predicted outputs may have
            # different lengths

            # find the longest sequence in the batch of tokens
            max_len = max([token.shape[1] for token in tokens])

            # pad all tokens to the same length
            tokens = [
                pad_to_fixed_length(
                    array=prediction,
                    max_len=max_len,
                    value=self.tokenizer.pad_token_id,
                    axis=1,
                )
                for prediction in tokens
            ]

            # find the longest sequence in the batch of logits
            max_len = max([logits.shape[1] for logits in logits])

            # pad all logits to the same length
            logits = [
                pad_to_fixed_length(array=single_logits, max_len=max_len, axis=1)
                for single_logits in logits
            ]

        tokens = numpy.concatenate(tokens, axis=0)
        logits = numpy.concatenate(logits, axis=0)

        return [tokens, logits]

<<<<<<< HEAD
    def _remove_bos_token_if_applicable(self, tokens: List[int]):
        if hasattr(self.tokenizer, "add_bos_token"):
            return tokens[1:]
        return tokens
=======
    @staticmethod
    def causal_mask_input_present(model_path: str) -> bool:
        """
        Check whether the model has causal_mask input present or not.
        In general, the absence of causal_mask input means that the model
        cannot be run through the multitoken engine.

        :param model_path: path to the model
        :return: True if causal_mask input is present, False otherwise
        """
        return any(
            inp.name == "causal_mask"
            for inp in onnx.load(model_path, load_external_data=False).graph.input
        )

    def _reset_engines_cache(self):
        self.engine.reset_kv_cache()
        self.multitoken_engine.reset_kv_cache() if self.multitoken_engine else None
>>>>>>> 1741012c
<|MERGE_RESOLUTION|>--- conflicted
+++ resolved
@@ -19,12 +19,8 @@
 from typing import Dict, Generator, List, Optional, Tuple, Type, Union
 
 import numpy
-<<<<<<< HEAD
+import onnx
 from pydantic import BaseModel, Field, validator
-=======
-import onnx
-from pydantic import BaseModel, Field
->>>>>>> 1741012c
 from transformers import TextStreamer
 
 from deepsparse import Pipeline
@@ -482,8 +478,7 @@
         new_token = None
         num_tokens_processed = 0
 
-<<<<<<< HEAD
-        if len(tokens) > self.prompt_processing_sequence_length:
+        if len(tokens) > self.prompt_processing_sequence_length and self.enable_multitoken_prefill:
 
             session_exists = self.synchronize_engines(session_id)
             tokens = (
@@ -496,19 +491,6 @@
                 new_token, new_logits = self.multitoken_engine(
                     engine_inputs, session_id
                 )
-=======
-        # clean the state of engines' cache
-        # in the future, this will be paired with the session ids
-        # to refrain from resetting if session id is being passed
-        self._reset_engines_cache()
-
-        if (
-            len(tokens) > self.prompt_processing_sequence_length
-            and self.enable_multitoken_prefill
-        ):
-            for engine_inputs in self.engine_inputs_for_prefill(tokens):
-                new_token, new_logits = self.multitoken_engine(engine_inputs)
->>>>>>> 1741012c
                 num_tokens_processed += self.prompt_processing_sequence_length
                 prompt_logits.append(new_logits)
 
@@ -527,13 +509,9 @@
             with self.timer_manager.current.time(
                 _TextGenerationTimings.PROMPT_PREFILL_SINGLE
             ):
-<<<<<<< HEAD
                 new_token, new_logits = self.autoregressive_inference(
                     run_tokens, session_id
                 )
-=======
-                new_token, new_logits = self.autoregressive_inference(run_tokens)
->>>>>>> 1741012c
 
             prompt_logits.append(new_logits)
 
@@ -544,20 +522,14 @@
     def autoregressive_inference(
         self,
         tokens: List[int],
-<<<<<<< HEAD
         session_id: str,
-=======
->>>>>>> 1741012c
     ) -> Tuple[int, numpy.ndarray]:
         """
         An inference run that processes the last token to generate
         a new token and new logits.
 
         :param tokens: The current context (prompt + generated tokens so far)
-<<<<<<< HEAD
         :param session_id: The session id to run the inference under
-=======
->>>>>>> 1741012c
         :return: The new, generated token and the logits for the new token
             (with dimensions ['batch_size', 'num_tokens', 'vocab_size'])
         """
@@ -572,11 +544,7 @@
             num_cached_entries + 1, self.sequence_length
         )  # cap by seq len
         attention_mask[:, -num_tokens_processed:] = 1
-<<<<<<< HEAD
         positions = numpy.array([[num_cached_entries + 1]], dtype=numpy.int64)
-=======
-        positions = numpy.array([[len(tokens)]], dtype=numpy.int64)
->>>>>>> 1741012c
         positions -= 1
         input_ids = numpy.array([[new_token]])
         causal_mask = create_causal_mask(input_ids, attention_mask)
@@ -645,13 +613,9 @@
 
         for idx, token_batch in enumerate(token_batches):
             engine_inputs = []
-<<<<<<< HEAD
             num_cached_entries = self.multitoken_engine.num_non_blank_cache_entries(
                 session_id
             )
-=======
-            num_cached_entries = self.multitoken_engine.num_non_blank_cache_entries
->>>>>>> 1741012c
             for name in self.multitoken_engine.onnx_input_names_no_cache:
                 if name == "input_ids":
                     engine_input = numpy.array([token_batch])
@@ -702,7 +666,6 @@
 
             yield engine_inputs
 
-<<<<<<< HEAD
     def synchronize_engines(self, session_id: str) -> bool:
         """
         Make sure that the multitoken engine and the (single token) engine
@@ -731,10 +694,7 @@
         return self.engine.kv_cache_storage.has_session(session_id)
 
     @property
-    def has_cache(self) -> bool:
-=======
     def is_cache_support_enabled(self) -> bool:
->>>>>>> 1741012c
         """
         Returns whether the ran model has kv cache or not
 
@@ -789,28 +749,25 @@
 
         return [tokens, logits]
 
-<<<<<<< HEAD
+    @staticmethod
+    def causal_mask_input_present(model_path: str) -> bool:
+        """
+        Check whether the model has causal_mask input present or not.
+        In general, the absence of causal_mask input means that the model
+        cannot be run through the multitoken engine.
+
+        :param model_path: path to the model
+        :return: True if causal_mask input is present, False otherwise
+        """
+        return any(
+            inp.name == "causal_mask"
+            for inp in onnx.load(model_path, load_external_data=False).graph.input
+        )
+
+    def _reset_engines_cache(self):
+        self.engine.reset_kv_cache()
+        self.multitoken_engine.reset_kv_cache() if self.multitoken_engine else None
     def _remove_bos_token_if_applicable(self, tokens: List[int]):
         if hasattr(self.tokenizer, "add_bos_token"):
             return tokens[1:]
-        return tokens
-=======
-    @staticmethod
-    def causal_mask_input_present(model_path: str) -> bool:
-        """
-        Check whether the model has causal_mask input present or not.
-        In general, the absence of causal_mask input means that the model
-        cannot be run through the multitoken engine.
-
-        :param model_path: path to the model
-        :return: True if causal_mask input is present, False otherwise
-        """
-        return any(
-            inp.name == "causal_mask"
-            for inp in onnx.load(model_path, load_external_data=False).graph.input
-        )
-
-    def _reset_engines_cache(self):
-        self.engine.reset_kv_cache()
-        self.multitoken_engine.reset_kv_cache() if self.multitoken_engine else None
->>>>>>> 1741012c
+        return tokens