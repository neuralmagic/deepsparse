--- conflicted
+++ resolved
@@ -16,11 +16,9 @@
 import os
 import warnings
 from typing import Generator, List, Optional, Tuple, Type, Union
-<<<<<<< HEAD
-=======
+from typing import Generator, List, Optional, Tuple, Type, Union
 from dataclasses import dataclass
 from typing import List, Optional, Tuple, Type, Union
->>>>>>> f6d8efe3
 
 import numpy
 from pydantic import BaseModel, Field
@@ -158,13 +156,10 @@
             **kwargs, _delay_engine_initialize=True, _delay_overwriting_inputs=True
         )
 
-<<<<<<< HEAD
-=======
         if self.engine_type == DEEPSPARSE_ENGINE:
             if "WAND_OPT_FLAGS" not in os.environ:
                 os.environ["WAND_OPT_FLAGS"] = "default,~pyramids"
 
->>>>>>> f6d8efe3
         self.deterministic = deterministic
         self.sampling_temperature = sampling_temperature
         self.max_generated_tokens = max_generated_tokens
@@ -277,21 +272,6 @@
             truncation=truncate,
         )
 
-        if (
-            len(input_tokens[0]) < self.sequence_length
-            and not inputs.fixed_sequences_length
-        ):
-            # if the input is shorter than the sequence length,
-            # we need to pad it to the sequence length
-            padding = "max_length"
-            input_tokens = self.tokenizer(
-                inputs.sequences,
-                return_tensors="np",
-                max_length=self.sequence_length,
-                padding=padding,
-                truncation=truncate,
-            )
-
         attention_mask = input_tokens["attention_mask"]
 
         positions = attention_mask.cumsum(1) * attention_mask
@@ -300,16 +280,10 @@
         causal_mask = create_causal_mask(
             input_tokens["input_ids"], input_tokens["attention_mask"]
         )
-<<<<<<< HEAD
-        causal_mask_input = dict(causal_mask=causal_mask)
-
-        input_tokens = {**input_tokens, **positions_input, **causal_mask_input}
-=======
 
         input_tokens = dict(
             **input_tokens, positions=positions, causal_mask=causal_mask
         )
->>>>>>> f6d8efe3
         onnx_input_names = self.multitoken_engine.onnx_input_names_no_cache
         engine_input = self.tokens_to_engine_input(input_tokens, onnx_input_names)
 
@@ -482,7 +456,6 @@
         self, tokens: List[int]
     ) -> Generator[List[numpy.ndarray], None, None]:
         """
-<<<<<<< HEAD
         Takes a list of tokens and creates a generator
         of engine_inputs for the multitoken engine.
 
@@ -492,16 +465,10 @@
 
         Then, from every batch of tokens an appriopriate
         engine_inputs data structure is created.
-=======
-        Takes a list of tokens and turns the first
-        `self.prompt_processing_sequence_length` tokens into
-        appropriate engine inputs for the multitoken engine.
->>>>>>> f6d8efe3
 
         :param tokens: the list of tokens to process
         :return: a generator of engine inputs
         """
-<<<<<<< HEAD
 
         num_batches = len(tokens) // self.prompt_processing_sequence_length
 
@@ -528,14 +495,6 @@
                 self.sequence_length - self.prompt_processing_sequence_length,
             )
 
-=======
-        # TODO: Make it yield multiple engine_inputs
-        # Once this is done, we can update the docstrings and be
-        # more verbose about what this function does
-        engine_inputs = []
-        token_batches = [tokens[: self.prompt_processing_sequence_length]]
-        for token_batch in token_batches:
->>>>>>> f6d8efe3
             for name in self.multitoken_engine.onnx_input_names_no_cache:
                 if name == "input_ids":
                     engine_input = numpy.array([token_batch])
@@ -543,7 +502,6 @@
                     engine_input = numpy.zeros(
                         (1, self.sequence_length), dtype=numpy.int64
                     )
-<<<<<<< HEAD
                     # create the attention mask that properly attends to
                     # input_ids, as well as respects the existing non-blank
                     # cache entries
@@ -556,10 +514,6 @@
                     ] = 1
                 elif name == "causal_mask":
                     # delay creation of the causal mask
-=======
-                    engine_input[:, -self.prompt_processing_sequence_length :] = 1
-                elif name == "causal_mask":
->>>>>>> f6d8efe3
                     continue
                 elif name == "positions":
                     engine_input = (
