--- conflicted
+++ resolved
@@ -64,11 +64,7 @@
 # Based off of https://huggingface.co/docs/transformers/main_classes/text_generation#transformers.GenerationConfig # noqa E501
 class GenerationDefaults:
     # Parameters that control the length of the output
-<<<<<<< HEAD
-    max_length = 20
-=======
     max_length = None 
->>>>>>> b255e31e
     max_new_tokens = 200
     # Parameters that control the generation strategy used
     do_sample = False
