# Copyright (c) 2021 - present / Neuralmagic, Inc. All Rights Reserved.
#
# Licensed under the Apache License, Version 2.0 (the "License");
# you may not use this file except in compliance with the License.
# You may obtain a copy of the License at
#
#    http://www.apache.org/licenses/LICENSE-2.0
#
# Unless required by applicable law or agreed to in writing,
# software distributed under the License is distributed on an "AS IS" BASIS,
# WITHOUT WARRANTIES OR CONDITIONS OF ANY KIND, either express or implied.
# See the License for the specific language governing permissions and
# limitations under the License.

import logging
import os
import warnings
from dataclasses import dataclass
from typing import Any, Dict, Generator, List, Optional, Tuple, Type, Union

import numpy
import onnx
from pydantic import BaseModel, Field, validator
from transformers import TextStreamer

from deepsparse import Pipeline
from deepsparse.pipeline import DEEPSPARSE_ENGINE
from deepsparse.transformers.engines import NLDecoderEngine
from deepsparse.transformers.pipelines import TransformersPipeline
from deepsparse.transformers.utils.helpers import (
    create_causal_mask,
    generate_session_id,
    pad_to_fixed_length,
    validate_session_ids,
)
from deepsparse.utils.data import split_engine_inputs
from deepsparse.utils.onnx import default_cached_outputs


_LOGGER = logging.getLogger(__name__)

__all__ = ["TextGenerationPipeline"]


@dataclass(frozen=True)
class _TextGenerationTimings:
    PROMPT_PREFILL: str = "engine_prompt_prefill"
    PROMPT_PREFILL_SINGLE: str = "engine_prompt_prefill_single"
    TOKEN_GENERATION: str = "engine_token_generation"
    TOKEN_GENERATION_SINGLE: str = "engine_token_generation_single"


class TextGenerationInput(BaseModel):
    class Config:
        arbitrary_types_allowed = True

    sequences: Union[str, List[str]] = Field(
        description="The input sequences to generate the text from.",
    )
    return_logits: bool = Field(
        default=False,
        description="A flag that indicates whether to return "
        "the logits for the input text sequence and the "
        "generated text sequence. ",
    )
<<<<<<< HEAD
    session_ids: Union[None, List[str], str] = Field(
=======
    include_prompt_logits: bool = Field(
        default=False,
        description="A flag that indicates whether to return "
        "the logits for the prompt. If set, prompt_logits are "
        "`prepended` to the logits for the generated text sequence."
        "Note: This flag is only applicable when return_logits "
        "is `True`.",
    )
    session_id: Optional[str] = Field(
>>>>>>> ba617ebf
        default=None,
        description="A user may set a string identifier(s) "
        "for the kv cache session(s). If None, "
        "and the model is using kv cache, session_id "
        "will be set to a random uuid.",
    )
    fixed_sequences_length: bool = Field(
        default=False,
        description="A flag that indicates whether to modify "
        "(pad or truncate) each input text sequence, so that "
        "its tokenized length is equal to `sequence_length` "
        "of tokens. Useful, when a batch of predictions needs "
        "to have consistent length so one "
        "can compute metric in a batched fashion. ",
    )
    streamer: Optional[TextStreamer] = Field(
        default=None,
        description="Streamer object that will be used to stream the "
        "generated sequences. Generated tokens are passed through "
        "`streamer.put(token_ids)` and the streamer is responsible "
        "for any further processing.",
    )

    @validator("session_ids")
    def validate_session_ids(cls, value, values) -> Union[None, List[str]]:
        session_ids = validate_session_ids(session_ids=value, other_attributes=values)
        return session_ids


class TextGenerationOutput(BaseModel):
    sequences: Union[str, List[str]] = Field(
        description="The generated text sequences.",
    )
    logits: Optional[Any] = Field(  # numpy array, set to Any for FastAPI compatibility
        default=None,
        description="The logits for the generated text sequence."
        "The logits have dimensions "
        "[batch_size, sequence_length, vocab_size]",
    )
    session_ids: Union[None, str, List[str]] = Field(
        default=None, description="A string identifier(s) for the kv cache session."
    )

    class Config:
        arbitrary_types_allowed = True


@Pipeline.register(
    task="text_generation",
    task_aliases=["codegen", "opt", "bloom"],
)
class TextGenerationPipeline(TransformersPipeline):
    """
    Pipeline for text generation tasks.

    :param deterministic: if False, the pipeline will sample from
        the probability distribution computed from the logits.
        If True, the pipeline will get the next token by applying
        an argmax function to the logits.
    :param sampling_temperature: the temperature to use when sampling
        from the probability distribution computed from the logits.
        Higher values will result in more random samples. Should
        be greater than 0.0.
    :param max_generated_tokens: the maximum number of tokens to generate
        given the input sequence. If None, the model will generate
        tokens until the end of the sequence is reached.
        Otherwise, it will generate up to the maximum number of tokens or end of
        sequence is reached.
    :param prompt_processing_sequence_length: For large prompts, the prompt is
        processed in chunks of this length. This is to maximize the inference
        speed. By default, this is set to 64.
    :param force_max_tokens: if True, the pipeline will generate the maximum number
        of tokens supplied even if the stop token is reached.
    :param use_deepsparse_cache: if True, the pipeline will use the deepsparse kv cache
        for caching the model outputs.
    :param kwargs: kwargs to pass to the TransformersPipeline
    """

    def __init__(
        self,
        deterministic: bool = True,
        sampling_temperature: float = 1.0,
        max_generated_tokens: Optional[int] = 1024,
        prompt_processing_sequence_length: int = 64,
        force_max_tokens: bool = False,
        use_deepsparse_cache: bool = True,
        **kwargs,
    ):
        kwargs_engine_type = kwargs.get("engine_type", DEEPSPARSE_ENGINE)

        if use_deepsparse_cache:
            if kwargs_engine_type != DEEPSPARSE_ENGINE:
                _LOGGER.warning(
                    "`use_deepsparse_cache` is set to True "
                    "but the chosen `engine_type` "
                    f"is {kwargs_engine_type}. "
                    f"The optimized kv cache management is disabled."
                )
                use_deepsparse_cache = False

        super().__init__(
            **kwargs, _delay_engine_initialize=True, _delay_overwriting_inputs=True
        )
        self.enable_multitoken_prefill = self.causal_mask_input_present(
            model_path=self.onnx_file_path
        )
        self.cache_support_enabled = self.is_cache_support_enabled()

        if self.engine_type == DEEPSPARSE_ENGINE:
            if "WAND_OPT_FLAGS" not in os.environ:
                os.environ["WAND_OPT_FLAGS"] = "default,~pyramids"

        if not self.cache_support_enabled and self.max_generated_tokens > 1:
            raise ValueError(
                "The model used for inference does not support kv cache. It is "
                "assumed that it maps from the token sequence to predicted logits."
                "Set `max_generated_tokens` to 1 to support that scenario."
            )

        self.deterministic = deterministic
        self.sampling_temperature = sampling_temperature
        self.max_generated_tokens = max_generated_tokens
        self.prompt_processing_sequence_length = prompt_processing_sequence_length
        self.force_max_tokens = force_max_tokens
        self.use_deepsparse_cache = use_deepsparse_cache

        # override tokenizer to pad to left
        self.tokenizer.padding_side = "left"
        if not self.tokenizer.pad_token:
            self.tokenizer.pad_token = self.tokenizer.eos_token

        self.engine, self.multitoken_engine = self.initialize_engines()

    def initialize_engines(
        self,
    ) -> Tuple[Optional[NLDecoderEngine], Optional[NLDecoderEngine]]:
        """
        Inititalizes a pair of engines for the pipeline.
        The first engine (`engine`) is used for processing the tokens token-by-token
        (in the autoregressive fashion).
        The second engine (`multitoken_engine`) is used for processing the tokens
        in a single pass (in the multitoken fashion).

        There are several cases of how the engines are initialized:
        - if the model does not support kv cache, then only the
            `multitoken_engine` is initialized. The `engine` is set to None.
        - if the model supports kv cache but does not support
            multitoken prefill scenario (i.e. self.enable_multitoken_prefill = False),
            then only the `engine` is initialized. The `multitoken_engine`
            is set to None.

        :return: a pair of engines (`engine`, `multitoken_engine`)
            Note: that depending on the scenario one of the engines may be None
        """

        engine, multitoken_engine = None, None

        if self.cache_support_enabled:
            if (
                self.engine_type == DEEPSPARSE_ENGINE
                and self.sequence_length <= self.prompt_processing_sequence_length
                and self.enable_multitoken_prefill
            ):
                raise ValueError(
                    "Attempting to initialize auxiliary DeepSparse engine to "
                    "process a prompt with a larger processing length. "
                    "However, it is assumed that `prompt_processing_sequence_length` "
                    "is smaller than the `sequence_length`. "
                    "Adjust the `prompt_processing_sequence_length` "
                    "argument accordingly."
                )

            # emit the appropriate user message depending whether we are
            # instantiation the multitoken engine or not
            if not self.enable_multitoken_prefill:
                warnings.warn(
                    "This ONNX graph does not support processing the prompt in "
                    "with processing length > 1. Creation of an auxiliary engine for "
                    "processing the prompt at a larger processing length is disabled. "
                    "The prompt will be processed in with processing length 1."
                )
            else:
                _LOGGER.info(
                    "Compiling an auxiliary engine to process a prompt with a "
                    "larger processing length. This improves performance, but "
                    "may result in additional memory consumption."
                )

        if (
            self.cache_support_enabled and self.enable_multitoken_prefill
        ) or not self.cache_support_enabled:

            multitoken_engine = NLDecoderEngine(
                onnx_file_path=self.onnx_file_path,
                engine_type=self.engine_type,
                engine_args=self.engine_args,
                engine_context=self.context,
                sampling_temperature=self.sampling_temperature,
                deterministic=self.deterministic,
                sequence_length=self.sequence_length,
                input_ids_length=self.prompt_processing_sequence_length,
                tokenizer=self.tokenizer,
                use_deepsparse_cache=self.use_deepsparse_cache,
            )

        if self.cache_support_enabled:
            engine = NLDecoderEngine(
                onnx_file_path=self.onnx_file_path,
                engine_type=self.engine_type,
                engine_args=self.engine_args,
                engine_context=self.context,
                sampling_temperature=self.sampling_temperature,
                deterministic=self.deterministic,
                sequence_length=self.sequence_length,
                input_ids_length=1,
                tokenizer=self.tokenizer,
                use_deepsparse_cache=self.use_deepsparse_cache,
            )

        assert (engine is not None) or (
            multitoken_engine is not None
        ), "At least one of the engines must be initialized for the pipeline!"
        return engine, multitoken_engine

    @staticmethod
    def route_input_to_bucket(
        *args, input_schema: BaseModel, pipelines: List[Pipeline], **kwargs
    ) -> Pipeline:
        """
        This method is used to route the input to the correct pipeline.

        :param args: args to pass to the pipeline
        :param input_schema: the input schema for the pipeline
        :param pipelines: the list of pipelines to route the input to
        :param kwargs: kwargs to pass to the pipeline
        :return: the pipeline to route the input to
        """
        raise ValueError("Bucketing is not supported for generation pipelines")

    @property
    def input_schema(self) -> Type[BaseModel]:
        """
        Property to return the input schema for the pipeline.

        :return: the input schema for the pipeline
        """
        return TextGenerationInput

    @property
    def output_schema(self) -> Type[BaseModel]:
        """
        Property to return the output schema for the pipeline.

        :return: the output schema for the pipeline
        """
        return TextGenerationOutput

    def process_inputs(self, inputs: TextGenerationInput) -> List[numpy.ndarray]:
        """
        Convert the input schema for the pipeline to the inputs for the engine.

        :param inputs: the input schema for the pipeline
        :return: the inputs for the engine
        """

        if inputs.fixed_sequences_length:
            # to enforce a fixed sequence length, we need to
            # truncate the input to the maximum sequence length
            # or/and pad it to the maximum sequence length
            truncate, padding = True, "max_length"
        else:
            # otherwise, we do not need to truncate the input
            # and we shall can pad it to the longest sequence
            # in the batch (so that the engine can process multiple inputs
            # at once)
            truncate, padding = False, "longest"

        input_tokens = self.tokenizer(
            inputs.sequences,
            return_tensors="np",
            max_length=self.sequence_length,
            padding=padding,
            truncation=truncate,
        )

        attention_mask = input_tokens["attention_mask"]

        positions = attention_mask.cumsum(1) * attention_mask
        positions -= 1  # assert that positions start at 0

        causal_mask = create_causal_mask(
            input_tokens["input_ids"], input_tokens["attention_mask"]
        )

        input_tokens = dict(
            **input_tokens, positions=positions, causal_mask=causal_mask
        )
        onnx_input_names = (
            self.multitoken_engine.onnx_input_names_no_cache
            if self.multitoken_engine
            else self.engine.onnx_input_names_no_cache
        )
        engine_input = self.tokens_to_engine_input(input_tokens, onnx_input_names)

        session_ids = inputs.session_ids
        if session_ids is None:
            # session_ids is None, so we need to generate
            # a session id for each input sequence
            num_input_sequences = (
                len(inputs.sequences) if isinstance(inputs.sequences, list) else 1
            )
            session_ids = [generate_session_id() for _ in range(num_input_sequences)]
        engine_input.append(session_ids)

        postprocessing_kwargs = dict(
            return_logits=inputs.return_logits,
            streamer=inputs.streamer,
<<<<<<< HEAD
=======
            include_prompt_logits=inputs.include_prompt_logits,
>>>>>>> ba617ebf
        )
        return engine_input, postprocessing_kwargs

    def process_engine_outputs(
        self, engine_outputs: List[numpy.ndarray], **context
    ) -> TextGenerationOutput:
        """
        Convert the engine outputs to the output schema for the pipeline.

        :param engine_outputs: the outputs from the engine
        :return: the output schema for the pipeline
        """
        generated_tokens, generated_logits, session_ids = engine_outputs
        sequences = self.tokenizer.batch_decode(
            generated_tokens, skip_special_tokens=True
        )
        logits = generated_logits if context.get("return_logits") else None

        return TextGenerationOutput(
            sequences=sequences, logits=logits, session_ids=session_ids.tolist()
        )

    def engine_forward(
        self, engine_inputs: List[numpy.ndarray], context: Dict
    ) -> Tuple[numpy.ndarray, numpy.ndarray]:
        """
        Run the forward pass on the engine.

        :param engine_inputs: List of numpy inputs to
            Pipeline engine forward pass
        :return: A tuple of numpy array that contains the
            sequence of generated tokens and a sequence
            of logits for each generated token
        """
        # engine_forward is always called in a threadpool due to batch splitting
        # as such, a new context needs to be created since we are no longer in the
        # main thread. That is why `engine_` is prepended to each of the timer phase
        # names in this context
        with self.timer_manager.new_timer_context(total_inference=False) as timer:
            streamer = context.get("streamer")

            if self.cache_support_enabled:
                # engine_inputs is a list of numpy arrays plus additional
                # session_id string. We need to pop the session_id string
                # and from the engine_inputs. The session_id will be used
                # seperately to keep track of the appropriate kv cache session
                # (if kv cache is enabled)
                session_id = engine_inputs.pop(
                    next(
                        idx
                        for idx, item in enumerate(engine_inputs)
                        if isinstance(item, str)
                    )
                )

                assert isinstance(
                    session_id, str
                ), "Session id must be a string not {}".format(type(session_id))
            else:
                session_id = None

            if not self.cache_support_enabled:
                tokens, prompt_logits = self.multitoken_engine(
                    engine_inputs, session_id
                )
                return (
                    numpy.array([tokens]),
                    prompt_logits,
                    numpy.array([session_id]),
                )

            else:
                # run the prompt through
                with timer.time(_TextGenerationTimings.PROMPT_PREFILL):
                    tokens, prompt_logits = self.prompt_inference(
                        engine_inputs, session_id
                    )

            if streamer is not None:
                streamer.put(numpy.array(tokens))

            # create the generated output
            max_tokens = (
                self.max_generated_tokens
                if self.max_generated_tokens and self.max_generated_tokens > 0
                else 100 * self.sequence_length
            )  # set safety for absolute max generation

            generated_tokens = [tokens[-1]]
            generated_logits = (
                prompt_logits if context.get("include_prompt_logits") else []
            )

            with timer.time(_TextGenerationTimings.TOKEN_GENERATION):
                while len(generated_tokens) <= max_tokens:
                    with timer.time(_TextGenerationTimings.TOKEN_GENERATION_SINGLE):
                        token, logits = self.autoregressive_inference(
                            tokens, session_id
                        )
                    tokens.append(token)
                    generated_tokens.append(token)
                    generated_logits.append(logits)

                    if streamer is not None:
                        streamer.put(numpy.array([token]))

                    if (
                        token == self.tokenizer.eos_token_id
                        and not self.force_max_tokens
                    ):
                        break

            # do not generate more tokens, but run inference to
            # generate cache entry for the last generated token
            self.autoregressive_inference(tokens, session_id)
            if streamer is not None:
                streamer.end()

        return (
            numpy.array([generated_tokens]),
            numpy.concatenate(generated_logits, axis=1),
            numpy.array([session_id]),
        )

    def prompt_inference(
        self, engine_inputs: List[numpy.ndarray], session_id: str
    ) -> Tuple[List[int], List[numpy.ndarray]]:
        """
        An inference run that processes the prompt through the
        model to generate the new token and logits

        :param engine_inputs: The prompt (context) represented by a
            list of numpy inputs to the engine
        :param session_id: The session id to run the inference under
        :return: A tuple of:
            - The list of prompt tokens plus the new, generated token
            - The logits generated from the prompt (with dimensions
            ['batch_size', 'num_tokens', 'vocab_size'])
        """
        # get tokens by attention mask
        tokens = engine_inputs[0][engine_inputs[1].nonzero()].tolist()

        prompt_logits = []
        new_token = None
        num_tokens_processed = 0

        if (
            len(tokens) > self.prompt_processing_sequence_length
            and self.enable_multitoken_prefill
        ):
<<<<<<< HEAD

            self.synchronize_engines(session_id)
            tokens = (
                self._remove_bos_token_if_applicable(tokens)
                if self.multitoken_engine.kv_cache_storage.has_session(session_id)
                else tokens
            )

            for engine_inputs in self.engine_inputs_for_prefill(tokens, session_id):
                new_token, new_logits = self.multitoken_engine(
                    engine_inputs, session_id
                )
                num_tokens_processed += self.prompt_processing_sequence_length
                prompt_logits.append(new_logits)

=======
            self.multitoken_engine.reset_kv_cache()
            for engine_inputs in self.engine_inputs_for_prefill(tokens):
                new_token, new_logits = self.multitoken_engine(engine_inputs)
                num_tokens_processed += self.prompt_processing_sequence_length
                prompt_logits.append(new_logits)

        self.engine.reset_kv_cache()
        if num_tokens_processed:
            # transfer the cache state from the multi-token engine to the main engine
            self.engine.transfer_cache_state(cache=self.multitoken_engine.kv_cache)

>>>>>>> ba617ebf
        # prompt size is small, run autoregressive inference to populate kv cache
        run_tokens = [] if num_tokens_processed == 0 else tokens[:num_tokens_processed]

        self.synchronize_engines(session_id)
        tokens = (
            self._remove_bos_token_if_applicable(tokens)
            if self.engine.kv_cache_storage.has_session(session_id)
            and not num_tokens_processed
            else tokens
        )

        for token in tokens[num_tokens_processed:]:
            run_tokens.append(token)
            with self.timer_manager.current.time(
                _TextGenerationTimings.PROMPT_PREFILL_SINGLE
            ):
                new_token, new_logits = self.autoregressive_inference(
                    run_tokens, session_id
                )

            prompt_logits.append(new_logits)

        tokens.append(new_token)

        return tokens, prompt_logits

    def autoregressive_inference(
        self,
        tokens: List[int],
        session_id: str,
    ) -> Tuple[int, numpy.ndarray]:
        """
        An inference run that processes the last token to generate
        a new token and new logits.

        :param tokens: The current context (prompt + generated tokens so far)
        :param session_id: The session id to run the inference under
        :return: The new, generated token and the logits for the new token
            (with dimensions ['batch_size', 'num_tokens', 'vocab_size'])
        """
        # TODO: Possibly remove this
        num_cached_entries = self.engine.num_non_blank_cache_entries(session_id)

        new_token = tokens[-1]
        # padding is added to left, so attention mask is 1s from the
        # right up to the number of total tokens (prompt + generated)
        attention_mask = numpy.zeros((1, self.sequence_length), dtype=numpy.int64)
        # TODO: We probably don't need this line below but let's see
        num_tokens_processed = min(
            num_cached_entries + 1, self.sequence_length
        )  # cap by seq len
        attention_mask[:, -num_tokens_processed:] = 1
        positions = numpy.array([[num_cached_entries + 1]], dtype=numpy.int64)
        positions -= 1
        input_ids = numpy.array([[new_token]])
        causal_mask = create_causal_mask(input_ids, attention_mask)

        # filter out the inputs that are not needed by the engine
        engine_inputs_map = dict(
            input_ids=input_ids,
            attention_mask=attention_mask,
            causal_mask=causal_mask,
            positions=positions,
        )
        engine_inputs = [
            engine_inputs_map[name] for name in self.engine.onnx_input_names_no_cache
        ]

        generated_token, generated_logits = self.engine(engine_inputs, session_id)

        return generated_token, generated_logits

    def engine_inputs_for_prefill(
        self, tokens: List[int], session_id: str
    ) -> Generator[List[numpy.ndarray], None, None]:
        """
        Takes a list of tokens and creates a generator
        of engine_inputs for the multitoken engine.

        1. The input tokens first get batched into chunks of
        size self.prompt_processing_sequence_length. This is to
        ensure that they match the expected input size by the
        multitoken engine. Any remaining tokens are discarded.

        2. Every created engine_inputs batch is then created:

            - input_ids: by taking a batch of tokens

            - attention_mask: by creating an appropriate mask,
            that will have the amount of unmasked entries equal to
            the sum of:
                a) the number of tokens in the batch
                (self.prompt_processing_sequence_length)
                b) the number of non-blank cache entries
                (num_non_blank_cache_entries)
            so that the attention_mask properly attends to the
            current input tokens, as well as the previous cache
            entries.

            - positions: derived directly from the input_ids

            - causal_mask: derived from the input_ids and attention_mask

        :param tokens: the list of tokens to process
        :param session_id: the session id to run the inference under
        :return: a generator of engine inputs
        """

        num_batches = len(tokens) // self.prompt_processing_sequence_length

        token_batches = [
            tokens[
                i
                * self.prompt_processing_sequence_length : (i + 1)
                * self.prompt_processing_sequence_length
            ]
            for i in range(0, num_batches)
        ]

        for idx, token_batch in enumerate(token_batches):
            engine_inputs = []
            # TODO: let's see if we need this
            num_cached_entries = self.multitoken_engine.num_non_blank_cache_entries(
                session_id
            )
            for name in self.multitoken_engine.onnx_input_names_no_cache:
                if name == "input_ids":
                    engine_input = numpy.array([token_batch])

                elif name == "attention_mask":
                    # create an empty attention mask
                    engine_input = numpy.zeros(
                        (1, self.sequence_length), dtype=numpy.int64
                    )
                    # fill it out with 1s (from the right), so that the number
                    # of unmasked entries is equal to the sum of:
                    engine_input[
                        :,
                        -(
                            # ...the number of current input tokens...
                            self.prompt_processing_sequence_length
                            # ...and the number of the previous cache entries
                            + num_cached_entries
                        ) :,
                    ] = 1
                elif name == "causal_mask":
                    # delay creation of the causal mask
                    continue
                elif name == "positions":
                    if self.prompt_processing_sequence_length == 1:
                        # we need to treat `positions` as if we were in
                        # the autoregressive mode
                        engine_input = numpy.array([[idx]], dtype=numpy.int64)
                    else:
                        engine_input = (
                            numpy.arange(
                                num_cached_entries,
                                num_cached_entries
                                + self.prompt_processing_sequence_length,
                            )
                            .reshape(1, -1)
                            .astype(numpy.int64)
                        )

                engine_inputs.append(engine_input)

            # create the causal mask once we have the input_ids and attention_mask
            if "causal_mask" in self.multitoken_engine.onnx_input_names_no_cache:
                causal_mask = create_causal_mask(
                    input_ids=engine_inputs[0], attention_mask=engine_inputs[1]
                )
                engine_inputs.append(causal_mask)

            yield engine_inputs

    def synchronize_engines(self, session_id: str):
        """
        Make sure that the existing engines are in sync i.e.
        they contain the newest version of kv cache session with
        the given session id.

        :param session_id: the session id of the session to synchronize
        """
        engine_session = self.engine.kv_cache_storage.get(session_id)
        multitoken_session = self.multitoken_engine.kv_cache_storage.get(session_id)

        engine_session_timestamp = engine_session.timestamp
        multitoken_session_timestamp = multitoken_session.timestamp

        if engine_session_timestamp > multitoken_session_timestamp:
            self.multitoken_engine.transfer_cache_session(engine_session)

        self.engine.transfer_cache_session(multitoken_session)

    def is_cache_support_enabled(self) -> bool:
        """
        Returns whether the ran model has kv cache or not

        :return: True if the model has kv cache, False otherwise
        """
        return any(default_cached_outputs(self.onnx_file_path))

    def split_engine_inputs(
        self, items: List[Union[numpy.ndarray, List[str]]], batch_size: int
    ) -> Tuple[List[List[numpy.ndarray]], int]:
        """
        Custom implementation of splitting the engine inputs that takes into
        account the fact that the `items` contain additionally a list of
        session_ids, that need to be distributed across the batches.

        :param items: list of numpy arrays to split (plus list of session_ids)
        :param batch_size: size of each batch to split into
        :return: list of batches, where each batch is a list of numpy arrays
            (plus session_ids), as well as the total batch size
        """
        # extract the session_ids from the items
        session_ids = next((item for item in items if isinstance(item, list)), None)
        items = [item for item in items if not isinstance(item, list)]

        batches, orig_batch_size = split_engine_inputs(items, batch_size)

        # distribute session_ids across batches
        batches_w_session_ids = [
            batch + [session_ids[i]] for i, batch in enumerate(batches)
        ]

        return batches_w_session_ids, orig_batch_size

    def join_engine_outputs(
        self, batch_outputs: List[List[numpy.ndarray]], orig_batch_size: int
    ) -> List[numpy.ndarray]:
        """
        Takes a list of outputs (batches) from the engine
        and joins them into a single output. Asserts that
        the dimensions of the outputs are the same, so that
        they can be concatenated.

        :param batch_outputs: A list of outputs from the engine
        :param orig_batch_size: The original batch size
        :return: A list of joined outputs
        """
        tokens, logits, session_ids = zip(*batch_outputs)
        if self.cache_support_enabled:
            # if the model has kv cache, we need to account for
            # the fact that the predicted outputs may have
            # different lengths

            # find the longest sequence in the batch of tokens
            max_len = max([token.shape[1] for token in tokens])

            # pad all tokens to the same length
            tokens = [
                pad_to_fixed_length(
                    array=prediction,
                    max_len=max_len,
                    value=self.tokenizer.pad_token_id,
                    axis=1,
                )
                for prediction in tokens
            ]

            # find the longest sequence in the batch of logits
            max_len = max([logits.shape[1] for logits in logits])

            # pad all logits to the same length
            logits = [
                pad_to_fixed_length(array=single_logits, max_len=max_len, axis=1)
                for single_logits in logits
            ]

        tokens = numpy.concatenate(tokens, axis=0)
        logits = numpy.concatenate(logits, axis=0)
        session_ids = numpy.concatenate(session_ids, axis=0)

        return [tokens, logits, session_ids]

    @staticmethod
    def causal_mask_input_present(model_path: str) -> bool:
        """
        Check whether the model has causal_mask input present or not.
        In general, the absence of causal_mask input means that the model
        cannot be run through the multitoken engine.

        :param model_path: path to the model
        :return: True if causal_mask input is present, False otherwise
        """
        return any(
            inp.name == "causal_mask"
            for inp in onnx.load(model_path, load_external_data=False).graph.input
<<<<<<< HEAD
        )

    def _remove_bos_token_if_applicable(self, tokens: List[int]):
        if hasattr(self.tokenizer, "add_bos_token"):
            return tokens[1:]
        return tokens
=======
        )
>>>>>>> ba617ebf
<|MERGE_RESOLUTION|>--- conflicted
+++ resolved
@@ -63,9 +63,6 @@
         "the logits for the input text sequence and the "
         "generated text sequence. ",
     )
-<<<<<<< HEAD
-    session_ids: Union[None, List[str], str] = Field(
-=======
     include_prompt_logits: bool = Field(
         default=False,
         description="A flag that indicates whether to return "
@@ -74,8 +71,7 @@
         "Note: This flag is only applicable when return_logits "
         "is `True`.",
     )
-    session_id: Optional[str] = Field(
->>>>>>> ba617ebf
+    session_ids: Union[None, List[str], str] = Field(
         default=None,
         description="A user may set a string identifier(s) "
         "for the kv cache session(s). If None, "
@@ -188,7 +184,7 @@
             if "WAND_OPT_FLAGS" not in os.environ:
                 os.environ["WAND_OPT_FLAGS"] = "default,~pyramids"
 
-        if not self.cache_support_enabled and self.max_generated_tokens > 1:
+        if not self.cache_support_enabled and max_generated_tokens > 1:
             raise ValueError(
                 "The model used for inference does not support kv cache. It is "
                 "assumed that it maps from the token sequence to predicted logits."
@@ -393,10 +389,7 @@
         postprocessing_kwargs = dict(
             return_logits=inputs.return_logits,
             streamer=inputs.streamer,
-<<<<<<< HEAD
-=======
             include_prompt_logits=inputs.include_prompt_logits,
->>>>>>> ba617ebf
         )
         return engine_input, postprocessing_kwargs
 
@@ -547,7 +540,6 @@
             len(tokens) > self.prompt_processing_sequence_length
             and self.enable_multitoken_prefill
         ):
-<<<<<<< HEAD
 
             self.synchronize_engines(session_id)
             tokens = (
@@ -563,19 +555,6 @@
                 num_tokens_processed += self.prompt_processing_sequence_length
                 prompt_logits.append(new_logits)
 
-=======
-            self.multitoken_engine.reset_kv_cache()
-            for engine_inputs in self.engine_inputs_for_prefill(tokens):
-                new_token, new_logits = self.multitoken_engine(engine_inputs)
-                num_tokens_processed += self.prompt_processing_sequence_length
-                prompt_logits.append(new_logits)
-
-        self.engine.reset_kv_cache()
-        if num_tokens_processed:
-            # transfer the cache state from the multi-token engine to the main engine
-            self.engine.transfer_cache_state(cache=self.multitoken_engine.kv_cache)
-
->>>>>>> ba617ebf
         # prompt size is small, run autoregressive inference to populate kv cache
         run_tokens = [] if num_tokens_processed == 0 else tokens[:num_tokens_processed]
 
@@ -865,13 +844,9 @@
         return any(
             inp.name == "causal_mask"
             for inp in onnx.load(model_path, load_external_data=False).graph.input
-<<<<<<< HEAD
         )
 
     def _remove_bos_token_if_applicable(self, tokens: List[int]):
         if hasattr(self.tokenizer, "add_bos_token"):
             return tokens[1:]
-        return tokens
-=======
-        )
->>>>>>> ba617ebf
+        return tokens