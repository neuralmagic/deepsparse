--- conflicted
+++ resolved
@@ -16,18 +16,11 @@
 import os
 import warnings
 from dataclasses import dataclass
-<<<<<<< HEAD
 from typing import Any, Dict, Generator, List, Optional, Tuple, Type, Union
 
 import numpy
 from pydantic import BaseModel, Field, validator
-=======
-from typing import Dict, Generator, List, Optional, Tuple, Type, Union
-
-import numpy
-from pydantic import BaseModel, Field
 from transformers import TextStreamer
->>>>>>> caef2f7e
 
 from deepsparse import Pipeline
 from deepsparse.cpu import cpu_avx512_compatible
@@ -420,9 +413,7 @@
             # create the generated output
             max_tokens = (
                 self.max_generated_tokens
-                if self.max_generated_tokens is not None
-                and self.max_generated_tokens
-                and self.max_generated_tokens > 0
+                if self.max_generated_tokens and self.max_generated_tokens > 0
                 else 100 * self.sequence_length
             )  # set safety for absolute max generation
 
@@ -446,18 +437,13 @@
                     ):
                         break
 
-<<<<<<< HEAD
+            if streamer is not None:
+                streamer.end()
+
         return (
             numpy.array([generated_tokens]),
             numpy.concatenate(generated_logits, axis=1),
             numpy.array([session_id]),
-=======
-            if streamer is not None:
-                streamer.end()
-
-        return numpy.array([generated_tokens]), numpy.concatenate(
-            generated_logits, axis=1
->>>>>>> caef2f7e
         )
 
     def prompt_inference(
@@ -539,15 +525,11 @@
         """
 
         new_token = tokens[-1]
-
-        # TODO Thinking whether this is a good solution
-        num_cached_entries = self.engine.num_non_blank_cache_entries
-
         # padding is added to left, so attention mask is 1s from the
         # right up to the number of total tokens (prompt + generated)
         attention_mask = numpy.zeros((1, self.sequence_length), dtype=numpy.int64)
-        attention_mask[:, -(num_cached_entries + 1) :] = 1
-
+        num_tokens_processed = min(len(tokens), self.sequence_length)  # cap by seq len
+        attention_mask[:, -num_tokens_processed:] = 1
         positions = numpy.array([[len(tokens)]], dtype=numpy.int64)
         positions -= 1
         input_ids = numpy.array([[new_token]])
