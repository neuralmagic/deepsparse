--- conflicted
+++ resolved
@@ -12,10 +12,7 @@
 # See the License for the specific language governing permissions and
 # limitations under the License.
 
-<<<<<<< HEAD
 import logging
-=======
->>>>>>> d2d3dc11
 from typing import List, Optional, Tuple, Type, Union
 
 import numpy
@@ -25,6 +22,7 @@
 from deepsparse.pipeline import DEEPSPARSE_ENGINE
 from deepsparse.transformers.engines import NLDecoderEngine
 from deepsparse.transformers.pipelines import TransformersPipeline
+from deepsparse.transformers.utils.helpers import pad_to_fixed_length
 
 
 _LOGGER = logging.getLogger(__name__)
@@ -49,7 +47,6 @@
         "and the model is using kv cache, it "
         "will be set to a random uuid.",
     )
-<<<<<<< HEAD
     fixed_sequences_length: bool = Field(
         default=False,
         description="A flag that indicates whether to modify "
@@ -57,13 +54,6 @@
         "its tokenized length is equal to `sequence_length` "
         "of tokens. Useful, when a batch of predictions needs "
         "to have consistent length so one "
-=======
-    truncate: bool = Field(
-        default=False,
-        description="A flag that indicates whether to truncate "
-        "the input text sequence. Useful, when a batch of "
-        "predictions needs to have consistent length so one"
->>>>>>> d2d3dc11
         "can compute metric in a batched fashion. ",
     )
 
@@ -113,8 +103,6 @@
         of tokens supplied even if the stop token is reached.
     :param use_deepsparse_cache: if True, the pipeline will use the deepsparse kv cache
         for caching the model outputs.
-    :param remove_special_tokens_from_prompt: if True, the pipeline will remove
-        the special tokens from the prompt, before processing it. Defaults to True.
     :param kwargs: kwargs to pass to the TransformersPipeline
     """
 
@@ -127,7 +115,6 @@
         prompt_processing_sequence_length: int = 128,
         force_max_tokens: bool = False,
         use_deepsparse_cache: bool = False,
-        remove_special_tokens_from_prompt: bool = True,
         **kwargs,
     ):
         if use_deepsparse_cache:
@@ -160,7 +147,6 @@
         self.max_generated_tokens = max_generated_tokens
         self.prompt_processing_sequence_length = prompt_processing_sequence_length
         self.force_max_tokens = force_max_tokens
-        self.remove_special_tokens_from_prompt = remove_special_tokens_from_prompt
 
         # override tokenizer to pad to left
         self.tokenizer.padding_side = "left"
@@ -248,34 +234,24 @@
         :return: the inputs for the engine
         """
 
-<<<<<<< HEAD
         if inputs.fixed_sequences_length:
             # to enforce a fixed sequence length, we need to
             # truncate the input to the maximum sequence length
             # or/and pad it to the maximum sequence length
-            truncate = True
-            padding = "max_length"
+            truncate, padding = True, "max_length"
         else:
             # otherwise, we do not need to truncate the input
             # and we shall can pad it to the longest sequence
             # in the batch (so that the engine can process multiple inputs
             # at once)
-            truncate = False
-            padding = "longest"
-
-=======
->>>>>>> d2d3dc11
+            truncate, padding = False, "longest"
+
         input_tokens = self.tokenizer(
             inputs.sequences,
             return_tensors="np",
             max_length=self.sequence_length,
-<<<<<<< HEAD
             padding=padding,
             truncation=truncate,
-=======
-            padding="max_length",
-            truncation=inputs.truncate,
->>>>>>> d2d3dc11
         )
 
         attention_mask = input_tokens["attention_mask"]
@@ -308,9 +284,6 @@
         :return: the output schema for the pipeline
         """
         generated_tokens, generated_logits = engine_outputs
-        if generated_tokens.ndim == 1:
-            # if we have a single dimension, add a batch dimension
-            generated_tokens = generated_tokens[None, :]
         sequences = self.tokenizer.batch_decode(
             generated_tokens, skip_special_tokens=True
         )
@@ -360,11 +333,7 @@
             if token == self.tokenizer.eos_token_id and not self.force_max_tokens:
                 break
 
-<<<<<<< HEAD
         return numpy.array([generated_tokens]), numpy.concatenate(
-=======
-        return numpy.array(generated_tokens), numpy.concatenate(
->>>>>>> d2d3dc11
             generated_logits, axis=1
         )
 
@@ -382,16 +351,8 @@
             - The logits generated from the prompt (with dimensions
             ['batch_size', 'num_tokens', 'vocab_size'])
         """
-        tokens = engine_inputs[0]
-<<<<<<< HEAD
-        if self.remove_special_tokens_from_prompt:
-            # get tokens by attention mask
-            tokens = tokens[engine_inputs[1].nonzero()].tolist()
-        else:
-            tokens = tokens[0].tolist()
-=======
-        tokens = tokens[engine_inputs[1].nonzero()].tolist()
->>>>>>> d2d3dc11
+        # get tokens by attention mask
+        tokens = engine_inputs[0][engine_inputs[1].nonzero()].tolist()
 
         prompt_logits = []
         new_token = None
@@ -467,27 +428,40 @@
 
         return generated_token, generated_logits
 
-<<<<<<< HEAD
-    def _reset_engines_cache(self):
-        self.engine.reset_kv_cache()
-        self.multitoken_engine.reset_kv_cache()
-=======
+    @property
+    def has_cache(self) -> bool:
+        """
+        Returns whether the ran model has kv cache or not
+
+        :return: True if the model has kv cache, False otherwise
+        """
+        return self.multitoken_engine.kv_cache_enabled
+
     @staticmethod
-    def join_engine_outputs(batch_outputs: List[List[numpy.ndarray]]) -> List[numpy.ndarray]:
+    def join_engine_outputs(
+        batch_outputs: List[List[numpy.ndarray]],
+    ) -> List[numpy.ndarray]:
+        """
+        Takes a list of outputs (batches) from the engine
+        and joins them into a single output. Asserts that
+        the dimensions of the outputs are the same, so that
+        they can be concatenated.
+
+        :param batch_outputs: A list of outputs from the engine
+        :return: A list of joined outputs
+        """
         tokens, logits = zip(*batch_outputs)
         tokens = numpy.concatenate(tokens, axis=0)
         # find the longest sequence in the batch of logits
         max_len = max([logits.shape[1] for logits in logits])
         # pad all logits to the same length
         logits = [
-            numpy.pad(
-                logits,
-                ((0, 0), (0, max_len - logits.shape[1]), (0, 0)),
-                mode="constant",
-                constant_values=0,
-            )
-            for logits in logits
+            pad_to_fixed_length(array=single_logits, max_len=max_len, axis=1)
+            for single_logits in logits
         ]
         logits = numpy.concatenate(logits, axis=0)
         return [tokens, logits]
->>>>>>> d2d3dc11
+
+    def _reset_engines_cache(self):
+        self.engine.reset_kv_cache()
+        self.multitoken_engine.reset_kv_cache()