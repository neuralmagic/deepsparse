# Copyright (c) 2021 - present / Neuralmagic, Inc. All Rights Reserved.
#
# Licensed under the Apache License, Version 2.0 (the "License");
# you may not use this file except in compliance with the License.
# You may obtain a copy of the License at
#
#    http://www.apache.org/licenses/LICENSE-2.0
#
# Unless required by applicable law or agreed to in writing,
# software distributed under the License is distributed on an "AS IS" BASIS,
# WITHOUT WARRANTIES OR CONDITIONS OF ANY KIND, either express or implied.
# See the License for the specific language governing permissions and
# limitations under the License.

import json
from typing import Any, Dict, List, Optional, Tuple, Type, Union

import numpy
import onnx

from deepsparse.pipeline import Pipeline
from deepsparse.utils import model_to_path
from deepsparse.yolo.schemas import YOLOInput, YOLOOutput
from deepsparse.yolo.utils import (
    COCO_CLASSES,
    YoloPostprocessor,
    get_onnx_expected_image_shape,
    modify_yolo_onnx_input_shape,
    postprocess_nms,
    yolo_onnx_has_postprocessing,
)


try:
    import cv2

    cv2_error = None
except ModuleNotFoundError as cv2_import_error:
    cv2 = None
    cv2_error = cv2_import_error

__all__ = ["YOLOPipeline"]


@Pipeline.register(
    task="yolo",
    default_model_path=(
        "zoo:cv/detection/yolov5-l/pytorch/ultralytics/coco/pruned_quant-aggressive_95"
    ),
)
class YOLOPipeline(Pipeline):
    """
    Image detection YOLO pipeline for DeepSparse

    :param model_path: path on local system or SparseZoo stub to load the model from
    :param engine_type: inference engine to use. Currently, supported values
        include 'deepsparse' and 'onnxruntime'. Default is 'deepsparse'
    :param batch_size: static batch size to use for inference. Default is 1
    :param num_cores: number of CPU cores to allocate for inference engine. None
        specifies all available cores. Default is None
    :param scheduler: (deepsparse only) kind of scheduler to execute with.
        Pass None for the default
    :param input_shapes: list of shapes to set ONNX inputs to. Pass None
        to use model as-is. Default is None
    :param alias: optional name to give this pipeline instance, useful when
        inferencing with multiple models. Default is None
    :param class_names: Optional string identifier, dict, or json file of
        class names to use for mapping class ids to class labels. Default is
        `coco`
    :param image_size: optional image size to override with model shape. Can
        be an int which will be the size for both dimensions, or a 2-tuple
        of the width and height sizes. Default does not modify model image shape
    """

    def __init__(
        self,
        *,
        class_names: Optional[Union[str, Dict[str, str]]] = None,
        model_config: Optional[str] = None,
        image_size: Union[int, Tuple[int, int], None] = None,
        **kwargs,
    ):

        self._image_size = image_size
        self._onnx_temp_file = None  # placeholder for potential tmpfile reference

        super().__init__(
            **kwargs,
        )

        if isinstance(class_names, str):
            if class_names.endswith(".json"):
                class_names = json.load(open(class_names))
            elif class_names == "coco":
                class_names = COCO_CLASSES
            else:
                raise ValueError(f"Unknown class_names: {class_names}")

        if isinstance(class_names, dict):
            self._class_names = class_names
        elif isinstance(class_names, list):
            self._class_names = {
                str(index): class_name for index, class_name in enumerate(class_names)
            }
        else:
            self._class_names = None

        onnx_model = onnx.load(self.onnx_file_path)
        self.has_postprocessing = yolo_onnx_has_postprocessing(onnx_model)
        self.is_quantized = self.model_is_quantized(onnx_model=onnx_model)
        self.postprocessor = (
            None
            if self.has_postprocessing
            else YoloPostprocessor(
                image_size=self.image_size,
                cfg=model_config,
            )
        )
        self._model_config = model_config

    @property
    def model_config(self) -> str:
        return self._model_config

    @property
    def class_names(self) -> Optional[Dict[str, str]]:
        return self._class_names

    @property
    def image_size(self) -> Tuple[int, int]:
        """
        :return: shape of image size inference is run at
        """
        return self._image_size

    @property
    def input_schema(self) -> Type[YOLOInput]:
        """
        :return: pydantic model class that inputs to this pipeline must comply to
        """
        return YOLOInput

    @property
    def output_schema(self) -> Type[YOLOOutput]:
        """
        :return: pydantic model class that outputs of this pipeline must comply to
        """
        return YOLOOutput

    def setup_onnx_file_path(self) -> str:
        """
        Performs any setup to unwrap and process the given `model_path` and other
        class properties into an inference ready onnx file to be compiled by the
        engine of the pipeline

        :return: file path to the ONNX file for the engine to compile
        """
        model_path = model_to_path(self.model_path)
        if self._image_size is None:
            self._image_size = get_onnx_expected_image_shape(onnx.load(model_path))
        else:
            # override model input shape to given image size
            if isinstance(self._image_size, int):
                self._image_size = (self._image_size, self._image_size)
            self._image_size = self._image_size[:2]
            model_path, self._onnx_temp_file = modify_yolo_onnx_input_shape(
                model_path, self._image_size
            )
        return model_path

    def process_inputs(
        self, inputs: YOLOInput
    ) -> Tuple[List[numpy.ndarray], Dict[str, Any]]:
        """
        :param inputs: inputs to the pipeline. Must be the type of the `input_schema`
            of this pipeline
        :return: inputs of this model processed into a list of numpy arrays that
            can be directly passed into the forward pass of the pipeline engine
        """
        # Noting that if a batch of numpy arrays are passed in, we assume they
        # are already the correct shape

        if isinstance(inputs.images, (str, numpy.ndarray)):
            inputs.images = [inputs.images]

        image_batch = list(self.executor.map(self._preprocess_image, inputs.images))

        original_image_shapes = None
        if image_batch and isinstance(image_batch[0], tuple):
            # splits image batch is of format:
            #  [(preprocesses_img, original_image_shape), ...] into separate lists
            image_batch, original_image_shapes = list(map(list, zip(*image_batch)))

        image_batch = self._make_batch(image_batch)
        image_batch = numpy.ascontiguousarray(
            image_batch,
            dtype=numpy.uint8 if self.is_quantized else numpy.float32,
        )

        if not self.is_quantized:
            image_batch /= 255
        postprocessing_kwargs = dict(
            iou_thres=inputs.iou_thres,
            conf_thres=inputs.conf_thres,
            multi_label=inputs.multi_label,
            original_image_shapes=original_image_shapes,
        )
        return [image_batch], postprocessing_kwargs

    def _scale_boxes(
        self, boxes: numpy.ndarray, original_image_shape: Optional[Tuple[int, ...]]
    ) -> numpy.ndarray:
        if not original_image_shape:
            return boxes

        scale = numpy.flipud(
            numpy.divide(
                numpy.asarray(original_image_shape), numpy.asarray(self.image_size)
            )
        )

<<<<<<< HEAD
        # broadcast scales to rescale bounding boxes in one numpy operation
        scale = numpy.concatenate([scale, scale])

=======
        # scale is originally np.array([x_scale, y_scale]), needs to be
        #  np.array([x_scale, y_scale, x_scale, y_scale])
        #  to allow broadcasting with bbox(s) with shape (num_bboxes, 4)
        scale = numpy.concatenate([scale, scale])
>>>>>>> 3752f19b
        boxes = numpy.multiply(boxes, scale)
        return boxes

    def _preprocess_image(self, image) -> Tuple[numpy.ndarray, Tuple[int, ...]]:
        if isinstance(image, list):
            # image consists of floats or ints
            image = numpy.asarray(image)

        if isinstance(image, str):
            image = cv2.imread(image)

        image = self._make_channels_last(image)

        # extract (H, W) shapes from (H, W, C) and (B, H, W, C) shaped input
        original_image_shape = image.shape[:2] if image.ndim == 3 else image.shape[1:-1]

        if image.ndim < 4:
            # Assume a batch is of the correct size already
            image = cv2.resize(image, dsize=tuple(reversed(self.image_size)))

        image = self._make_channels_first(image)
        return image, original_image_shape

    def process_engine_outputs(
        self,
        engine_outputs: List[numpy.ndarray],
        **kwargs,
    ) -> YOLOOutput:
        """
        :param engine_outputs: list of numpy arrays that are the output of the engine
            forward pass
        :return: outputs of engine post-processed into an object in the `output_schema`
            format of this pipeline
        """

        # post-processing
        if self.postprocessor:
            batch_output = self.postprocessor.pre_nms_postprocess(engine_outputs)
        else:
            batch_output = engine_outputs[
                0
            ]  # post-processed values stored in first output

        # NMS
        batch_output = postprocess_nms(
            batch_output,
            iou_thres=kwargs.get("iou_thres", 0.25),
            conf_thres=kwargs.get("conf_thres", 0.45),
            multi_label=kwargs.get("multi_label", False),
        )

        batch_boxes, batch_scores, batch_labels = [], [], []

        original_image_shapes = kwargs.get("original_image_shapes")
        for idx, image_output in enumerate(batch_output):
            original_image_shape = (
                original_image_shapes[idx] if idx < len(original_image_shapes) else None
            )
            batch_boxes.append(
                self._scale_boxes(
                    boxes=image_output[:, 0:4],
                    original_image_shape=original_image_shape,
                ).tolist(),
            )
            batch_scores.append(image_output[:, 4].tolist())
            batch_labels.append(image_output[:, 5].tolist())
            if self.class_names is not None:
                batch_labels_as_strings = [
                    str(int(label)) for label in batch_labels[-1]
                ]
                batch_class_names = [
                    self.class_names[label_string]
                    for label_string in batch_labels_as_strings
                ]
                batch_labels[-1] = batch_class_names

        return YOLOOutput(
            boxes=batch_boxes,
            scores=batch_scores,
            labels=batch_labels,
        )

    def _make_batch(self, image_batch: List[numpy.ndarray]) -> numpy.ndarray:
        # return a numpy batch of images
        if len(image_batch) == 1:
            current_batch = image_batch[0]
            if current_batch.ndim == 4:
                return current_batch

        return numpy.stack(image_batch, axis=0)

    def _make_channels_first(self, image: numpy.ndarray) -> numpy.ndarray:
        # return a numpy array with channels first
        is_single_image = image.ndim == 3
        is_batch = image.ndim == 4

        if image.shape[-1] != 3:
            return image

        if is_single_image:
            return numpy.moveaxis(image, -1, 0)

        if is_batch:
            return numpy.moveaxis(image, -1, 1)

        return image

    def _make_channels_last(self, image: numpy.ndarray) -> numpy.ndarray:
        # return a numpy array with channels first
        is_single_image = image.ndim == 3
        is_batch = image.ndim == 4

        if image.shape[-1] == 3:
            return image

        if is_single_image:
            return numpy.moveaxis(image, 0, -1)

        if is_batch:
            return numpy.moveaxis(image, 1, -1)

        return image

    def model_has_postprocessing(self, loaded_onnx_model) -> bool:
        """
        :return: True if loaded_onnx_model has postprocessing, False otherwise
        """
        # get number of dimensions in each output
        outputs_num_dims = [
            len(output.type.tensor_type.shape.dim)
            for output in loaded_onnx_model.graph.output
        ]

        # assume if only one output, then it is post-processed
        if len(outputs_num_dims) == 1:
            return True

        return all(num_dims > outputs_num_dims[0] for num_dims in outputs_num_dims[1:])

    def model_is_quantized(self, onnx_model) -> bool:
        """
        :return: True if loaded_onnx_model is quantized, False otherwise
        """
        return (
            onnx_model.graph.input[0].type.tensor_type.elem_type
            == onnx.TensorProto.UINT8
        )<|MERGE_RESOLUTION|>--- conflicted
+++ resolved
@@ -219,16 +219,10 @@
             )
         )
 
-<<<<<<< HEAD
-        # broadcast scales to rescale bounding boxes in one numpy operation
-        scale = numpy.concatenate([scale, scale])
-
-=======
         # scale is originally np.array([x_scale, y_scale]), needs to be
         #  np.array([x_scale, y_scale, x_scale, y_scale])
         #  to allow broadcasting with bbox(s) with shape (num_bboxes, 4)
         scale = numpy.concatenate([scale, scale])
->>>>>>> 3752f19b
         boxes = numpy.multiply(boxes, scale)
         return boxes
 
