# Copyright (c) 2021 - present / Neuralmagic, Inc. All Rights Reserved.
#
# Licensed under the Apache License, Version 2.0 (the "License");
# you may not use this file except in compliance with the License.
# You may obtain a copy of the License at
#
#    http://www.apache.org/licenses/LICENSE-2.0
#
# Unless required by applicable law or agreed to in writing,
# software distributed under the License is distributed on an "AS IS" BASIS,
# WITHOUT WARRANTIES OR CONDITIONS OF ANY KIND, either express or implied.
# See the License for the specific language governing permissions and
# limitations under the License.


"""
Input/Output Schemas for Object Detection with YOLO
"""

from collections import namedtuple
from typing import Iterable, List, TextIO

import numpy
from PIL import Image
from pydantic import BaseModel, Field

from deepsparse.pipelines.computer_vision import ComputerVisionSchema


__all__ = [
    "YOLOOutput",
    "YOLOInput",
]

_YOLOImageOutput = namedtuple("_YOLOImageOutput", ["boxes", "scores", "labels"])


class YOLOInput(ComputerVisionSchema):
    """
    Input model for object detection
    """

    iou_thres: float = Field(
        default=0.25,
        description="minimum IoU overlap threshold for a prediction to be valid",
    )
    conf_thres: float = Field(
        default=0.45,
        description="minimum confidence score for a prediction to be valid",
    )
    multi_label: bool = Field(
        default=False,
        description=(
            "when true, allow multi-label assignment to each detected object. Defaults "
            "to False to mimic yolov5 detection pathway. Note that yolov5 validation "
            "pathway by default run with multi_label on"
        ),
    )
    return_masks: bool = Field(
        default=True,
        description="Controls whether the pipeline should additionally "
<<<<<<< HEAD
        "return segmentation masks (if running a segmentation model",
=======
        "return segmentation masks (if running a segmentation model)",
>>>>>>> 9ffd110f
    )

    @classmethod
    def from_files(
        cls, files: Iterable[TextIO], *args, from_server: bool = False, **kwargs
    ) -> "YOLOInput":
        """
        :param files: Iterable of file pointers to create YOLOInput from
        :param kwargs: extra keyword args to pass to YOLOInput constructor
        :return: YOLOInput constructed from files
        """
        if "images" in kwargs:
            raise ValueError(
                f"argument 'images' cannot be specified in {cls.__name__} when "
                "constructing from file(s)"
            )
        files_numpy = [numpy.array(Image.open(file)) for file in files]
        input_schema = cls(
            # if the input comes through the client-server communication
            # do not return segmentation masks
            *args,
            images=files_numpy,
            return_masks=not from_server,
            **kwargs,
        )
        return input_schema

    class Config:
        arbitrary_types_allowed = True


class YOLOOutput(BaseModel):
    """
    Output model for object detection
    """

    boxes: List[List[List[float]]] = Field(
        description="List of bounding boxes, one for each prediction"
    )
    scores: List[List[float]] = Field(
        description="List of scores, one for each prediction"
    )
    labels: List[List[str]] = Field(
        description="List of labels, one for each prediction"
    )

    def __getitem__(self, index):
        if index >= len(self.boxes):
            raise IndexError("Index out of range")

        return _YOLOImageOutput(
            self.boxes[index],
            self.scores[index],
            self.labels[index],
        )

    def __iter__(self):
        for index in range(len(self.boxes)):
            yield self[index]<|MERGE_RESOLUTION|>--- conflicted
+++ resolved
@@ -59,11 +59,7 @@
     return_masks: bool = Field(
         default=True,
         description="Controls whether the pipeline should additionally "
-<<<<<<< HEAD
-        "return segmentation masks (if running a segmentation model",
-=======
         "return segmentation masks (if running a segmentation model)",
->>>>>>> 9ffd110f
     )
 
     @classmethod
