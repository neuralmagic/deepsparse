--- conflicted
+++ resolved
@@ -144,16 +144,6 @@
                 original_image_shapes[idx] if idx < len(original_image_shapes) else None
             )
 
-<<<<<<< HEAD
-            if detection_output.shape[0] == 0:
-                batch_boxes.append([])
-                batch_scores.append([])
-                batch_labels.append([])
-                batch_masks.append([])
-                continue
-
-=======
->>>>>>> 9ffd110f
             bboxes = detection_output[:, :4]
             bboxes = self._scale_boxes(bboxes, original_image_shape)
             scores = detection_output[:, 4]
@@ -165,17 +155,6 @@
             batch_boxes.append(bboxes.tolist())
             batch_scores.append(scores.tolist())
             batch_labels.append(labels.tolist())
-<<<<<<< HEAD
-            # batch_masks.append(
-            #     process_mask_upsample(
-            #         protos=protos,
-            #         masks_in=masks_in,
-            #         bboxes=bboxes,
-            #         shape=original_image_shape,
-            #     ).numpy()
-            # )
-            batch_masks.append(protos)
-=======
             batch_masks.append(
                 process_mask_upsample(
                     protos=protos,
@@ -184,7 +163,6 @@
                     shape=original_image_shape,
                 ).numpy()
             )
->>>>>>> 9ffd110f
 
             if self.class_names is not None:
                 batch_labels_as_strings = [
