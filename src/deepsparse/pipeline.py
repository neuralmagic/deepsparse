# Copyright (c) 2021 - present / Neuralmagic, Inc. All Rights Reserved.
#
# Licensed under the Apache License, Version 2.0 (the "License");
# you may not use this file except in compliance with the License.
# You may obtain a copy of the License at
#
#    http://www.apache.org/licenses/LICENSE-2.0
#
# Unless required by applicable law or agreed to in writing,
# software distributed under the License is distributed on an "AS IS" BASIS,
# WITHOUT WARRANTIES OR CONDITIONS OF ANY KIND, either express or implied.
# See the License for the specific language governing permissions and
# limitations under the License.

"""
Classes and registry for end to end inference pipelines that wrap an underlying
inference engine and include pre/postprocessing
"""
import os
from abc import ABC, abstractmethod
from concurrent.futures import ThreadPoolExecutor
from pathlib import Path
from typing import Any, Dict, List, Optional, Tuple, Type, Union

import numpy
from pydantic import BaseModel, Field

from deepsparse import Context, Engine, MultiModelEngine, Scheduler
from deepsparse.benchmark import ORTEngine
from deepsparse.cpu import cpu_details
from deepsparse.loggers.base_logger import BaseLogger
from deepsparse.loggers.build_logger import logger_from_config
from deepsparse.loggers.constants import (
    MetricCategories,
    SystemGroups,
    validate_identifier,
)
from deepsparse.tasks import SupportedTasks, dynamic_import_task
from deepsparse.utils import InferenceStages, StagedTimer, TimerManager


__all__ = [
    "DEEPSPARSE_ENGINE",
    "ORT_ENGINE",
    "SUPPORTED_PIPELINE_ENGINES",
    "Pipeline",
    "PipelineConfig",
    "question_answering_pipeline",
    "text_classification_pipeline",
    "zero_shot_text_classification_pipeline",
    "token_classification_pipeline",
    "image_classification_pipeline",
    "yolo_pipeline",
    "Bucketable",
    "BucketingPipeline",
    "create_engine",
]

DEEPSPARSE_ENGINE = "deepsparse"
ORT_ENGINE = "onnxruntime"

SUPPORTED_PIPELINE_ENGINES = [DEEPSPARSE_ENGINE, ORT_ENGINE]

_REGISTERED_PIPELINES = {}


class Pipeline(ABC):
    """
    Generic Pipeline abstract class meant to wrap inference engine objects to include
    data pre/post-processing. Inputs and outputs of pipelines should be serialized
    as pydantic Models.

    Pipelines should not be instantiated by their constructors, but rather the
    `Pipeline.create()` method. The task name given to `create` will be used to
    load the appropriate pipeline. When creating a Pipeline, the pipeline should
    inherit from `Pipeline` and implement the `setup_onnx_file_path`, `process_inputs`,
    `process_engine_outputs`, `input_schema`, and `output_schema` abstract methods.

    Finally, the class definition should be decorated by the `Pipeline.register`
    function. This defines the task name and task aliases for the pipeline and
    ensures that it will be accessible by `Pipeline.create`. The implemented
    `Pipeline` subclass must be imported at runtime to be accessible.

    Pipeline lifecycle:
     - On instantiation
         * `onnx_file_path` <- `setup_onnx_file_path`
         * `engine` <- `_initialize_engine`

     - on __call__:
         * `parsed_inputs: input_schema` <- `parse_inputs(*args, **kwargs)`
         * `pre_processed_inputs` <- `process_inputs(parsed_inputs)`
         * `engine_outputs` <- `engine(pre_processed_inputs)`
         * `outputs: output_schema` <- `process_engine_outputs(engine_outputs)`

    Example use of register:
     ```python
     @Pipeline.register(
     task="example_task",
     task_aliases=["example_alias_1", "example_alias_2"],
     )
     class PipelineImplementation(Pipeline):
     # implementation of Pipeline abstract methods here
     ```

    Example use of pipeline:
     ```python
     example_pipeline = Pipeline.create(
         task="example_task",
         model_path="model.onnx",
     )
     pipeline_outputs = example_pipeline(pipeline_inputs)
     ```

    :param model_path: path on local system or SparseZoo stub to load the model from
    :param engine_type: inference engine to use. Currently supported values include
        'deepsparse' and 'onnxruntime'. Default is 'deepsparse'
    :param batch_size: static batch size to use for inference. None represents
        dynamic batch mode (Pipeline will accept any batch size). Default is 1
    :param num_cores: number of CPU cores to allocate for inference engine. None
        specifies all available cores. Default is None
    :param scheduler: (deepsparse only) kind of scheduler to execute with.
        Pass None for the default
    :param input_shapes: list of shapes to set ONNX the inputs to. Pass None
        to use model as-is. Default is None
    :param alias: optional name to give this pipeline instance, useful when
        inferencing with multiple models. Default is None
    :param context: Optional Context object to use for creating instances of
        MultiModelEngine. The Context contains a shared scheduler along with
        other runtime information that will be used across instances of the
        MultiModelEngine to provide optimal performance when running multiple
        models concurrently
    :param executor: An optional ThreadPoolExecutor() object, if provided the
        pipeline executes inference requests in a non-blocking manner and returns
        a Future object, call Future.result() on returned object to get the result.
        Can also accept an int number of workers, a ThreadPoolExecutor object is
        auto-initialized with the specified integer in that case; None represents
        synchronous execution - if running in dynamic batch mode a default
        ThreadPoolExecutor with default workers equal to the number of available
        cores / 2
    :param logger: An optional item that can be either a DeepSparse Logger object,
        or an object that can be transformed into one. Those object can be either
        a path to the logging config, or yaml string representation the logging
        config. If logger provided (in any form), the pipeline will log inference
        metrics to the logger. Default is None
    """

    def __init__(
        self,
        model_path: str,
        engine_type: str = DEEPSPARSE_ENGINE,
        batch_size: Optional[int] = 1,
        num_cores: int = None,
        scheduler: Scheduler = None,
        input_shapes: List[List[int]] = None,
        alias: Optional[str] = None,
        context: Optional[Context] = None,
        executor: Optional[Union[ThreadPoolExecutor, int]] = None,
        logger: Optional[Union[BaseLogger, str]] = None,
        benchmark: bool = False,
        _delay_engine_initialize: bool = False,  # internal use only
        _delay_overwriting_inputs: bool = False,  # internal use only
    ):
        self._benchmark = benchmark
        self._model_path_orig = model_path
        self._model_path = model_path
        self._engine_type = engine_type
        self._batch_size = batch_size
        self._alias = alias
        self._timer_manager = TimerManager(enabled=True, multi=benchmark)
        self.context = context
        self.logger = (
            logger
            if isinstance(logger, BaseLogger)
            else (
                logger_from_config(
                    config=logger, pipeline_identifier=self._identifier()
                )
                if isinstance(logger, str)
                else None
            )
        )

        self.executor, self._num_async_workers = _initialize_executor_and_workers(
            batch_size=batch_size,
            workers_or_executor=executor,
        )

        if self.context is not None:
            num_cores = num_cores or self.context.num_cores
            if self.context.num_cores != num_cores:
                raise ValueError(
                    f"num_cores mismatch. Expected {self.context.num_cores} "
                    f"from passed context, but got {num_cores} while "
                    f"instantiating Pipeline"
                )

        self._engine_args = dict(
            batch_size=self._batch_size or 1,  # bs=1 for dynamic batch
            num_cores=num_cores,
            input_shapes=input_shapes,
        )
        if engine_type.lower() == DEEPSPARSE_ENGINE:
            self._engine_args["scheduler"] = scheduler

        self.onnx_file_path = self.setup_onnx_file_path(_delay_overwriting_inputs)

        if _delay_engine_initialize:
            self.engine = None
        else:
            self.engine = self._initialize_engine()

        self._batch_size = self._batch_size or 1

        self.log(
            identifier=f"{SystemGroups.INFERENCE_DETAILS}/num_cores_total",
            value=num_cores,
            category=MetricCategories.SYSTEM,
        )

    def __call__(self, *args, **kwargs) -> BaseModel:
        with self.timer_manager.new_timer_context() as timer:
            if "engine_inputs" in kwargs:
                raise ValueError(
                    "invalid kwarg engine_inputs. engine inputs determined "
                    f"by {self.__class__.__qualname__}.parse_inputs"
                )

            # ------ PREPROCESSING ------
            timer.start(InferenceStages.PRE_PROCESS)
            # parse inputs into input_schema
            pipeline_inputs = self.parse_inputs(*args, **kwargs)
            self.log(
                identifier="pipeline_inputs",
                value=pipeline_inputs,
                category=MetricCategories.DATA,
            )

            if not isinstance(pipeline_inputs, self.input_schema):
                raise RuntimeError(
                    f"Unable to parse {self.__class__} inputs into a "
                    f"{self.input_schema} object. "
                    f"Inputs parsed to {type(pipeline_inputs)}"
                )
            # batch size of the inputs may be `> self._batch_size` at this point
            engine_inputs: List[numpy.ndarray] = self.process_inputs(pipeline_inputs)
            if isinstance(engine_inputs, tuple):
                engine_inputs, postprocess_kwargs = engine_inputs
            else:
                postprocess_kwargs = {}

            timer.stop(InferenceStages.PRE_PROCESS)
            self.log(
                identifier="engine_inputs",
                value=engine_inputs,
                category=MetricCategories.DATA,
            )

            # ------ INFERENCE ------
            # split inputs into batches of size `self._batch_size`
            timer.start(InferenceStages.ENGINE_FORWARD)
            batches = self.split_engine_inputs(engine_inputs, self._batch_size)

            # submit split batches to engine threadpool
            batch_outputs = list(self.executor.map(self.engine_forward, batches))

            # join together the batches of size `self._batch_size`
            engine_outputs = self.join_engine_outputs(batch_outputs)
            timer.stop(InferenceStages.ENGINE_FORWARD)

            self.log(
                identifier=f"{SystemGroups.INFERENCE_DETAILS}/input_batch_size_total",
                # to get the batch size of the inputs, we need to look
                # to multiply the engine batch size (self._batch_size)
                # by the number of batches processed by the engine during
                # a single inference call
                value=len(batch_outputs) * self._batch_size,
                category=MetricCategories.SYSTEM,
            )
            self.log(
                identifier="engine_outputs",
                value=engine_outputs,
                category=MetricCategories.DATA,
            )

            # ------ POSTPROCESSING ------
            timer.start(InferenceStages.POST_PROCESS)
            pipeline_outputs = self.process_engine_outputs(
                engine_outputs, **postprocess_kwargs
            )
            if not isinstance(pipeline_outputs, self.output_schema):
                raise ValueError(
                    f"Outputs of {self.__class__} must be instances of "
                    f"{self.output_schema} found output of type "
                    f"{type(pipeline_outputs)}"
                )
            timer.stop(InferenceStages.POST_PROCESS)
            self.log(
                identifier="pipeline_outputs",
                value=pipeline_outputs,
                category=MetricCategories.DATA,
            )

        self.log_inference_times(timer)

        return pipeline_outputs

    @staticmethod
    def split_engine_inputs(
        items: List[numpy.ndarray], batch_size: int
    ) -> List[List[numpy.ndarray]]:
        """
        Splits each item into numpy arrays with the first dimension == `batch_size`.

        For example, if `items` has three numpy arrays with the following
        shapes: `[(4, 32, 32), (4, 64, 64), (4, 128, 128)]`

        Then with `batch_size==4` the output would be:
        ```
        [[(4, 32, 32), (4, 64, 64), (4, 128, 128)]]
        ```

        Then with `batch_size==2` the output would be:
        ```
        [
            [(2, 32, 32), (2, 64, 64), (2, 128, 128)],
            [(2, 32, 32), (2, 64, 64), (2, 128, 128)],
        ]
        ```

        Then with `batch_size==1` the output would be:
        ```
        [
            [(1, 32, 32), (1, 64, 64), (1, 128, 128)],
            [(1, 32, 32), (1, 64, 64), (1, 128, 128)],
            [(1, 32, 32), (1, 64, 64), (1, 128, 128)],
            [(1, 32, 32), (1, 64, 64), (1, 128, 128)],
        ]
        ```
        """
        # if not all items here are numpy arrays, there's an internal
        # but in the processing code
        assert all(isinstance(item, numpy.ndarray) for item in items)

        # if not all items have the same batch size, there's an
        # internal bug in the processing code
        total_batch_size = items[0].shape[0]
        assert all(item.shape[0] == total_batch_size for item in items)

        if total_batch_size % batch_size != 0:
            raise RuntimeError(
                f"batch size of {total_batch_size} passed into pipeline "
                f"is not divisible by model batch size of {batch_size}"
            )

        batches = []
        for i_batch in range(total_batch_size // batch_size):
            start = i_batch * batch_size
            batches.append([item[start : start + batch_size] for item in items])
        return batches

    @staticmethod
    def join_engine_outputs(
        batch_outputs: List[List[numpy.ndarray]],
    ) -> List[numpy.ndarray]:
        """
        Joins list of engine outputs together into one list using `numpy.concatenate`.

        This is the opposite of `Pipeline.split_engine_inputs`.
        """
        return list(map(numpy.concatenate, zip(*batch_outputs)))

    @staticmethod
    def _get_task_constructor(task: str) -> Type["Pipeline"]:
        """
        This function retrieves the class previously registered via `Pipeline.register`
        for `task`.

        If `task` starts with "import:", it is treated as a module to be imported,
        and retrieves the task via the `TASK` attribute of the imported module.

        If `task` starts with "custom", then it is mapped to the "custom" task.

        :param task: The task name to get the constructor for
        :return: The class registered to `task`
        :raises ValueError: if `task` was not registered via `Pipeline.register`.
        """
        if task.startswith("import:"):
            # dynamically import the task from a file
            task = dynamic_import_task(module_or_path=task.replace("import:", ""))
        elif task.startswith("custom"):
            # support any task that has "custom" at the beginning via the "custom" task
            task = "custom"
        else:
            task = task.lower().replace("-", "_")

        # extra step to register pipelines for a given task domain
        # for cases where imports should only happen once a user specifies
        # that domain is to be used. (ie deepsparse.transformers will auto
        # install extra packages so should only import and register once a
        # transformers task is specified)
        SupportedTasks.check_register_task(task, _REGISTERED_PIPELINES.keys())

        if task not in _REGISTERED_PIPELINES:
            raise ValueError(
                f"Unknown Pipeline task {task}. Pipeline tasks should be "
                "must be declared with the Pipeline.register decorator. Currently "
                f"registered pipelines: {list(_REGISTERED_PIPELINES.keys())}"
            )

        return _REGISTERED_PIPELINES[task]

    @staticmethod
    def create(
        task: str,
        model_path: str = None,
        engine_type: str = DEEPSPARSE_ENGINE,
        batch_size: int = 1,
        num_cores: int = None,
        scheduler: Scheduler = None,
        input_shapes: List[List[int]] = None,
        alias: Optional[str] = None,
        context: Optional[Context] = None,
        **kwargs,
    ) -> "Pipeline":
        """
        :param task: name of task to create a pipeline for. Use "custom" for
            custom tasks (see `CustomTaskPipeline`).
        :param model_path: path on local system or SparseZoo stub to load the model
            from. Some tasks may have a default model path
        :param engine_type: inference engine to use. Currently supported values
            include 'deepsparse' and 'onnxruntime'. Default is 'deepsparse'
        :param batch_size: static batch size to use for inference. Default is 1
        :param num_cores: number of CPU cores to allocate for inference engine. None
            specifies all available cores. Default is None
        :param scheduler: (deepsparse only) kind of scheduler to execute with.
            Pass None for the default
        :param input_shapes: list of shapes to set ONNX the inputs to. Pass None
            to use model as-is. Default is None
        :param alias: optional name to give this pipeline instance, useful when
            inferencing with multiple models. Default is None
        :param context: Optional Context object to use for creating instances of
            MultiModelEngine. The Context contains a shared scheduler along with
            other runtime information that will be used across instances of the
            MultiModelEngine to provide optimal performance when running
            multiple models concurrently
        :param kwargs: extra task specific kwargs to be passed to task Pipeline
            implementation
        :return: pipeline object initialized for the given task
        """
        pipeline_constructor = Pipeline._get_task_constructor(task)

        if (
            (model_path is None or model_path == "default")
            and hasattr(pipeline_constructor, "default_model_path")
            and pipeline_constructor.default_model_path
        ):
            model_path = pipeline_constructor.default_model_path

        if model_path is None:
            raise ValueError(
                f"No model_path provided for pipeline {pipeline_constructor}. Must "
                "provide a model path for pipelines that do not have a default defined"
            )

        if issubclass(
            pipeline_constructor, Bucketable
        ) and pipeline_constructor.should_bucket(**kwargs):
            if input_shapes:
                raise ValueError(
                    "Overriding input shapes not supported with Bucketing enabled"
                )
            if not context:
                context = Context(num_cores=num_cores)
            buckets = pipeline_constructor.create_pipeline_buckets(
                task=task,
                model_path=model_path,
                engine_type=engine_type,
                batch_size=batch_size,
                alias=alias,
                context=context,
                **kwargs,
            )
            return BucketingPipeline(pipelines=buckets)

        return pipeline_constructor(
            model_path=model_path,
            engine_type=engine_type,
            batch_size=batch_size,
            num_cores=num_cores,
            scheduler=scheduler,
            input_shapes=input_shapes,
            alias=alias,
            context=context,
            **kwargs,
        )

    @classmethod
    def register(
        cls,
        task: str,
        task_aliases: Optional[List[str]] = None,
        default_model_path: Optional[str] = None,
    ):
        """
        Pipeline implementer class decorator that registers the pipeline
        task name and its aliases as valid tasks that can be used to load
        the pipeline through `Pipeline.create()`.

        Multiple pipelines may not have the same task name. An error will
        be raised if two different pipelines attempt to register the same task name

        :param task: main task name of this pipeline
        :param task_aliases: list of extra task names that may be used to reference
            this pipeline. Default is None
        :param default_model_path: path (ie zoo stub) to use as default for this
            task if None is provided
        """
        task_names = [task]
        if task_aliases:
            task_names.extend(task_aliases)

        task_names = [task_name.lower().replace("-", "_") for task_name in task_names]

        def _register_task(task_name, pipeline_class):
            if task_name in _REGISTERED_PIPELINES and (
                pipeline_class is not _REGISTERED_PIPELINES[task_name]
            ):
                raise RuntimeError(
                    f"task {task_name} already registered by Pipeline.register. "
                    f"attempting to register pipeline: {pipeline_class}, but"
                    f"pipeline: {_REGISTERED_PIPELINES[task_name]}, already registered"
                )
            _REGISTERED_PIPELINES[task_name] = pipeline_class

        def _register_pipeline_tasks_decorator(pipeline_class: Pipeline):
            if not issubclass(pipeline_class, cls):
                raise RuntimeError(
                    f"Attempting to register pipeline {pipeline_class}. "
                    f"Registered pipelines must inherit from {cls}"
                )
            for task_name in task_names:
                _register_task(task_name, pipeline_class)

            # set task and task_aliases as class level property
            pipeline_class.task = task
            pipeline_class.task_aliases = task_aliases
            pipeline_class.default_model_path = default_model_path

            return pipeline_class

        return _register_pipeline_tasks_decorator

    @staticmethod
    def create_engine(
        onnx_file_path: str,
        engine_type: str,
        engine_args: Dict,
        context: Optional[Context] = None,
    ) -> Union[Engine, MultiModelEngine, ORTEngine]:
        engine_type = engine_type.lower()

        if engine_type == DEEPSPARSE_ENGINE:
            if context is not None and isinstance(context, Context):
                engine_args.pop("num_cores", None)
                engine_args.pop("scheduler", None)
                engine_args["context"] = context
                return MultiModelEngine(
                    model=onnx_file_path,
                    **engine_args,
                )
            return Engine(onnx_file_path, **engine_args)

        if engine_type == ORT_ENGINE:
            return ORTEngine(onnx_file_path, **engine_args)

        raise ValueError(
            f"Unknown engine_type {engine_type}. Supported values include: "
            f"{SUPPORTED_PIPELINE_ENGINES}"
        )

    @classmethod
    def from_config(
        cls,
        config: Union["PipelineConfig", str, Path],
        context: Optional[Context] = None,
        logger: Optional[BaseLogger] = None,
    ) -> "Pipeline":
        """
        :param config: PipelineConfig object, filepath to a json serialized
            PipelineConfig, or raw string of a json serialized PipelineConfig
        :param context: Optional Context object to use for creating instances of
            MultiModelEngine. The Context contains a shared scheduler along with
            other runtime information that will be used across instances of the
            MultiModelEngine to provide optimal performance when running
            multiple models concurrently
        :param logger: An optional DeepSparse Logger object for inference
            logging. Default is None
        :return: loaded Pipeline object from the config
        """
        if isinstance(config, Path) or (
            isinstance(config, str) and os.path.exists(config)
        ):
            if isinstance(config, str):
                config = Path(config)
            config = PipelineConfig.parse_file(config)
        if isinstance(config, str):
            config = PipelineConfig.parse_raw(config)

        return cls.create(
            task=config.task,
            model_path=config.model_path,
            engine_type=config.engine_type,
            batch_size=config.batch_size,
            num_cores=config.num_cores,
            scheduler=config.scheduler,
            input_shapes=config.input_shapes,
            alias=config.alias,
            context=context,
            logger=logger,
            **config.kwargs,
        )

    @abstractmethod
    def setup_onnx_file_path(self) -> str:
        """
        Performs any setup to unwrap and process the given `model_path` and other
        class properties into an inference ready onnx file to be compiled by the
        engine of the pipeline

        :return: file path to the ONNX file for the engine to compile
        """
        raise NotImplementedError()

    @abstractmethod
    def process_inputs(
        self,
        inputs: BaseModel,
    ) -> Union[List[numpy.ndarray], Tuple[List[numpy.ndarray], Dict[str, Any]]]:
        """
        :param inputs: inputs to the pipeline. Must be the type of the `input_schema`
            of this pipeline
        :return: inputs of this model processed into a list of numpy arrays that
            can be directly passed into the forward pass of the pipeline engine. Can
            also include a tuple with engine inputs and special key word arguments
            to pass to process_engine_outputs to facilitate information from the raw
            inputs to postprocessing that may not be included in the engine inputs
        """
        raise NotImplementedError()

    @abstractmethod
    def process_engine_outputs(
        self,
        engine_outputs: List[numpy.ndarray],
        **kwargs,
    ) -> BaseModel:
        """
        :param engine_outputs: list of numpy arrays that are the output of the engine
            forward pass
        :return: outputs of engine post-processed into an object in the `output_schema`
            format of this pipeline
        """
        raise NotImplementedError()

    @property
    @abstractmethod
    def input_schema(self) -> Type[BaseModel]:
        """
        :return: pydantic model class that inputs to this pipeline must comply to
        """
        raise NotImplementedError()

    @property
    @abstractmethod
    def output_schema(self) -> Type[BaseModel]:
        """
        :return: pydantic model class that outputs of this pipeline must comply to
        """
        raise NotImplementedError()

    @property
    def alias(self) -> str:
        """
        :return: optional name to give this pipeline instance, useful when
            inferencing with multiple models
        """
        return self._alias

    @property
    def model_path_orig(self) -> str:
        """
        :return: value originally passed to the `model_path` argument to initialize
            this Pipeline
        """
        return self._model_path_orig

    @property
    def model_path(self) -> str:
        """
        :return: path on local system to the onnx file of this model or directory
            containing a model.onnx file along with supporting files
        """
        return self._model_path

    @property
    def engine_args(self) -> Dict[str, Any]:
        """
        :return: arguments besides onnx filepath used to instantiate engine
        """
        return self._engine_args

    @property
    def engine_type(self) -> str:
        """
        :return: type of inference engine used for model forward pass
        """
        return self._engine_type

    @property
    def timer_manager(self) -> TimerManager:
        return self._timer_manager

    @property
    def current_timer(self) -> Optional[StagedTimer]:
        """
        :return: current timer for the pipeline, if any
        """
        timer = self.timer_manager.current

        if timer is None:
            timer = self.timer_manager.latest

        return timer

    @property
    def benchmark(self) -> bool:
        return self._benchmark

    @benchmark.setter
    def benchmark(self, value: bool):
        self._benchmark = value
        self.timer_manager.multi = value

    def to_config(self) -> "PipelineConfig":
        """
        :return: PipelineConfig that can be used to reload this object
        """

        if not hasattr(self, "task"):
            raise RuntimeError(
                f"{self.__class__} instance has no attribute task. Pipeline objects "
                "must have a task to be serialized to a config. Pipeline objects "
                "must be declared with the Pipeline.register object to be assigned a "
                "task"
            )

        # parse any additional properties as kwargs
        kwargs = {}
        for attr_name, attr in self.__class__.__dict__.items():
            if isinstance(attr, property) and attr_name not in dir(PipelineConfig):
                kwargs[attr_name] = getattr(self, attr_name)

        return PipelineConfig(
            task=self.task,
            model_path=self.model_path_orig,
            engine_type=self.engine_type,
            batch_size=self.batch_size,
            num_cores=self.num_cores,
            scheduler=self.scheduler,
            input_shapes=self.input_shapes,
            alias=self.alias,
            kwargs=kwargs,
        )

    def log(
        self,
        identifier: str,
        value: Any,
        category: Union[str, MetricCategories],
    ):
        """
        Pass the logged data to the DeepSparse logger object (if present).

        :param identifier: The string name assigned to the logged value
        :param value: The logged data structure
        :param category: The metric category that the log belongs to
        """
        if not self.logger:
            return

        identifier = f"{self._identifier()}/{identifier}"
        validate_identifier(identifier)
        self.logger.log(
            identifier=identifier,
            value=value,
            category=category,
            pipeline_name=self._identifier(),
        )
        return

    def parse_inputs(self, *args, **kwargs) -> BaseModel:
        """
        :param args: ordered arguments to pipeline, only an input_schema object
            is supported as an arg for this function
        :param kwargs: keyword arguments to pipeline
        :return: pipeline arguments parsed into the given `input_schema`
            schema if necessary. If an instance of the `input_schema` is provided
            it will be returned
        """
        # passed input_schema schema directly
        if len(args) == 1 and isinstance(args[0], self.input_schema) and not kwargs:
            return args[0]

        if args:
            raise ValueError(
                f"pipeline {self.__class__} only supports either only a "
                f"{self.input_schema} object. or keyword arguments to be construct "
                f"one. Found {len(args)} args and {len(kwargs)} kwargs"
            )

        return self.input_schema(**kwargs)

    def engine_forward(self, engine_inputs: List[numpy.ndarray]) -> List[numpy.ndarray]:
        """
        :param engine_inputs: list of numpy inputs to Pipeline engine forward
            pass
        :return: result of forward pass to Pipeline engine
        """
        return self.engine(engine_inputs)

<<<<<<< HEAD
    def _initialize_engine(self) -> Union[Engine, MultiModelEngine, ORTEngine]:
        return Pipeline.create_engine(
            self.onnx_file_path, self.engine_type, self._engine_args, self.context
        )
=======
    def log_inference_times(self, timer: StagedTimer):
        """
        logs stage times in the given timer

        :param timer: timer to log
        """
        for stage, time in timer.times.items():
            self.log(
                identifier=f"{SystemGroups.PREDICTION_LATENCY}/{stage}_seconds",
                value=time,
                category=MetricCategories.SYSTEM,
            )
>>>>>>> 0809aeae

    def _initialize_engine(self) -> Union[Engine, MultiModelEngine, ORTEngine]:
        return create_engine(
            self.onnx_file_path, self.engine_type, self._engine_args, self.context
        )

    def _identifier(self):
        # get pipeline identifier; used in the context of logging
        if not hasattr(self, "task"):
            self.task = None
        return f"{self.alias or self.task or 'unknown_pipeline'}"


class PipelineConfig(BaseModel):
    """
    Configuration for creating a Pipeline object

    Can be used to create a Pipeline from a config object or file with
    Pipeline.from_config(), or used as a building block for other configs
    such as for deepsparse.server
    """

    task: str = Field(
        description="name of task to create a pipeline for",
    )
    model_path: str = Field(
        description="path on local system or SparseZoo stub to load the model from",
    )
    engine_type: str = Field(
        default=DEEPSPARSE_ENGINE,
        description=(
            "inference engine to use. Currently supported values include "
            "'deepsparse' and 'onnxruntime'. Default is 'deepsparse'"
        ),
    )
    batch_size: Optional[int] = Field(
        default=1,
        description=("static batch size to use for inference. Default is 1"),
    )
    num_cores: int = Field(
        default=None,
        description=(
            "number of CPU cores to allocate for inference engine. None"
            "specifies all available cores. Default is None"
        ),
    )
    scheduler: str = Field(
        default="async",
        description=(
            "(deepsparse only) kind of scheduler to execute with. Defaults to async"
        ),
    )
    input_shapes: List[List[int]] = Field(
        default=None,
        description=(
            "list of shapes to set ONNX the inputs to. Pass None to use model as-is. "
            "Default is None"
        ),
    )
    alias: str = Field(
        default=None,
        description=(
            "optional name to give this pipeline instance, useful when inferencing "
            "with multiple models. Default is None"
        ),
    )
    kwargs: Dict[str, Any] = Field(
        default={},
        description=(
            "Additional arguments for inference with the model that will be passed "
            "into the pipeline as kwargs"
        ),
    )


class BucketingPipeline(object):
    """
    A Proxy class that adds Bucketing functionality to Pipelines

    :param pipelines: A list of Pipeline objects/buckets that implement
        `Bucketable` contract
    """

    def __init__(self, pipelines: List[Pipeline]):
        if not (pipelines and isinstance(pipelines, list)):
            raise ValueError(
                "Expected a non empty List of pipeline objects but got " f"{pipelines}"
            )
        self._pipelines = pipelines
        self._pipeline_class = pipelines[0].__class__
        self._validate_pipeline_class()

    def __call__(self, *args, **kwargs):
        bucket, parsed_inputs = self._choose_bucket(*args, **kwargs)
        return bucket(parsed_inputs)

    def _choose_bucket(self, *args, **kwargs):
        parsed_inputs = self._pipelines[-1].parse_inputs(*args, **kwargs)
        bucket = self._pipeline_class.route_input_to_bucket(
            input_schema=parsed_inputs,
            pipelines=self._pipelines,
        )
        return bucket, parsed_inputs

    def __getattr__(self, item):
        value = getattr(self._pipelines[0].__class__, item)

        if isinstance(value, property):
            return getattr(self._pipelines[0], item)

        raise AttributeError(
            f"{item} not found in {self.__class__.__name__}, "
            f"and is not a property of {self._pipeline_class.__name__}"
        )

    @property
    def input_schema(self) -> Type[BaseModel]:
        """
        :return: pydantic model class that inputs to this pipeline must comply to
        """
        return self._pipelines[0].input_schema

    @property
    def output_schema(self) -> Type[BaseModel]:
        """
        :return: pydantic model class that outputs of this pipeline must comply to
        """
        return self._pipelines[0].output_schema

    def _validate_pipeline_class(self):
        # validate all pipelines belong to the same class

        if not issubclass(self._pipeline_class, Bucketable):
            raise ValueError(f"{self._pipeline_class} is not Bucketable")

        is_valid = all(
            isinstance(pipeline, self._pipeline_class) for pipeline in self._pipelines
        )

        if not is_valid:
            raise ValueError(
                "All Pipeline Buckets must belong to the same Pipeline Class"
            )


class Bucketable(ABC):
    """
    A contract, that ensures implementing Pipeline class can create multiple Pipeline
    instances and route each input sample to correct instance based off of specific
    implementations of abstract methods defined in this contract
    """

    @staticmethod
    @abstractmethod
    def should_bucket(*args, **kwargs) -> bool:
        """
        :returns: True if buckets should be created else False
        """
        pass

    @staticmethod
    @abstractmethod
    def create_pipeline_buckets(*args, **kwargs) -> List[Pipeline]:
        """
        :return: Create and return a list of Pipeline objects
            representing different buckets
        """
        pass

    @staticmethod
    @abstractmethod
    def route_input_to_bucket(
        *args, input_schema: BaseModel, pipelines: List[Pipeline], **kwargs
    ) -> Pipeline:
        """
        :param input_schema: The schema representing an input to the pipeline
        :param pipelines: Different buckets to be used
        :return: The correct Pipeline object (or Bucket) to route input to
        """
        pass


def create_engine(
    onnx_file_path: str,
    engine_type: str,
    engine_args: Dict,
    context: Optional[Context] = None,
) -> Union[Engine, MultiModelEngine, ORTEngine]:
    engine_type = engine_type.lower()

    if engine_type == DEEPSPARSE_ENGINE:
        if context is not None and isinstance(context, Context):
            engine_args.pop("num_cores", None)
            engine_args.pop("scheduler", None)
            engine_args["context"] = context
            return MultiModelEngine(
                model=onnx_file_path,
                **engine_args,
            )
        return Engine(onnx_file_path, **engine_args)

    if engine_type == ORT_ENGINE:
        engine_args.pop("cache_input_bools", None)
        return ORTEngine(onnx_file_path, **engine_args)

    raise ValueError(
        f"Unknown engine_type {engine_type}. Supported values include: "
        f"{SUPPORTED_PIPELINE_ENGINES}"
    )


def _initialize_executor_and_workers(
    batch_size: Optional[int],
    workers_or_executor: Optional[Union[int, ThreadPoolExecutor]],
) -> Tuple[Optional[ThreadPoolExecutor], int]:
    if isinstance(workers_or_executor, ThreadPoolExecutor):
        num_async_workers = workers_or_executor._max_workers  # noqa
        executor = workers_or_executor
    elif isinstance(workers_or_executor, int):
        num_async_workers = max(1, workers_or_executor)
        executor = ThreadPoolExecutor(max_workers=num_async_workers)
    elif batch_size is None and workers_or_executor is None:
        # default num workers to num available cores / 2
        num_cpu_cores_avaailable = cpu_details()[0]
        num_async_workers = max(1, num_cpu_cores_avaailable // 2)
        executor = ThreadPoolExecutor(max_workers=num_async_workers)
    elif workers_or_executor is not None:
        raise ValueError(
            "Expected an int or ThreadPoolExecutor to run in async mode"
            f" but got {workers_or_executor} of type {type(workers_or_executor)}"
        )
    else:
        executor = ThreadPoolExecutor(max_workers=1)
        num_async_workers = 1

    if batch_size is None and executor is None:
        raise ValueError(
            "Must have an ThreadPoolExecutor for running in dynamic batch mode "
            f"but got {None}"
        )

    return executor, num_async_workers


def question_answering_pipeline(*args, **kwargs) -> "Pipeline":
    """
    transformers question_answering pipeline

    example instantiation:
    ```python
    question_answering = Pipeline.create(
        task="question_answering",
        model_path="question_answering_model_dir/",
    )
    ```

    :param model_path: sparsezoo stub to a transformers model or (preferred) a
        directory containing a model.onnx, tokenizer config, and model config
    :param engine_type: inference engine to use. Currently supported values include
        'deepsparse' and 'onnxruntime'. Default is 'deepsparse'
    :param batch_size: static batch size to use for inference. Default is 1
    :param num_cores: number of CPU cores to allocate for inference engine. None
        specifies all available cores. Default is None
    :param scheduler: (deepsparse only) kind of scheduler to execute with.
        Pass None for the default
    :param input_shapes: list of shapes to set ONNX the inputs to. Pass None
        to use model as-is. Default is None
    :param alias: optional name to give this pipeline instance, useful when
        inferencing with multiple models. Default is None
    :param sequence_length: sequence length to compile model and tokenizer for.
        If a list of lengths is provided, then for each length, a model and
        tokenizer will be compiled capable of handling that sequence length
        (also known as a bucket). Default is 128
    :param doc_stride: if the context is too long to fit with the question for the
        model, it will be split in several chunks with some overlap. This argument
        controls the size of that overlap. Currently, only reading the first span
        is supported (everything after doc_stride will be truncated). Default
        is 128
    :param max_question_len: maximum length of the question after tokenization.
        It will be truncated if needed. Default is 64
    :param max_answer_len: maximum length of answer after decoding. Default is 15
    """
    return Pipeline.create("question_answering", *args, **kwargs)


def text_classification_pipeline(*args, **kwargs) -> "Pipeline":
    """
    transformers text classification pipeline

    example instantiation:
    ```python
    text_classifier = Pipeline.create(
        task="text_classification",
        model_path="text_classification_model_dir/",
        batch_size=BATCH_SIZE,
    )
    ```

    example batch size 1, single text inputs (ie sentiment analysis):
    ```python
    sentiment = text_classifier("the food tastes great")
    sentiment = text_classifier(["the food tastes great"])
    sentiment = text_classifier([["the food tastes great"]])
    ```

    example batch size 1, multi text input (ie QQP like tasks):
    ```python
    prediction = text_classifier([["how is the food?", "what is the food?"]])
    ```

    example batch size n, single text inputs:
    ```python
    sentiments = text_classifier(["the food tastes great", "the food tastes bad"])
    sentiments = text_classifier([["the food tastes great"], ["the food tastes bad"]])
    ```

    :param model_path: sparsezoo stub to a transformers model or (preferred) a
        directory containing a model.onnx, tokenizer config, and model config
    :param engine_type: inference engine to use. Currently supported values include
        'deepsparse' and 'onnxruntime'. Default is 'deepsparse'
    :param batch_size: static batch size to use for inference. Default is 1
    :param num_cores: number of CPU cores to allocate for inference engine. None
        specifies all available cores. Default is None
    :param scheduler: (deepsparse only) kind of scheduler to execute with.
        Pass None for the default
    :param input_shapes: list of shapes to set ONNX the inputs to. Pass None
        to use model as-is. Default is None
    :param alias: optional name to give this pipeline instance, useful when
        inferencing with multiple models. Default is None
    :param sequence_length: sequence length to compile model and tokenizer for.
        If a list of lengths is provided, then for each length, a model and
        tokenizer will be compiled capable of handling that sequence length
        (also known as a bucket). Default is 128
    :param return_all_scores: if True, instead of returning the prediction as the
        argmax of model class predictions, will return all scores and labels as
        a list for each result in the batch. Default is False
    """
    return Pipeline.create("text_classification", *args, **kwargs)


def sentiment_analysis_pipeline(*args, **kwargs) -> "Pipeline":
    """
    transformers text classification pipeline

    example instantiation:
    ```python
    text_classifier = Pipeline.create(
        task="text_classification",
        model_path="text_classification_model_dir/",
        batch_size=BATCH_SIZE,
    )
    ```

    example batch size 1, single text inputs (ie sentiment analysis):
    ```python
    sentiment = text_classifier("the food tastes great")
    sentiment = text_classifier(["the food tastes great"])
    sentiment = text_classifier([["the food tastes great"]])
    ```

    example batch size 1, multi text input (ie QQP like tasks):
    ```python
    prediction = text_classifier([["how is the food?", "what is the food?"]])
    ```

    example batch size n, single text inputs:
    ```python
    sentiments = text_classifier(["the food tastes great", "the food tastes bad"])
    sentiments = text_classifier([["the food tastes great"], ["the food tastes bad"]])
    ```

    :param model_path: sparsezoo stub to a transformers model or (preferred) a
        directory containing a model.onnx, tokenizer config, and model config
    :param engine_type: inference engine to use. Currently supported values include
        'deepsparse' and 'onnxruntime'. Default is 'deepsparse'
    :param batch_size: static batch size to use for inference. Default is 1
    :param num_cores: number of CPU cores to allocate for inference engine. None
        specifies all available cores. Default is None
    :param scheduler: (deepsparse only) kind of scheduler to execute with.
        Pass None for the default
    :param input_shapes: list of shapes to set ONNX the inputs to. Pass None
        to use model as-is. Default is None
    :param alias: optional name to give this pipeline instance, useful when
        inferencing with multiple models. Default is None
    :param sequence_length: sequence length to compile model and tokenizer for.
        If a list of lengths is provided, then for each length, a model and
        tokenizer will be compiled capable of handling that sequence length
        (also known as a bucket). Default is 128
    :param return_all_scores: if True, instead of returning the prediction as the
        argmax of model class predictions, will return all scores and labels as
        a list for each result in the batch. Default is False
    """
    return Pipeline.create("text_classification", *args, **kwargs)


def token_classification_pipeline(*args, **kwargs) -> "Pipeline":
    """
    transformers token classification pipeline

    example instantiation:
    ```python
    token_classifier = Pipeline.create(
        task="token_classification",
        model_path="token_classification_model_dir/",
        batch_size=BATCH_SIZE,
    )
    ```

    :param model_path: sparsezoo stub to a transformers model or (preferred) a
        directory containing a model.onnx, tokenizer config, and model config
    :param engine_type: inference engine to use. Currently supported values include
        'deepsparse' and 'onnxruntime'. Default is 'deepsparse'
    :param batch_size: static batch size to use for inference. Default is 1
    :param num_cores: number of CPU cores to allocate for inference engine. None
        specifies all available cores. Default is None
    :param scheduler: (deepsparse only) kind of scheduler to execute with.
        Pass None for the default
    :param input_shapes: list of shapes to set ONNX the inputs to. Pass None
        to use model as-is. Default is None
    :param alias: optional name to give this pipeline instance, useful when
        inferencing with multiple models. Default is None
    :param sequence_length: sequence length to compile model and tokenizer for.
        If a list of lengths is provided, then for each length, a model and
        tokenizer will be compiled capable of handling that sequence length
        (also known as a bucket). Default is 128
    :param aggregation_strategy: how to aggregate tokens in postprocessing. Options
        include 'none', 'simple', 'first', 'average', and 'max'. Default is None
    :param ignore_labels: list of label names to ignore in output. Default is
        ['0'] which ignores the default known class label
    """
    return Pipeline.create("token_classification", *args, **kwargs)


def image_classification_pipeline(*args, **kwargs) -> "Pipeline":
    """
    Image classification pipeline for DeepSparse

    :param model_path: path on local system or SparseZoo stub to load the model from
    :param engine_type: inference engine to use. Currently supported values include
        'deepsparse' and 'onnxruntime'. Default is 'deepsparse'
    :param batch_size: static batch size to use for inference. Default is 1
    :param num_cores: number of CPU cores to allocate for inference engine. None
        specifies all available cores. Default is None
    :param scheduler: (deepsparse only) kind of scheduler to execute with.
        Pass None for the default
    :param input_shapes: list of shapes to set ONNX the inputs to. Pass None
        to use model as-is. Default is None
    :param alias: optional name to give this pipeline instance, useful when
        inferencing with multiple models. Default is None
    :param class_names: Optional dict, or json file of class names to use for
        mapping class ids to class labels. Default is None
    """
    return Pipeline.create("image_classification", *args, **kwargs)


def yolo_pipeline(*args, **kwargs) -> "Pipeline":
    """
    Image Segmentation YOLO pipeline for DeepSparse

    :param model_path: path on local system or SparseZoo stub to load the model from
    :param engine_type: inference engine to use. Currently supported values
        include 'deepsparse' and 'onnxruntime'. Default is 'deepsparse'
    :param batch_size: static batch size to use for inference. Default is 1
    :param num_cores: number of CPU cores to allocate for inference engine. None
        specifies all available cores. Default is None
    :param scheduler: (deepsparse only) kind of scheduler to execute with.
        Pass None for the default
    :param input_shapes: list of shapes to set ONNX the inputs to. Pass None
        to use model as-is. Default is None
    :param alias: optional name to give this pipeline instance, useful when
        inferencing with multiple models. Default is None
    :param class_names: Optional string identifier, dict, or json file of
        class names to use for mapping class ids to class labels. Default is
        `coco`
    """
    return Pipeline.create("yolo", *args, **kwargs)


def haystack_pipeline(*args, **kwargs) -> "Pipeline":
    """
    Neural Magic pipeline for running Haystack DocumentSearchPipeline.
    Supports selected Haystack Nodes as well as Haystack nodes integrated
    with the Neural Magic DeepSparse Engine

    example embedding model instantiation:
    ```python
    haystack_pipeline = Pipeline.create(
        task="information_retrieval_haystack",
        model_path="masked_language_modeling_model_dir/",
        config={
            "document_store": "InMemoryDocumentStore",
            "document_store_args": {
                "similarity": "cosine",
                "use_gpu": False,
            },
            "retriever": "DeepSparseEmbeddingRetriever",
            "retriever_args": {
                "extraction_strategy": "reduce_mean"
            }
        },
    )
    ```

    example deepsparse biencoder instantiation
    ```python
    haystack_pipeline = Pipeline.create(
        task="information_retrieval_haystack",
        config={
            "document_store": "InMemoryDocumentStore",
            "document_store_args": {
                "similarity": "cosine",
                "use_gpu": False,
            },
            "retriever": "DeepSparseDensePassageRetriever",
            "retriever_args": {
                "query_model_path": "./query_model",
                "passage_model_path": "./passage_model"
            }
        },
    )
    ```

    writing documents:
    ```python
    haystack_pipeline.write_documents([
        {
            "title": "Claude Shannon",
            "content": "Claude Elwood Shannon was an American mathematician, "
            "electrical engineer, and cryptographer known as a father of "
            "information theory. He was a 21-year-old master's degree student at "
            "the Massachusetts Institute of Technology (MIT)."
        },
        {
            "title": "Vincent van Gogh",
            "content": "Van Gogh was born into an upper-middle-class family. "
            "As a child he was serious, quiet and thoughtful. He began drawing "
            "at an early age and as a young man worked as an art dealer."
        },
        {
            "title": "Stevie Wonder",
            "content": "Stevland Hardaway Morris, known professionally as "
            "Stevie Wonder, is an American singer and musician, who is "
            "credited as a pioneer and influence by musicians across a range "
            "of genres."
        }
    ])
    ```

    example queries:
    ```python
    from deepsparse.transformers.haystack import print_pipeline_documents
    pipeline_outputs = haystack_pipeline(
        queries="who invented information theory",
        params={"Retriever": {"top_k": 4}}
    )
    print_pipeline_documents(pipeline_outputs)

    pipeline_outputs = haystack_pipeline(
        queries=[
            "famous artists",
            "What is Stevie Wonder's real name?"
        ],
        params={"Retriever": {"top_k": 4}}
    )
    print_pipeline_documents(pipeline_outputs)
    ```

    :param model_path: sparsezoo stub to a transformers model or (preferred) a
        directory containing a model.onnx, tokenizer config, and model config
    :param engine_type: inference engine to use. Currently supported values include
        'deepsparse' and 'onnxruntime'. Default is 'deepsparse'
    :param batch_size: static batch size to use for inference. Default is 1
    :param num_cores: number of CPU cores to allocate for inference engine. None
        specifies all available cores. Default is None
    :param scheduler: (deepsparse only) kind of scheduler to execute with.
        Pass None for the default
    :param input_shapes: list of shapes to set ONNX the inputs to. Pass None
        to use model as-is. Default is None
    :param alias: optional name to give this pipeline instance, useful when
        inferencing with multiple models. Default is None
    :param sequence_length: sequence length to compile model and tokenizer for.
        If a list of lengths is provided, then for each length, a model and
        tokenizer will be compiled capable of handling that sequence length
        (also known as a bucket). Default is 128
    :param docs: list of documents to be written to document_store. Can also
        be written after instantiation with write_documents method.
        Default is None
    :param config: dictionary or instance of HaystackPipelineConfig. Used to
        specify Haystack node arguments
    :param retriever_kwargs: keyword arguments to be passed to retriever. If
        the retriever is a deepsparse retriever, then these arguments will also
        be passed to the TransformersEmbeddingExtractionPipeline of the retriever
    """
    return Pipeline.create("information_retrieval_haystack", *args, **kwargs)


def embedding_extraction_pipeline(*args, **kwargs) -> "Pipeline":
    """
    embedding extraction pipeline for extracting intermediate layer embeddings
    from transformer models

    example instantiation:
    ```python
    embedding_extraction_pipeline = Pipeline.create(
        task="embedding_extraction",
        model_path="masked_language_modeling_model_dir/",
    )
    results = embedding_extraction_pipeline(
        [
            "the warriors have won the nba finals"
            "the warriors are the greatest basketball team ever"
        ]
    )
    emb_1, emb_2 = results.embeddings
    # (expect emb_1 and emb_2 to have high cosine similiarity)
    ```

    :param model_path: sparsezoo stub to a transformers model or (preferred) a
        directory containing a model.onnx, tokenizer config, and model config
    :param engine_type: inference engine to use. Currently supported values include
        'deepsparse' and 'onnxruntime'. Default is 'deepsparse'
    :param batch_size: static batch size to use for inference. Default is 1
    :param num_cores: number of CPU cores to allocate for inference engine. None
        specifies all available cores. Default is None
    :param scheduler: (deepsparse only) kind of scheduler to execute with.
        Pass None for the default
    :param input_shapes: list of shapes to set ONNX the inputs to. Pass None
        to use model as-is. Default is None
    :param alias: optional name to give this pipeline instance, useful when
        inferencing with multiple models. Default is None
    :param sequence_length: sequence length to compile model and tokenizer for.
        If a list of lengths is provided, then for each length, a model and
        tokenizer will be compiled capable of handling that sequence length
        (also known as a bucket). Default is 128
    :param emb_extraction_layer: if an int, the transformer layer number from
        which the embeddings will be extracted. If a string, the name of last
        ONNX node in model to draw embeddings from. If None, leave the model
        unchanged. Default is -1 (last transformer layer before prediction head)
    :param model_size: size of transformer model (size of hidden layer per token
        if the model is cut). Default is 768
    :param extraction_strategy: method of pooling embedding values. Currently
        supported values are 'per_token', 'reduce_mean', 'reduce_max' and 'cls_token'.
        Default is 'per_token'
    :param return_numpy: return embeddings a list of numpy arrays, list of lists
        of floats otherwise. Default is True
    :param context: context for engine. If None, then the engine will be initialized
        with 2 streams to make use of parallel inference of labels. Default is None
    """
    return Pipeline.create("embedding_extraction", *args, **kwargs)


def zero_shot_text_classification_pipeline(*args, **kwargs) -> "Pipeline":
    """
    Transformers zero shot text classification pipeline. This pipeline allows for
    text classification using models which were trained on datasets not originally
    meant for this task.

    This class upon construction returns an instance of a child Pipeline which
    inherits from ZeroShotTextClassificationPipelineBase. Which type of Pipeline
    is returned depends on the value of the passed model_scheme argument.

    example dynamic labels:
    ```python
    zero_shot_text_classifier = Pipeline.create(
        task="zero_shot_text_classification",
        model_scheme="mnli",
        model_config={"hypothesis_template": "This text is related to {}"},
        model_path="mnli_model_dir/",
    )

    sequence_to_classify = "Who are you voting for in 2020?"
    candidate_labels = ["Europe", "public health", "politics"]
    zero_shot_text_classifier(sequences=sequence_to_classify, labels=candidate_labels)
    >>> ZeroShotTextClassificationOutput(
        sequences='Who are you voting for in 2020?',
        labels=['politics', 'public health', 'Europe'],
        scores=[0.9073666334152222, 0.046810582280159, 0.04582275450229645])
    ```

    example static labels:
    ```python
    zero_shot_text_classifier = Pipeline.create(
        task="zero_shot_text_classification",
        model_scheme="mnli",
        model_config={"hypothesis_template": "This text is related to {}"},
        model_path="mnli_model_dir/",
        labels=["politics", "Europe", "public health"]
    )

    sequence_to_classify = "Who are you voting for in 2020?"
    zero_shot_text_classifier(sequences=sequence_to_classify)
    >>> ZeroShotTextClassificationOutput(
        sequences='Who are you voting for in 2020?',
        labels=['politics', 'public health', 'Europe'],
        scores=[0.9073666334152222, 0.046810582280159, 0.04582275450229645])
    ```

    Note that labels must either be provided during pipeline instantiation via
    the constructor, at inference time, but not both.

    Note that if a hypothesis_template is provided at inference time, then it
    will override the value provided during model instantiation

    :param model_path: sparsezoo stub to a transformers model or (preferred) a
        directory containing a model.onnx, tokenizer config, and model config
    :param engine_type: inference engine to use. Currently supported values include
        'deepsparse' and 'onnxruntime'. Default is 'deepsparse'
    :param batch_size: batch size must divide sequences * labels, regardless of
        whether using dynamic or static labels. Default is 1
    :param num_cores: number of CPU cores to allocate for inference engine. None
        specifies all available cores. Default is None
    :param scheduler: (deepsparse only) kind of scheduler to execute with.
        Pass None for the default
    :param input_shapes: list of shapes to set ONNX the inputs to. Pass None
        to use model as-is. Default is None
    :param alias: optional name to give this pipeline instance, useful when
        inferencing with multiple models. Default is None
    :param sequence_length: sequence length to compile model and tokenizer for.
        If a list of lengths is provided, then for each length, a model and
        tokenizer will be compiled capable of handling that sequence length
        (also known as a bucket). Default is 128
    :param default_model_name: huggingface transformers model name to use to
        load a tokenizer and model config when none are provided in the `model_path`.
        Default is "bert-base-uncased"
    :param model_scheme: training scheme used to train the model used for zero shot.
        Default is "mnli"
    :param model_config: config object specific to the model_scheme of this model
        or a dict of config keyword arguments
    :param labels: static list of labels to perform text classification with. Can
        also be provided at inference time
    :param context: context for engine. If None, then the engine will be initialized
        with 2 streams to make use of parallel inference of labels
    """
    return Pipeline.create("zero_shot_text_classification", *args, **kwargs)<|MERGE_RESOLUTION|>--- conflicted
+++ resolved
@@ -261,7 +261,7 @@
             batches = self.split_engine_inputs(engine_inputs, self._batch_size)
 
             # submit split batches to engine threadpool
-            batch_outputs = list(self.executor.map(self.engine_forward, batches))
+            batch_outputs = [self.engine_forward(x) for x in batches]
 
             # join together the batches of size `self._batch_size`
             engine_outputs = self.join_engine_outputs(batch_outputs)
@@ -550,34 +550,6 @@
 
         return _register_pipeline_tasks_decorator
 
-    @staticmethod
-    def create_engine(
-        onnx_file_path: str,
-        engine_type: str,
-        engine_args: Dict,
-        context: Optional[Context] = None,
-    ) -> Union[Engine, MultiModelEngine, ORTEngine]:
-        engine_type = engine_type.lower()
-
-        if engine_type == DEEPSPARSE_ENGINE:
-            if context is not None and isinstance(context, Context):
-                engine_args.pop("num_cores", None)
-                engine_args.pop("scheduler", None)
-                engine_args["context"] = context
-                return MultiModelEngine(
-                    model=onnx_file_path,
-                    **engine_args,
-                )
-            return Engine(onnx_file_path, **engine_args)
-
-        if engine_type == ORT_ENGINE:
-            return ORTEngine(onnx_file_path, **engine_args)
-
-        raise ValueError(
-            f"Unknown engine_type {engine_type}. Supported values include: "
-            f"{SUPPORTED_PIPELINE_ENGINES}"
-        )
-
     @classmethod
     def from_config(
         cls,
@@ -827,12 +799,6 @@
         """
         return self.engine(engine_inputs)
 
-<<<<<<< HEAD
-    def _initialize_engine(self) -> Union[Engine, MultiModelEngine, ORTEngine]:
-        return Pipeline.create_engine(
-            self.onnx_file_path, self.engine_type, self._engine_args, self.context
-        )
-=======
     def log_inference_times(self, timer: StagedTimer):
         """
         logs stage times in the given timer
@@ -845,7 +811,6 @@
                 value=time,
                 category=MetricCategories.SYSTEM,
             )
->>>>>>> 0809aeae
 
     def _initialize_engine(self) -> Union[Engine, MultiModelEngine, ORTEngine]:
         return create_engine(
