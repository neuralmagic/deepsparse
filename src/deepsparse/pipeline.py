--- conflicted
+++ resolved
@@ -28,7 +28,6 @@
 )
 from deepsparse.subgraph_execute import SubGraphExecutor
 from deepsparse.utils import InferenceState, PipelineState
-from deepsparse.utils.helpers import run_func
 from deepsparse.utils.subgraph import SubGraph
 from deepsparse.utils.time import TimerManager
 
@@ -93,191 +92,7 @@
         self.validate()
 
         self._scheduler_group = SchedulerGroup(self.schedulers)
-<<<<<<< HEAD
-
-    def _run_next(
-        self, inp: Any, inference_state: InferenceState, next_step: str, **kwargs
-    ):
-        if (
-            isinstance(self.ops[next_step], EngineOperator)
-            and self._continuous_batching_scheduler
-        ):
-            func = self._continuous_batching_scheduler.submit
-            inp = self.ops[next_step].input_schema(**inp)
-        else:
-            func = self._scheduler_group.submit
-
-        return self.run_func_with_middleware(
-            func=func,
-            operator=self.ops[next_step],
-            inp=inp,
-            pipeline_state=self.pipeline_state,
-            inference_state=inference_state,
-            **kwargs,
-        )
-
-    async def _run_sub_graphs(
-        self,
-        sub_graph_inputs: List[Any],
-        sub_graphs: List[SubGraph],
-        loop: Optional[asyncio.AbstractEventLoop] = None,
-    ) -> List[Any]:
-        """
-        Run a list of sub_graphs asynchronously. Polls to identify the sub graph that is
-        still running but has completed its current step. Schedules the next step
-        subgraph step. This is repeated until all subgraphs have finished running and
-        have reached their end step (stored in the Subgraph.end attribute).
-
-        :param sub_graph_inputs: A list of inputs that should be passed to each
-        subgraph. Each subgraph is given an element of the list as input to its
-        first node.
-        :param sub_graphs: A list of Subgraph objects. Each stores the relevant
-        execution information for the particular subgraph, such as its current step
-        in the sub graph, inference state, output, and end step.
-
-        :returns: a list of outputs for all the completed Subgraph objects. Returned
-        in the same order that the subgraphs were passed to the function.
-        """
-        for i in range(len(sub_graphs)):
-            sub_graphs[i].output = self._run_next(
-                sub_graph_inputs[i], sub_graphs[i].inf, sub_graphs[i].step, loop=loop
-            )
-
-        # Execute all sub graphs until all graphs have been completed.
-        while any(not x.completed for x in sub_graphs):
-            for sub_graph in sub_graphs:
-                if not sub_graph.completed:
-                    # get the result for the completed operator; resolve its output
-                    if isinstance(sub_graph.output, asyncio.Future):
-                        await sub_graph.output
-                    operator_output = sub_graph.output.result()
-                    operator_output = sub_graph.parse_output(operator_output)
-
-                    # determine the next step for the particular operator, using
-                    # its previous output and previously stored step
-                    next_step = self.router.next(
-                        sub_graph.step, self.ops, operator_output
-                    )
-                    # update the step
-                    sub_graph.step = next_step
-
-                    # store the output for the next step. If the next step is
-                    # end step, this particular route has completed. Simply
-                    # update the output value
-                    if next_step in sub_graph.end:
-                        sub_graph.output = operator_output
-                        sub_graph.completed = True
-                    else:
-                        sub_graph.output = self._run_next(
-                            inp=operator_output,
-                            inference_state=sub_graph.inf,
-                            next_step=next_step,
-                            loop=loop,
-                        )
-
-        return [x.output for x in sub_graphs]
-
-    async def run_async(self, *args, inference_state: InferenceState, **kwargs):
-        """
-        Run through the operators using the provided router and scheduler.
-        The input to a given operator is the output of the previous operator.
-
-        Note that middleware is not wrapped for this function
-
-        :param inference_state: inference_state for the pipeline.
-        :param pipeline_state: pipeline_state for the pipeline. The values in the state
-            are created during pipeline creation and are read-only during inference.
-        """
-
-        timer = self.timer_manager.get_shared_timer()
-        inference_state.set_timer(timer)
-
-        loop = asyncio.get_running_loop()
-
-        next_step = self.router.START_ROUTE
-        operator_output = None
-        with inference_state.time("total"):
-            while next_step != self.router.END_ROUTE:
-                # Either a dictionary key or valid index
-
-                if next_step == self.router.SPLIT_ROUTE:
-                    if operator_output is None:
-                        raise ValueError(
-                            f"{self.router.SPLIT_ROUTE} should appear after "
-                            f"{self.ROUTER.START_ROUTE}"
-                        )
-
-                    operator_output = await self._apply_split(
-                        operator_output, inference_state, loop=loop
-                    )
-                    next_step = self.router.route[self.router.JOIN_ROUTE]
-                    if next_step == self.router.END_ROUTE:
-                        return operator_output
-
-                if next_step == self.router.START_ROUTE:
-                    outputs = self.run_func_with_middleware(
-                        *args,
-                        func=self._scheduler_group.submit,
-                        operator=self.ops[next_step],
-                        inference_state=inference_state,
-                        pipeline_state=self.pipeline_state,
-                        loop=loop,
-                        **kwargs,
-                    )
-                    await outputs
-                    operator_output = outputs.result()
-
-                else:
-                    outputs = self._run_next(
-                        inp=operator_output,
-                        next_step=next_step,
-                        inference_state=inference_state,
-                        loop=loop,
-                    )
-                    await outputs
-                    operator_output = outputs.result()
-
-                if isinstance(operator_output, tuple):
-                    operator_output, state_update = (
-                        operator_output[0],
-                        operator_output[-1],
-                    )
-                    inference_state.update_state(state_update)
-
-                next_step = self.router.next(next_step, self.ops, operator_output)
-
-        rtn = operator_output
-        self.timer_manager.update(inference_state.timer.measurements)
-        return rtn
-
-    async def _apply_split(
-        self,
-        inp: Any,
-        inference_state: InferenceState,
-        loop: Optional[asyncio.AbstractEventLoop] = None,
-    ):
-        batches, orig_batch_size = self.expand_inputs(inp, 1)
-
-        # Create a list of SplitRoutes, per batch size 1
-        # Each SplitRoute object holds information about the particular path it
-        # follows. All start at the same step defined by SPLIT_ROUTE and start
-        # with the same inference_state.
-        split_graphs = [
-            SubGraph(
-                inf=inference_state.copy_state(),
-                step=self.router.route[self.router.SPLIT_ROUTE],
-                end=[self.router.JOIN_ROUTE],
-            )
-            for i in range(len(batches))
-        ]
-
-        outputs = await self._run_sub_graphs(
-            sub_graph_inputs=batches, sub_graphs=split_graphs, loop=loop
-        )
-        return self.condense_inputs(outputs)
-=======
         self.subgraph_executor = SubGraphExecutor()
->>>>>>> 1645b526
 
     @classmethod
     def create(cls, task: str, **kwargs) -> "Pipeline":
@@ -376,7 +191,7 @@
 
             else:
                 if next_step == self.router.START_ROUTE:
-                    outputs = run_func(
+                    outputs = self.run_func(
                         *args,
                         func=self._scheduler_group.submit,
                         operator=self.ops[next_step],
@@ -443,27 +258,9 @@
                 operator_output = self._apply_split(operator_output, inference_state)
                 next_step = self.router.JOIN_ROUTE
 
-<<<<<<< HEAD
-                operator_output = asyncio.run(
-                    self._apply_split(operator_output, inference_state)
-                )
-                next_step = self.router.route[self.router.JOIN_ROUTE]
-                if next_step == self.router.END_ROUTE:
-                    return operator_output
-
-            if next_step == self.router.START_ROUTE:
-                operator_output = self.run_func_with_middleware(
-                    *args,
-                    func=self._scheduler_group.submit,
-                    operator=self.ops[next_step],
-                    inference_state=inference_state,
-                    pipeline_state=self.pipeline_state,
-                    **kwargs,
-                ).result()
-=======
             else:
                 if next_step == self.router.START_ROUTE:
-                    operator_output = run_func(
+                    operator_output = self.run_func(
                         *args,
                         func=self._scheduler_group.submit,
                         operator=self.ops[next_step],
@@ -477,7 +274,6 @@
                         next_step=next_step,
                         inference_state=inference_state,
                     ).result()
->>>>>>> 1645b526
 
                 if isinstance(operator_output, tuple):
                     operator_output, state_update = (
@@ -499,60 +295,6 @@
         """
         Run pipeline execution in streaming/generator mode. _run_generate will run
         the same loop with stop conditions as run() but will return a Generator.
-
-        :param operator_output: previous operator output, used as input for the next
-            operator.
-        :param inference_state: inference_state for the pipeline.
-        :param next_step: string indicating the next step to run
-        """
-        if not self.generator_router:
-            raise ValueError("For streaming mode, a generator_router must be provided.")
-
-        while next_step != self.generator_router.END_ROUTE:
-            start_step = next_step
-
-            if next_step == self.router.SPLIT_ROUTE:
-                end = [self.generator_router.JOIN_ROUTE]
-                step = self.generator_router.route[self.generator_router.SPLIT_ROUTE]
-                initial_inference_state = inference_state
-            else:
-<<<<<<< HEAD
-                # Single graph execution
-                graph = SubGraph(
-                    inf=inference_state.copy_state(),
-                    step=next_step,
-                    end=[self.router.SPLIT_ROUTE, self.router.END_ROUTE],
-                )
-=======
-                step = next_step
-                end = [
-                    self.generator_router.SPLIT_ROUTE,
-                    self.generator_router.END_ROUTE,
-                ]
->>>>>>> 1645b526
-
-            for output in self._apply_split_generation(
-                operator_output, inference_state, step, end
-            ):
-                output_to_yield, next_step, operator_output, inference_state = output
-                yield output_to_yield
-
-            if start_step == self.generator_router.SPLIT_ROUTE:
-                inference_state = initial_inference_state
-
-            next_step = self.generator_router.next(next_step, self.ops, operator_output)
-
-    async def _run_generate_async(
-        self,
-        operator_output: Any,
-        inference_state: InferenceState,
-        next_step: str,
-    ) -> AsyncGenerator:
-
-        """
-        Run pipeline execution in streaming/generator mode. _run_generate_async will run
-        the same loop with stop conditions as run_async() but will return an
-        AsyncGenerator.
 
         :param operator_output: previous operator output, used as input for the next
             operator.
@@ -576,6 +318,51 @@
                     self.generator_router.END_ROUTE,
                 ]
 
+            for output in self._apply_split_generation(
+                operator_output, inference_state, step, end
+            ):
+                output_to_yield, next_step, operator_output, inference_state = output
+                yield output_to_yield
+
+            if start_step == self.generator_router.SPLIT_ROUTE:
+                inference_state = initial_inference_state
+
+            next_step = self.generator_router.next(next_step, self.ops, operator_output)
+
+    async def _run_generate_async(
+        self,
+        operator_output: Any,
+        inference_state: InferenceState,
+        next_step: str,
+    ) -> AsyncGenerator:
+
+        """
+        Run pipeline execution in streaming/generator mode. _run_generate_async will run
+        the same loop with stop conditions as run_async() but will return an
+        AsyncGenerator.
+
+        :param operator_output: previous operator output, used as input for the next
+            operator.
+        :param inference_state: inference_state for the pipeline.
+        :param next_step: string indicating the next step to run
+        """
+        if not self.generator_router:
+            raise ValueError("For streaming mode, a generator_router must be provided.")
+
+        while next_step != self.generator_router.END_ROUTE:
+            start_step = next_step
+
+            if next_step == self.router.SPLIT_ROUTE:
+                end = [self.generator_router.JOIN_ROUTE]
+                step = self.generator_router.route[self.generator_router.SPLIT_ROUTE]
+                initial_inference_state = inference_state
+            else:
+                step = next_step
+                end = [
+                    self.generator_router.SPLIT_ROUTE,
+                    self.generator_router.END_ROUTE,
+                ]
+
             async for output in self._apply_split_generation_async(
                 operator_output, inference_state, step, end
             ):
@@ -660,7 +447,6 @@
         elif isinstance(router_validation, str):
             raise ValueError(f"Invalid Router for operators: {router_validation}")
 
-<<<<<<< HEAD
     def run_func_with_middleware(
         self,
         *args,
@@ -674,7 +460,7 @@
         # add name for timer measurements key
         kwargs["name"] = operator.__class__.__name__
         return run_func(*args, operator=wrapped_operator, **kwargs)
-=======
+
     def _apply_split(self, inp: Any, inference_state: InferenceState):
         """
         Split the data provided into batch sizes of 1. Create subgraphs with each batch
@@ -789,7 +575,7 @@
         """
         graphs = [
             SubGraph(
-                inf=copy.deepcopy(inference_state),
+                inf=inference_state.copy_state(),
                 step=step,
                 end=end,
             )
@@ -830,7 +616,6 @@
             inference_state=inference_state,
             **kwargs,
         )
->>>>>>> 1645b526
 
 
 def text_generation_pipeline(*args, **kwargs) -> "Pipeline":
