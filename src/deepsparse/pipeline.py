# Copyright (c) 2021 - present / Neuralmagic, Inc. All Rights Reserved.
#
# Licensed under the Apache License, Version 2.0 (the "License");
# you may not use this file except in compliance with the License.
# You may obtain a copy of the License at
#
#    http://www.apache.org/licenses/LICENSE-2.0
#
# Unless required by applicable law or agreed to in writing,
# software distributed under the License is distributed on an "AS IS" BASIS,
# WITHOUT WARRANTIES OR CONDITIONS OF ANY KIND, either express or implied.
# See the License for the specific language governing permissions and
# limitations under the License.

"""
Classes and registry for end to end inference pipelines that wrap an underlying
inference engine and include pre/postprocessing
"""
import concurrent.futures
import os
from abc import ABC, abstractmethod
from concurrent.futures import Future, ThreadPoolExecutor
from pathlib import Path
from typing import Any, Dict, List, Optional, Tuple, Type, Union

import numpy
from pydantic import BaseModel, Field

from deepsparse import Context, Engine, MultiModelEngine, Scheduler
from deepsparse.benchmark import ORTEngine
from deepsparse.cpu import cpu_details
from deepsparse.pipelines import Joinable, Splittable
from deepsparse.tasks import SupportedTasks


__all__ = [
    "DEEPSPARSE_ENGINE",
    "ORT_ENGINE",
    "SUPPORTED_PIPELINE_ENGINES",
    "Pipeline",
    "PipelineConfig",
    "question_answering_pipeline",
    "text_classification_pipeline",
    "zero_shot_text_classification_pipeline",
    "token_classification_pipeline",
    "image_classification_pipeline",
    "yolo_pipeline",
    "Bucketable",
    "BucketingPipeline",
]

DEEPSPARSE_ENGINE = "deepsparse"
ORT_ENGINE = "onnxruntime"

SUPPORTED_PIPELINE_ENGINES = [DEEPSPARSE_ENGINE, ORT_ENGINE]

_REGISTERED_PIPELINES = {}


class Pipeline(ABC):
    """
    Generic Pipeline abstract class meant to wrap inference engine objects to include
    data pre/post-processing. Inputs and outputs of pipelines should be serialized
    as pydantic Models.

    Pipelines should not be instantiated by their constructors, but rather the
    `Pipeline.create()` method. The task name given to `create` will be used to
    load the appropriate pipeline. When creating a Pipeline, the pipeline should
    inherit from `Pipeline` and implement the `setup_onnx_file_path`, `process_inputs`,
    `process_engine_outputs`, `input_schema`, and `output_schema` abstract methods.

    Finally, the class definition should be decorated by the `Pipeline.register`
    function. This defines the task name and task aliases for the pipeline and
    ensures that it will be accessible by `Pipeline.create`. The implemented
    `Pipeline` subclass must be imported at runtime to be accessible.

    Pipeline lifecycle:
     - On instantiation
         * `onnx_file_path` <- `setup_onnx_file_path`
         * `engine` <- `_initialize_engine`

     - on __call__:
         * `parsed_inputs: input_schema` <- `parse_inputs(*args, **kwargs)`
         * `pre_processed_inputs` <- `process_inputs(parsed_inputs)`
         * `engine_outputs` <- `engine(pre_processed_inputs)`
         * `outputs: output_schema` <- `process_engine_outputs(engine_outputs)`

    Example use of register:
     ```python
     @Pipeline.register(
     task="example_task",
     task_aliases=["example_alias_1", "example_alias_2"],
     )
     class PipelineImplementation(Pipeline):
     # implementation of Pipeline abstract methods here
     ```

    Example use of pipeline:
     ```python
     example_pipeline = Pipeline.create(
         task="example_task",
         model_path="model.onnx",
     )
     pipeline_outputs = example_pipeline(pipeline_inputs)
     ```

    :param model_path: path on local system or SparseZoo stub to load the model from
    :param engine_type: inference engine to use. Currently supported values include
        'deepsparse' and 'onnxruntime'. Default is 'deepsparse'
    :param batch_size: static batch size to use for inference. None represents
        dynamic batch mode (Pipeline will accept any batch size). Default is 1
    :param num_cores: number of CPU cores to allocate for inference engine. None
        specifies all available cores. Default is None
    :param scheduler: (deepsparse only) kind of scheduler to execute with.
        Pass None for the default
    :param input_shapes: list of shapes to set ONNX the inputs to. Pass None
        to use model as-is. Default is None
    :param alias: optional name to give this pipeline instance, useful when
        inferencing with multiple models. Default is None
    :param context: Optional Context object to use for creating instances of
        MultiModelEngine. The Context contains a shared scheduler along with
        other runtime information that will be used across instances of the
        MultiModelEngine to provide optimal performance when running multiple
        models concurrently
    :param executor: An optional ThreadPoolExecutor() object, if provided the
        pipeline executes inference requests in a non-blocking manner and returns
        a Future object, call Future.result() on returned object to get the result.
        Can also accept an int number of workers, a ThreadPoolExecutor object is
        auto-initialized with the specified integer in that case; None represents
        synchronous execution - if running in dynamic batch mode a default
        ThreadPoolExecutor with default workers equal to the number of available
        cores / 2
    """

    def __init__(
        self,
        model_path: str,
        engine_type: str = DEEPSPARSE_ENGINE,
        batch_size: Optional[int] = 1,
        num_cores: int = None,
        scheduler: Scheduler = None,
        input_shapes: List[List[int]] = None,
        alias: Optional[str] = None,
        context: Optional[Context] = None,
        executor: Optional[Union[ThreadPoolExecutor, int]] = None,
    ):
        self._model_path_orig = model_path
        self._model_path = model_path
        self._engine_type = engine_type
        self._batch_size = batch_size
        self._alias = alias
        self.context = context
        self._batch_size = batch_size

        self.executor, self._num_async_workers = _initialize_executor_and_workers(
            batch_size=batch_size,
            workers_or_executor=executor,
        )

        if self.context is not None:
            num_cores = num_cores or self.context.num_cores
            if self.context.num_cores != num_cores:
                raise ValueError(
                    f"num_cores mismatch. Expected {self.context.num_cores} "
                    f"from passed context, but got {num_cores} while "
                    f"instantiating Pipeline"
                )

        self._engine_args = dict(
            batch_size=self._batch_size or 1,  # bs=1 for dynamic batch
            num_cores=num_cores,
            input_shapes=input_shapes,
        )
        if engine_type.lower() == DEEPSPARSE_ENGINE:
            self._engine_args["scheduler"] = scheduler

        self.onnx_file_path = self.setup_onnx_file_path()
        self.engine = self._initialize_engine()

    def __call__(self, *args, **kwargs) -> Union[BaseModel, Future]:
        _default_key_val = ("_DEFAULT",)
        executor = kwargs.get("executor", _default_key_val)

        if executor is _default_key_val:  # do not use ==
            # use executor created during initialization
            executor = self.executor
        else:
            # use passed in executor
            executor = kwargs.pop("executor")

        return (
            executor.submit(self._run, *args, **kwargs)  # Non-Blocking call
            if executor and not self.use_dynamic_batch()
            else self._run(*args, **kwargs)  # Blocking call
        )

    @staticmethod
    def create(
        task: str,
        model_path: str = None,
        engine_type: str = DEEPSPARSE_ENGINE,
        batch_size: Optional[int] = None,
        num_cores: int = None,
        scheduler: Scheduler = None,
        input_shapes: List[List[int]] = None,
        alias: Optional[str] = None,
        context: Optional[Context] = None,
        **kwargs,
    ) -> "Pipeline":
        """
        :param task: name of task to create a pipeline for
        :param model_path: path on local system or SparseZoo stub to load the model
            from. Some tasks may have a default model path
        :param engine_type: inference engine to use. Currently supported values
            include 'deepsparse' and 'onnxruntime'. Default is 'deepsparse'
        :param batch_size: static batch size to use for inference. Default is 1
        :param num_cores: number of CPU cores to allocate for inference engine. None
            specifies all available cores. Default is None
        :param scheduler: (deepsparse only) kind of scheduler to execute with.
            Pass None for the default
        :param input_shapes: list of shapes to set ONNX the inputs to. Pass None
            to use model as-is. Default is None
        :param alias: optional name to give this pipeline instance, useful when
            inferencing with multiple models. Default is None
        :param context: Optional Context object to use for creating instances of
            MultiModelEngine. The Context contains a shared scheduler along with
            other runtime information that will be used across instances of the
            MultiModelEngine to provide optimal performance when running
            multiple models concurrently
        :param kwargs: extra task specific kwargs to be passed to task Pipeline
            implementation
        :return: pipeline object initialized for the given task
        """
        task = task.lower().replace("-", "_")

        # extra step to register pipelines for a given task domain
        # for cases where imports should only happen once a user specifies
        # that domain is to be used. (ie deepsparse.transformers will auto
        # install extra packages so should only import and register once a
        # transformers task is specified)
        SupportedTasks.check_register_task(task)

        if task not in _REGISTERED_PIPELINES:
            raise ValueError(
                f"Unknown Pipeline task {task}. Pipeline tasks should be "
                "must be declared with the Pipeline.register decorator. Currently "
                f"registered pipelines: {list(_REGISTERED_PIPELINES.keys())}"
            )

        pipeline_constructor = _REGISTERED_PIPELINES[task]

        if (
            model_path is None
            and hasattr(pipeline_constructor, "default_model_path")
            and pipeline_constructor.default_model_path
        ):
            model_path = pipeline_constructor.default_model_path

        if model_path is None:
            raise ValueError(
                f"No model_path provided for pipeline {pipeline_constructor}. Must "
                "provide a model path for pipelines that do not have a default defined"
            )

        # if batch size is not given, use default from pipeline_constructor
        if batch_size is not None:
            kwargs["batch_size"] = batch_size

        if issubclass(
            pipeline_constructor, Bucketable
        ) and pipeline_constructor.should_bucket(**kwargs):
            if input_shapes:
                raise ValueError(
                    "Overriding input shapes not supported with Bucketing enabled"
                )
            if not context:
                context = Context(num_cores=num_cores)
            buckets = pipeline_constructor.create_pipeline_buckets(
                task=task,
                model_path=model_path,
                engine_type=engine_type,
                batch_size=batch_size,
                alias=alias,
                context=context,
                **kwargs,
            )
            return BucketingPipeline(pipelines=buckets)

        return pipeline_constructor(
            model_path=model_path,
            engine_type=engine_type,
            num_cores=num_cores,
            scheduler=scheduler,
            input_shapes=input_shapes,
            alias=alias,
            context=context,
            **kwargs,
        )

    @classmethod
    def register(
        cls,
        task: str,
        task_aliases: Optional[List[str]] = None,
        default_model_path: Optional[str] = None,
    ):
        """
        Pipeline implementer class decorator that registers the pipeline
        task name and its aliases as valid tasks that can be used to load
        the pipeline through `Pipeline.create()`.

        Multiple pipelines may not have the same task name. An error will
        be raised if two different pipelines attempt to register the same task name

        :param task: main task name of this pipeline
        :param task_aliases: list of extra task names that may be used to reference
            this pipeline. Default is None
        :param default_model_path: path (ie zoo stub) to use as default for this
            task if None is provided
        """
        task_names = [task]
        if task_aliases:
            task_names.extend(task_aliases)

        task_names = [task_name.lower().replace("-", "_") for task_name in task_names]

        def _register_task(task_name, pipeline_class):
            if task_name in _REGISTERED_PIPELINES and (
                pipeline_class is not _REGISTERED_PIPELINES[task_name]
            ):
                raise RuntimeError(
                    f"task {task_name} already registered by Pipeline.register. "
                    f"attempting to register pipeline: {pipeline_class}, but"
                    f"pipeline: {_REGISTERED_PIPELINES[task_name]}, already registered"
                )
            _REGISTERED_PIPELINES[task_name] = pipeline_class

        def _register_pipeline_tasks_decorator(pipeline_class: Pipeline):
            if not issubclass(pipeline_class, cls):
                raise RuntimeError(
                    f"Attempting to register pipeline {pipeline_class}. "
                    f"Registered pipelines must inherit from {cls}"
                )
            for task_name in task_names:
                _register_task(task_name, pipeline_class)

            # set task and task_aliases as class level property
            pipeline_class.task = task
            pipeline_class.task_aliases = task_aliases
            pipeline_class.default_model_path = default_model_path

            return pipeline_class

        return _register_pipeline_tasks_decorator

    @classmethod
    def from_config(
        cls,
        config: Union["PipelineConfig", str, Path],
        context: Optional[Context] = None,
    ) -> "Pipeline":
        """
        :param config: PipelineConfig object, filepath to a json serialized
            PipelineConfig, or raw string of a json serialized PipelineConfig
        :param context: Optional Context object to use for creating instances of
            MultiModelEngine. The Context contains a shared scheduler along with
            other runtime information that will be used across instances of the
            MultiModelEngine to provide optimal performance when running
            multiple models concurrently
        :return: loaded Pipeline object from the config
        """
        if isinstance(config, Path) or (
            isinstance(config, str) and os.path.exists(config)
        ):
            if isinstance(config, str):
                config = Path(config)
            config = PipelineConfig.parse_file(config)
        if isinstance(config, str):
            config = PipelineConfig.parse_raw(config)

        return cls.create(
            task=config.task,
            model_path=config.model_path,
            engine_type=config.engine_type,
            batch_size=config.batch_size,
            num_cores=config.num_cores,
            scheduler=config.scheduler,
            input_shapes=config.input_shapes,
            alias=config.alias,
            context=context,
            **config.kwargs,
        )

    @abstractmethod
    def setup_onnx_file_path(self) -> str:
        """
        Performs any setup to unwrap and process the given `model_path` and other
        class properties into an inference ready onnx file to be compiled by the
        engine of the pipeline

        :return: file path to the ONNX file for the engine to compile
        """
        raise NotImplementedError()

    @abstractmethod
    def process_inputs(
        self,
        inputs: BaseModel,
    ) -> Union[List[numpy.ndarray], Tuple[List[numpy.ndarray], Dict[str, Any]]]:
        """
        :param inputs: inputs to the pipeline. Must be the type of the `input_schema`
            of this pipeline
        :return: inputs of this model processed into a list of numpy arrays that
            can be directly passed into the forward pass of the pipeline engine. Can
            also include a tuple with engine inputs and special key word arguments
            to pass to process_engine_outputs to facilitate information from the raw
            inputs to postprocessing that may not be included in the engine inputs
        """
        raise NotImplementedError()

    @abstractmethod
    def process_engine_outputs(
        self,
        engine_outputs: List[numpy.ndarray],
        **kwargs,
    ) -> BaseModel:
        """
        :param engine_outputs: list of numpy arrays that are the output of the engine
            forward pass
        :return: outputs of engine post-processed into an object in the `output_schema`
            format of this pipeline
        """
        raise NotImplementedError()

    @property
    @abstractmethod
    def input_schema(self) -> Type[BaseModel]:
        """
        :return: pydantic model class that inputs to this pipeline must comply to
        """
        raise NotImplementedError()

    @property
    @abstractmethod
    def output_schema(self) -> Type[BaseModel]:
        """
        :return: pydantic model class that outputs of this pipeline must comply to
        """
        raise NotImplementedError()

    @property
    def alias(self) -> str:
        """
        :return: optional name to give this pipeline instance, useful when
            inferencing with multiple models
        """
        return self._alias

    @property
    def model_path_orig(self) -> str:
        """
        :return: value originally passed to the `model_path` argument to initialize
            this Pipeline
        """
        return self._model_path_orig

    @property
    def model_path(self) -> str:
        """
        :return: path on local system to the onnx file of this model or directory
            containing a model.onnx file along with supporting files
        """
        return self._model_path

    @property
    def engine_args(self) -> Dict[str, Any]:
        """
        :return: arguments besides onnx filepath used to instantiate engine
        """
        return self._engine_args

    @property
    def engine_type(self) -> str:
        """
        :return: type of inference engine used for model forward pass
        """
        return self._engine_type

    def use_dynamic_batch(self) -> bool:
        """
        :return: True if pipeline should be run in dynamic batch mode else
            False
        """
        return (
            self._batch_size is None
            and self.executor
            and issubclass(self.input_schema, Splittable)
            and issubclass(self.output_schema, Joinable)
        )

    def to_config(self) -> "PipelineConfig":
        """
        :return: PipelineConfig that can be used to reload this object
        """

        if not hasattr(self, "task"):
            raise RuntimeError(
                f"{self.__class__} instance has no attribute task. Pipeline objects "
                "must have a task to be serialized to a config. Pipeline objects "
                "must be declared with the Pipeline.register object to be assigned a "
                "task"
            )

        # parse any additional properties as kwargs
        kwargs = {}
        for attr_name, attr in self.__class__.__dict__.items():
            if isinstance(attr, property) and attr_name not in dir(PipelineConfig):
                kwargs[attr_name] = getattr(self, attr_name)

        return PipelineConfig(
            task=self.task,
            model_path=self.model_path_orig,
            engine_type=self.engine_type,
            batch_size=self.batch_size,
            num_cores=self.num_cores,
            scheduler=self.scheduler,
            input_shapes=self.input_shapes,
            alias=self.alias,
            kwargs=kwargs,
        )

    def parse_inputs(self, *args, **kwargs) -> BaseModel:
        """
        :param args: ordered arguments to pipeline, only an input_schema object
            is supported as an arg for this function
        :param kwargs: keyword arguments to pipeline
        :return: pipeline arguments parsed into the given `input_schema`
            schema if necessary. If an instance of the `input_schema` is provided
            it will be returned
        """
        # passed input_schema schema directly
        if len(args) == 1 and isinstance(args[0], self.input_schema) and not kwargs:
            return args[0]

        if args:
            raise ValueError(
                f"pipeline {self.__class__} only supports either only a "
                f"{self.input_schema} object. or keyword arguments to be construct "
                f"one. Found {len(args)} args and {len(kwargs)} kwargs"
            )

        return self.input_schema(**kwargs)

    def engine_forward(self, engine_inputs: List[numpy.ndarray]) -> List[numpy.ndarray]:
        """
        :param engine_inputs: list of numpy inputs to Pipeline engine forward
            pass
        :return: result of forward pass to Pipeline engine
        """
        return self.engine(engine_inputs)

    def _run(self, *args, **kwargs):
        if "engine_inputs" in kwargs:
            raise ValueError(
                "invalid kwarg engine_inputs. engine inputs determined "
                f"by {self.__class__.__qualname__}.parse_inputs"
            )

        # parse inputs into input_schema schema if necessary
        pipeline_inputs = self.parse_inputs(*args, **kwargs)
        if isinstance(pipeline_inputs, tuple):
            pipeline_inputs, split_kwargs = pipeline_inputs
        else:
            split_kwargs = {}

        if not isinstance(pipeline_inputs, self.input_schema):
            raise RuntimeError(
                f"Unable to parse {self.__class__} inputs into a "
                f"{self.input_schema} object. Inputs parsed to {type(pipeline_inputs)}"
            )

        # run pipeline
        if self.use_dynamic_batch():
            return self._run_with_dynamic_batch(pipeline_inputs, split_kwargs)

        pipeline_outputs = self._run_with_static_batch(pipeline_inputs)
        return pipeline_outputs

    def _run_with_dynamic_batch(
        self,
        pipeline_inputs: BaseModel,
        split_kwargs: Optional[Dict[str, Any]] = None,
    ) -> BaseModel:

        if split_kwargs is None:
            split_kwargs = {}

        pipeline_inputs = pipeline_inputs.split(**split_kwargs)
        futures = [
            self.executor.submit(self._run_with_static_batch, _input)
            for _input in pipeline_inputs
        ]
        # wait for all inferences to complete before joining outputs
        concurrent.futures.wait(futures)
        outputs = [future.result() for future in futures]
        return self.output_schema.join(outputs)

    def _run_with_static_batch(self, pipeline_inputs: BaseModel) -> BaseModel:
        engine_inputs: List[numpy.ndarray] = self.process_inputs(pipeline_inputs)
        if isinstance(engine_inputs, tuple):
            engine_inputs, postprocess_kwargs = engine_inputs
        else:
            postprocess_kwargs = {}

        engine_outputs: List[numpy.ndarray] = self.engine_forward(engine_inputs)
        pipeline_outputs = self.process_engine_outputs(
            engine_outputs, **postprocess_kwargs
        )

        # validate outputs format
        if not isinstance(pipeline_outputs, self.output_schema):
            raise ValueError(
                f"Outputs of {self.__class__} must be instances of "
                f"{self.output_schema} found output of type {type(pipeline_outputs)}"
            )

        return pipeline_outputs

    def _initialize_engine(self) -> Union[Engine, ORTEngine]:
        engine_type = self.engine_type.lower()

        if engine_type == DEEPSPARSE_ENGINE:
            if self.context is not None and isinstance(self.context, Context):
                self._engine_args.pop("num_cores", None)
                self._engine_args.pop("scheduler", None)
                self._engine_args["context"] = self.context
                return MultiModelEngine(
                    model=self.onnx_file_path,
                    **self._engine_args,
                )
            return Engine(self.onnx_file_path, **self._engine_args)
        elif engine_type == ORT_ENGINE:
            return ORTEngine(self.onnx_file_path, **self._engine_args)
        else:
            raise ValueError(
                f"Unknown engine_type {self.engine_type}. Supported values include: "
                f"{SUPPORTED_PIPELINE_ENGINES}"
            )


class PipelineConfig(BaseModel):
    """
    Configuration for creating a Pipeline object

    Can be used to create a Pipeline from a config object or file with
    Pipeline.from_config(), or used as a building block for other configs
    such as for deepsparse.server
    """

    task: str = Field(
        description="name of task to create a pipeline for",
    )
    model_path: str = Field(
        description="path on local system or SparseZoo stub to load the model from",
    )
    engine_type: str = Field(
        default=DEEPSPARSE_ENGINE,
        description=(
            "inference engine to use. Currently supported values include "
            "'deepsparse' and 'onnxruntime'. Default is 'deepsparse'"
        ),
    )
    batch_size: int = Field(
        default=1,
        description=("static batch size to use for inference. Default is 1"),
    )
    num_cores: int = Field(
        default=None,
        description=(
            "number of CPU cores to allocate for inference engine. None"
            "specifies all available cores. Default is None"
        ),
    )
    scheduler: str = Field(
        default="async",
        description=(
            "(deepsparse only) kind of scheduler to execute with. Defaults to async"
        ),
    )
    input_shapes: List[List[int]] = Field(
        default=None,
        description=(
            "list of shapes to set ONNX the inputs to. Pass None to use model as-is. "
            "Default is None"
        ),
    )
    alias: str = Field(
        default=None,
        description=(
            "optional name to give this pipeline instance, useful when inferencing "
            "with multiple models. Default is None"
        ),
    )
    kwargs: Dict[str, Any] = Field(
        default={},
        description=(
            "Additional arguments for inference with the model that will be passed "
            "into the pipeline as kwargs"
        ),
    )


class BucketingPipeline(object):
    """
    A Proxy class that adds Bucketing functionality to Pipelines

    :param pipelines: A list of Pipeline objects/buckets that implement
        `Bucketable` contract
    """

    def __init__(self, pipelines: List[Pipeline]):
        if not (pipelines and isinstance(pipelines, list)):
            raise ValueError(
                "Expected a non empty List of pipeline objects but got " f"{pipelines}"
            )
        self._pipelines = pipelines
        self._pipeline_class = pipelines[0].__class__
        self._validate_pipeline_class()

    def __call__(self, **inputs):
        parsed_inputs = self._pipelines[-1].parse_inputs(**inputs)
        pipeline = self._pipeline_class.route_input_to_bucket(
            input_schema=parsed_inputs,
            pipelines=self._pipelines,
        )
        return pipeline(parsed_inputs)

    def __getattr__(self, item):
        value = getattr(self._pipelines[0].__class__, item)

        if isinstance(value, property):
            return getattr(self._pipelines[0], item)

        raise AttributeError(
            f"{item} not found in {self.__class__.__name__}, "
            f"and is not a property of {self._pipeline_class.__name__}"
        )

    @property
    def input_schema(self) -> Type[BaseModel]:
        """
        :return: pydantic model class that inputs to this pipeline must comply to
        """
        return self._pipelines[0].input_schema

    @property
    def output_schema(self) -> Type[BaseModel]:
        """
        :return: pydantic model class that outputs of this pipeline must comply to
        """
        return self._pipelines[0].output_schema

    def _validate_pipeline_class(self):
        # validate all pipelines belong to the same class

        if not issubclass(self._pipeline_class, Bucketable):
            raise ValueError(f"{self._pipeline_class} is not Bucketable")

        is_valid = all(
            isinstance(pipeline, self._pipeline_class) for pipeline in self._pipelines
        )

        if not is_valid:
            raise ValueError(
                "All Pipeline Buckets must belong to the same Pipeline Class"
            )


class Bucketable(ABC):
    """
    A contract, that ensures implementing Pipeline class can create multiple Pipeline
    instances and route each input sample to correct instance based off of specific
    implementations of abstract methods defined in this contract
    """

    @staticmethod
    @abstractmethod
    def should_bucket(*args, **kwargs) -> bool:
        """
        :returns: True if buckets should be created else False
        """
        pass

    @staticmethod
    @abstractmethod
    def create_pipeline_buckets(*args, **kwargs) -> List[Pipeline]:
        """
        :return: Create and return a list of Pipeline objects
            representing different buckets
        """
        pass

    @staticmethod
    @abstractmethod
    def route_input_to_bucket(
        *args, input_schema: BaseModel, pipelines: List[Pipeline], **kwargs
    ) -> Pipeline:
        """
        :param input_schema: The schema representing an input to the pipeline
        :param pipelines: Different buckets to be used
        :return: The correct Pipeline object (or Bucket) to route input to
        """
        pass


def _initialize_executor_and_workers(
    batch_size: Optional[int],
    workers_or_executor: Optional[Union[int, ThreadPoolExecutor]],
) -> Tuple[Optional[ThreadPoolExecutor], int]:
    if isinstance(workers_or_executor, ThreadPoolExecutor):
        num_async_workers = workers_or_executor._max_workers  # noqa
        executor = workers_or_executor
    elif isinstance(workers_or_executor, int):
        num_async_workers = max(1, workers_or_executor)
        executor = ThreadPoolExecutor(max_workers=num_async_workers)
    elif batch_size is None and workers_or_executor is None:
        # default num workers to num available cores / 2
        num_cpu_cores_avaailable = cpu_details()[0]
        num_async_workers = max(1, num_cpu_cores_avaailable // 2)
        executor = ThreadPoolExecutor(max_workers=num_async_workers)
    elif workers_or_executor is not None:
        raise ValueError(
            "Expected an int or ThreadPoolExecutor to run in async mode"
            f" but got {workers_or_executor} of type {type(workers_or_executor)}"
        )
    else:
        executor = None
        num_async_workers = 1

    if batch_size is None and executor is None:
        raise ValueError(
            "Must have an ThreadPoolExecutor for running in dynamic batch mode "
            f"but got {None}"
        )

    return executor, num_async_workers


def question_answering_pipeline(*args, **kwargs) -> "Pipeline":
    """
    transformers question_answering pipeline

    example instantiation:
    ```python
    question_answering = Pipeline.create(
        task="question_answering",
        model_path="question_answering_model_dir/",
    )
    ```

    :param model_path: sparsezoo stub to a transformers model or (preferred) a
        directory containing a model.onnx, tokenizer config, and model config
    :param engine_type: inference engine to use. Currently supported values include
        'deepsparse' and 'onnxruntime'. Default is 'deepsparse'
    :param batch_size: static batch size to use for inference. Default is 1
    :param num_cores: number of CPU cores to allocate for inference engine. None
        specifies all available cores. Default is None
    :param scheduler: (deepsparse only) kind of scheduler to execute with.
        Pass None for the default
    :param input_shapes: list of shapes to set ONNX the inputs to. Pass None
        to use model as-is. Default is None
    :param alias: optional name to give this pipeline instance, useful when
        inferencing with multiple models. Default is None
    :param sequence_length: sequence length to compile model and tokenizer for.
        If a list of lengths is provided, then for each length, a model and
        tokenizer will be compiled capable of handling that sequence length
        (also known as a bucket). Default is 128
    :param doc_stride: if the context is too long to fit with the question for the
        model, it will be split in several chunks with some overlap. This argument
        controls the size of that overlap. Currently, only reading the first span
        is supported (everything after doc_stride will be truncated). Default
        is 128
    :param max_question_len: maximum length of the question after tokenization.
        It will be truncated if needed. Default is 64
    :param max_answer_len: maximum length of answer after decoding. Default is 15
    """
    return Pipeline.create("question_answering", *args, **kwargs)


def text_classification_pipeline(*args, **kwargs) -> "Pipeline":
    """
    transformers text classification pipeline

    example instantiation:
    ```python
    text_classifier = Pipeline.create(
        task="text_classification",
        model_path="text_classification_model_dir/",
        batch_size=BATCH_SIZE,
    )
    ```

    example batch size 1, single text inputs (ie sentiment analysis):
    ```python
    sentiment = text_classifier("the food tastes great")
    sentiment = text_classifier(["the food tastes great"])
    sentiment = text_classifier([["the food tastes great"]])
    ```

    example batch size 1, multi text input (ie QQP like tasks):
    ```python
    prediction = text_classifier([["how is the food?", "what is the food?"]])
    ```

    example batch size n, single text inputs:
    ```python
    sentiments = text_classifier(["the food tastes great", "the food tastes bad"])
    sentiments = text_classifier([["the food tastes great"], ["the food tastes bad"]])
    ```

    :param model_path: sparsezoo stub to a transformers model or (preferred) a
        directory containing a model.onnx, tokenizer config, and model config
    :param engine_type: inference engine to use. Currently supported values include
        'deepsparse' and 'onnxruntime'. Default is 'deepsparse'
    :param batch_size: static batch size to use for inference. Default is 1
    :param num_cores: number of CPU cores to allocate for inference engine. None
        specifies all available cores. Default is None
    :param scheduler: (deepsparse only) kind of scheduler to execute with.
        Pass None for the default
    :param input_shapes: list of shapes to set ONNX the inputs to. Pass None
        to use model as-is. Default is None
    :param alias: optional name to give this pipeline instance, useful when
        inferencing with multiple models. Default is None
    :param sequence_length: sequence length to compile model and tokenizer for.
        If a list of lengths is provided, then for each length, a model and
        tokenizer will be compiled capable of handling that sequence length
        (also known as a bucket). Default is 128
    :param return_all_scores: if True, instead of returning the prediction as the
        argmax of model class predictions, will return all scores and labels as
        a list for each result in the batch. Default is False
    """
    return Pipeline.create("text_classification", *args, **kwargs)


def sentiment_analysis_pipeline(*args, **kwargs) -> "Pipeline":
    """
    transformers text classification pipeline

    example instantiation:
    ```python
    text_classifier = Pipeline.create(
        task="text_classification",
        model_path="text_classification_model_dir/",
        batch_size=BATCH_SIZE,
    )
    ```

    example batch size 1, single text inputs (ie sentiment analysis):
    ```python
    sentiment = text_classifier("the food tastes great")
    sentiment = text_classifier(["the food tastes great"])
    sentiment = text_classifier([["the food tastes great"]])
    ```

    example batch size 1, multi text input (ie QQP like tasks):
    ```python
    prediction = text_classifier([["how is the food?", "what is the food?"]])
    ```

    example batch size n, single text inputs:
    ```python
    sentiments = text_classifier(["the food tastes great", "the food tastes bad"])
    sentiments = text_classifier([["the food tastes great"], ["the food tastes bad"]])
    ```

    :param model_path: sparsezoo stub to a transformers model or (preferred) a
        directory containing a model.onnx, tokenizer config, and model config
    :param engine_type: inference engine to use. Currently supported values include
        'deepsparse' and 'onnxruntime'. Default is 'deepsparse'
    :param batch_size: static batch size to use for inference. Default is 1
    :param num_cores: number of CPU cores to allocate for inference engine. None
        specifies all available cores. Default is None
    :param scheduler: (deepsparse only) kind of scheduler to execute with.
        Pass None for the default
    :param input_shapes: list of shapes to set ONNX the inputs to. Pass None
        to use model as-is. Default is None
    :param alias: optional name to give this pipeline instance, useful when
        inferencing with multiple models. Default is None
    :param sequence_length: sequence length to compile model and tokenizer for.
        If a list of lengths is provided, then for each length, a model and
        tokenizer will be compiled capable of handling that sequence length
        (also known as a bucket). Default is 128
    :param return_all_scores: if True, instead of returning the prediction as the
        argmax of model class predictions, will return all scores and labels as
        a list for each result in the batch. Default is False
    """
    return Pipeline.create("text_classification", *args, **kwargs)


def token_classification_pipeline(*args, **kwargs) -> "Pipeline":
    """
    transformers token classification pipeline

    example instantiation:
    ```python
    token_classifier = Pipeline.create(
        task="token_classification",
        model_path="token_classification_model_dir/",
        batch_size=BATCH_SIZE,
    )
    ```

    :param model_path: sparsezoo stub to a transformers model or (preferred) a
        directory containing a model.onnx, tokenizer config, and model config
    :param engine_type: inference engine to use. Currently supported values include
        'deepsparse' and 'onnxruntime'. Default is 'deepsparse'
    :param batch_size: static batch size to use for inference. Default is 1
    :param num_cores: number of CPU cores to allocate for inference engine. None
        specifies all available cores. Default is None
    :param scheduler: (deepsparse only) kind of scheduler to execute with.
        Pass None for the default
    :param input_shapes: list of shapes to set ONNX the inputs to. Pass None
        to use model as-is. Default is None
    :param alias: optional name to give this pipeline instance, useful when
        inferencing with multiple models. Default is None
    :param sequence_length: sequence length to compile model and tokenizer for.
        If a list of lengths is provided, then for each length, a model and
        tokenizer will be compiled capable of handling that sequence length
        (also known as a bucket). Default is 128
    :param aggregation_strategy: how to aggregate tokens in postprocessing. Options
        include 'none', 'simple', 'first', 'average', and 'max'. Default is None
    :param ignore_labels: list of label names to ignore in output. Default is
        ['0'] which ignores the default known class label
    """
    return Pipeline.create("token_classification", *args, **kwargs)


def image_classification_pipeline(*args, **kwargs) -> "Pipeline":
    """
    Image classification pipeline for DeepSparse

    :param model_path: path on local system or SparseZoo stub to load the model from
    :param engine_type: inference engine to use. Currently supported values include
        'deepsparse' and 'onnxruntime'. Default is 'deepsparse'
    :param batch_size: static batch size to use for inference. Default is 1
    :param num_cores: number of CPU cores to allocate for inference engine. None
        specifies all available cores. Default is None
    :param scheduler: (deepsparse only) kind of scheduler to execute with.
        Pass None for the default
    :param input_shapes: list of shapes to set ONNX the inputs to. Pass None
        to use model as-is. Default is None
    :param alias: optional name to give this pipeline instance, useful when
        inferencing with multiple models. Default is None
    :param class_names: Optional dict, or json file of class names to use for
        mapping class ids to class labels. Default is None
    """
    return Pipeline.create("image_classification", *args, **kwargs)


def yolo_pipeline(*args, **kwargs) -> "Pipeline":
    """
    Image Segmentation YOLO pipeline for DeepSparse

    :param model_path: path on local system or SparseZoo stub to load the model from
    :param engine_type: inference engine to use. Currently supported values
        include 'deepsparse' and 'onnxruntime'. Default is 'deepsparse'
    :param batch_size: static batch size to use for inference. Default is 1
    :param num_cores: number of CPU cores to allocate for inference engine. None
        specifies all available cores. Default is None
    :param scheduler: (deepsparse only) kind of scheduler to execute with.
        Pass None for the default
    :param input_shapes: list of shapes to set ONNX the inputs to. Pass None
        to use model as-is. Default is None
    :param alias: optional name to give this pipeline instance, useful when
        inferencing with multiple models. Default is None
    :param class_names: Optional string identifier, dict, or json file of
        class names to use for mapping class ids to class labels. Default is
        `coco`
    """
    return Pipeline.create("yolo", *args, **kwargs)


<<<<<<< HEAD
def haystack_pipeline(*args, **kwargs) -> "Pipeline":
    """
    Neural Magic pipeline for running Haystack DocumentSearchPipeline.
    Supports selected Haystack Nodes as well as Haystack nodes integrated
    with the Neural Magic DeepSparse Engine

    example embedding model instantiation:
    ```python
    haystack_pipeline = Pipeline.create(
        task="information_retrieval_haystack",
        model_path="masked_language_modeling_model_dir/",
        config={
            "document_store": "InMemoryDocumentStore",
            "document_store_args": {
                "similarity": "cosine",
                "use_gpu": False,
            },
            "retriever": "DeepSparseEmbeddingRetriever",
            "retriever_args": {
                "extraction_strategy": "reduce_mean"
            }
        },
    )
    ```

    example deepsparse biencoder instantiation
    ```python
    haystack_pipeline = Pipeline.create(
        task="information_retrieval_haystack",
        config={
            "document_store": "InMemoryDocumentStore",
            "document_store_args": {
                "similarity": "cosine",
                "use_gpu": False,
            },
            "retriever": "DeepSparseDensePassageRetriever",
            "retriever_args": {
                "query_model_path": "./query_model",
                "passage_model_path": "./passage_model"
            }
        },
    )
    ```

    writing documents:
    ```python
    haystack_pipeline.write_documents([
        {
            "title": "Claude Shannon",
            "content": "Claude Elwood Shannon was an American mathematician, "
            "electrical engineer, and cryptographer known as a father of "
            "information theory. He was a 21-year-old master's degree student at "
            "the Massachusetts Institute of Technology (MIT)."
        },
        {
            "title": "Vincent van Gogh",
            "content": "Van Gogh was born into an upper-middle-class family. "
            "As a child he was serious, quiet and thoughtful. He began drawing "
            "at an early age and as a young man worked as an art dealer."
        },
        {
            "title": "Stevie Wonder",
            "content": "Stevland Hardaway Morris, known professionally as "
            "Stevie Wonder, is an American singer and musician, who is "
            "credited as a pioneer and influence by musicians across a range "
            "of genres."
        }
    ])
    ```

    example queries:
    ```python
    from deepsparse.transformers.haystack import print_pipeline_documents
    pipeline_outputs = haystack_pipeline(
        queries="who invented information theory",
        params={"Retriever": {"top_k": 4}}
    )
    print_pipeline_documents(pipeline_outputs)

    pipeline_outputs = haystack_pipeline(
        queries=[
            "famous artists",
            "What is Stevie Wonder's real name?"
        ],
        params={"Retriever": {"top_k": 4}}
    )
    print_pipeline_documents(pipeline_outputs)
    ```

    :param model_path: sparsezoo stub to a transformers model or (preferred) a
        directory containing a model.onnx, tokenizer config, and model config
    :param engine_type: inference engine to use. Currently supported values include
        'deepsparse' and 'onnxruntime'. Default is 'deepsparse'
    :param batch_size: static batch size to use for inference. Default is 1
    :param num_cores: number of CPU cores to allocate for inference engine. None
        specifies all available cores. Default is None
    :param scheduler: (deepsparse only) kind of scheduler to execute with.
        Pass None for the default
    :param input_shapes: list of shapes to set ONNX the inputs to. Pass None
        to use model as-is. Default is None
    :param alias: optional name to give this pipeline instance, useful when
        inferencing with multiple models. Default is None
    :param sequence_length: sequence length to compile model and tokenizer for.
        If a list of lengths is provided, then for each length, a model and
        tokenizer will be compiled capable of handling that sequence length
        (also known as a bucket). Default is 128
    :param docs: list of documents to be written to document_store. Can also
        be written after instantiation with write_documents method.
        Default is None
    :param config: dictionary or instance of HaystackPipelineConfig. Used to
        specify Haystack node arguments
    :param retriever_kwargs: keyword arguments to be passed to retriever. If
        the retriever is a deepsparse retriever, then these arguments will also
        be passed to the EmbeddingExtractionPipeline of the retriever
    """
    return Pipeline.create("information_retrieval_haystack", *args, **kwargs)


def embedding_extraction_pipeline(*args, **kwargs) -> "Pipeline":
    """
    embedding extraction pipeline for extracting intermediate layer embeddings
    from transformer models

    example instantiation:
    ```python
    embedding_extraction_pipeline = Pipeline.create(
        task="embedding_extraction",
        model_path="masked_language_modeling_model_dir/",
    )
    results = embedding_extraction_pipeline(
        [
            "the warriors have won the nba finals"
            "the warriors are the greatest basketball team ever"
        ]
    )
    emb_1, emb_2 = results.embeddings
    # (expect emb_1 and emb_2 to have high cosine similiarity)
    ```

    :param model_path: sparsezoo stub to a transformers model or (preferred) a
        directory containing a model.onnx, tokenizer config, and model config
    :param engine_type: inference engine to use. Currently supported values include
        'deepsparse' and 'onnxruntime'. Default is 'deepsparse'
    :param batch_size: static batch size to use for inference. Default is 1
=======
def zero_shot_text_classification_pipeline(*args, **kwargs) -> "Pipeline":
    """
    Transformers zero shot text classification pipeline. This pipeline allows for
    text classification using models which were trained on datasets not originally
    meant for this task.

    This class upon construction returns an instance of a child Pipeline which
    inherits from ZeroShotTextClassificationPipelineBase. Which type of Pipeline
    is returned depends on the value of the passed model_scheme argument.

    example dynamic labels:
    ```python
    zero_shot_text_classifier = Pipeline.create(
        task="zero_shot_text_classification",
        model_scheme="mnli",
        model_config={"hypothesis_template": "This text is related to {}"},
        model_path="mnli_model_dir/",
    )

    sequence_to_classify = "Who are you voting for in 2020?"
    candidate_labels = ["Europe", "public health", "politics"]
    zero_shot_text_classifier(sequences=sequence_to_classify, labels=candidate_labels)
    >>> ZeroShotTextClassificationOutput(
        sequences='Who are you voting for in 2020?',
        labels=['politics', 'public health', 'Europe'],
        scores=[0.9073666334152222, 0.046810582280159, 0.04582275450229645])
    ```

    example static labels:
    ```python
    zero_shot_text_classifier = Pipeline.create(
        task="zero_shot_text_classification",
        batch_size=3,
        model_scheme="mnli",
        model_config={"hypothesis_template": "This text is related to {}"},
        model_path="mnli_model_dir/",
        labels=["politics", "Europe", "public health"]
    )

    sequence_to_classify = "Who are you voting for in 2020?"
    zero_shot_text_classifier(sequences=sequence_to_classify)
    >>> ZeroShotTextClassificationOutput(
        sequences='Who are you voting for in 2020?',
        labels=['politics', 'public health', 'Europe'],
        scores=[0.9073666334152222, 0.046810582280159, 0.04582275450229645])
    ```

    Note that labels must either be provided during pipeline instantiation via
    the constructor, at inference time, but not both.

    Note that if a hypothesis_template is provided at inference time, then it
    will override the value provided during model instantiation

    :param model_path: sparsezoo stub to a transformers model, an ONNX file, or
        (preferred) a directory containing a model.onnx, tokenizer config, and model
        config. If no tokenizer and/or model config(s) are found, then they will be
        loaded from huggingface transformers using the `default_model_name` key
    :param engine_type: inference engine to use. Currently supported values include
        'deepsparse' and 'onnxruntime'. Default is 'deepsparse'
    :param batch_size: if static labels are given, then batch_size must be
        num_sequences * num_labels. Otherwise, batch_size must be 1. Default is 1
>>>>>>> 3d4b7cac
    :param num_cores: number of CPU cores to allocate for inference engine. None
        specifies all available cores. Default is None
    :param scheduler: (deepsparse only) kind of scheduler to execute with.
        Pass None for the default
    :param input_shapes: list of shapes to set ONNX the inputs to. Pass None
        to use model as-is. Default is None
    :param alias: optional name to give this pipeline instance, useful when
        inferencing with multiple models. Default is None
<<<<<<< HEAD
    :param sequence_length: sequence length to compile model and tokenizer for.
        If a list of lengths is provided, then for each length, a model and
        tokenizer will be compiled capable of handling that sequence length
        (also known as a bucket). Default is 128
    :param emb_extraction_layer: if an int, the transformer layer number from
        which the embeddings will be extracted. If a string, the name of last
        ONNX node in model to draw embeddings from. If None, leave the model
        unchanged. Default is -1 (last transformer layer before prediction head)
    :param model_size: size of transformer model (size of hidden layer per token
        if the model is cut). Default is 768
    :param extraction_strategy: method of pooling embedding values. Currently
        supported values are 'per_token', 'reduce_mean', 'reduce_max' and 'cls_token'.
        Default is 'per_token'
    :param return_numpy: return embeddings a list of numpy arrays, list of lists
        of floats otherwise. Default is True
    :param context: context for engine. If None, then the engine will be initialized
        with 2 streams to make use of parallel inference of labels. Default is None
    """
    return Pipeline.create("embedding_extraction", *args, **kwargs)
=======
    :param default_model_name: huggingface transformers model name to use to
        load a tokenizer and model config when none are provided in the `model_path`.
        Default is "bert-base-uncased"
    :param model_scheme: training scheme used to train the model used for zero shot.
        Default is "mnli"
    :param model_config: config object specific to the model_scheme of this model
        or a dict of config keyword arguments
    :param labels: static list of labels to perform text classification with. Can
        also be provided at inference time
    :param context: context for engine. If None, then the engine will be initialized
        with 2 streams to make use of parallel inference of labels
    """
    return Pipeline.create("zero_shot_text_classification", *args, **kwargs)
>>>>>>> 3d4b7cac
<|MERGE_RESOLUTION|>--- conflicted
+++ resolved
@@ -1080,7 +1080,6 @@
     return Pipeline.create("yolo", *args, **kwargs)
 
 
-<<<<<<< HEAD
 def haystack_pipeline(*args, **kwargs) -> "Pipeline":
     """
     Neural Magic pipeline for running Haystack DocumentSearchPipeline.
@@ -1225,69 +1224,6 @@
     :param engine_type: inference engine to use. Currently supported values include
         'deepsparse' and 'onnxruntime'. Default is 'deepsparse'
     :param batch_size: static batch size to use for inference. Default is 1
-=======
-def zero_shot_text_classification_pipeline(*args, **kwargs) -> "Pipeline":
-    """
-    Transformers zero shot text classification pipeline. This pipeline allows for
-    text classification using models which were trained on datasets not originally
-    meant for this task.
-
-    This class upon construction returns an instance of a child Pipeline which
-    inherits from ZeroShotTextClassificationPipelineBase. Which type of Pipeline
-    is returned depends on the value of the passed model_scheme argument.
-
-    example dynamic labels:
-    ```python
-    zero_shot_text_classifier = Pipeline.create(
-        task="zero_shot_text_classification",
-        model_scheme="mnli",
-        model_config={"hypothesis_template": "This text is related to {}"},
-        model_path="mnli_model_dir/",
-    )
-
-    sequence_to_classify = "Who are you voting for in 2020?"
-    candidate_labels = ["Europe", "public health", "politics"]
-    zero_shot_text_classifier(sequences=sequence_to_classify, labels=candidate_labels)
-    >>> ZeroShotTextClassificationOutput(
-        sequences='Who are you voting for in 2020?',
-        labels=['politics', 'public health', 'Europe'],
-        scores=[0.9073666334152222, 0.046810582280159, 0.04582275450229645])
-    ```
-
-    example static labels:
-    ```python
-    zero_shot_text_classifier = Pipeline.create(
-        task="zero_shot_text_classification",
-        batch_size=3,
-        model_scheme="mnli",
-        model_config={"hypothesis_template": "This text is related to {}"},
-        model_path="mnli_model_dir/",
-        labels=["politics", "Europe", "public health"]
-    )
-
-    sequence_to_classify = "Who are you voting for in 2020?"
-    zero_shot_text_classifier(sequences=sequence_to_classify)
-    >>> ZeroShotTextClassificationOutput(
-        sequences='Who are you voting for in 2020?',
-        labels=['politics', 'public health', 'Europe'],
-        scores=[0.9073666334152222, 0.046810582280159, 0.04582275450229645])
-    ```
-
-    Note that labels must either be provided during pipeline instantiation via
-    the constructor, at inference time, but not both.
-
-    Note that if a hypothesis_template is provided at inference time, then it
-    will override the value provided during model instantiation
-
-    :param model_path: sparsezoo stub to a transformers model, an ONNX file, or
-        (preferred) a directory containing a model.onnx, tokenizer config, and model
-        config. If no tokenizer and/or model config(s) are found, then they will be
-        loaded from huggingface transformers using the `default_model_name` key
-    :param engine_type: inference engine to use. Currently supported values include
-        'deepsparse' and 'onnxruntime'. Default is 'deepsparse'
-    :param batch_size: if static labels are given, then batch_size must be
-        num_sequences * num_labels. Otherwise, batch_size must be 1. Default is 1
->>>>>>> 3d4b7cac
     :param num_cores: number of CPU cores to allocate for inference engine. None
         specifies all available cores. Default is None
     :param scheduler: (deepsparse only) kind of scheduler to execute with.
@@ -1296,7 +1232,6 @@
         to use model as-is. Default is None
     :param alias: optional name to give this pipeline instance, useful when
         inferencing with multiple models. Default is None
-<<<<<<< HEAD
     :param sequence_length: sequence length to compile model and tokenizer for.
         If a list of lengths is provided, then for each length, a model and
         tokenizer will be compiled capable of handling that sequence length
@@ -1316,7 +1251,79 @@
         with 2 streams to make use of parallel inference of labels. Default is None
     """
     return Pipeline.create("embedding_extraction", *args, **kwargs)
-=======
+
+
+def zero_shot_text_classification_pipeline(*args, **kwargs) -> "Pipeline":
+    """
+    Transformers zero shot text classification pipeline. This pipeline allows for
+    text classification using models which were trained on datasets not originally
+    meant for this task.
+
+    This class upon construction returns an instance of a child Pipeline which
+    inherits from ZeroShotTextClassificationPipelineBase. Which type of Pipeline
+    is returned depends on the value of the passed model_scheme argument.
+
+    example dynamic labels:
+    ```python
+    zero_shot_text_classifier = Pipeline.create(
+        task="zero_shot_text_classification",
+        model_scheme="mnli",
+        model_config={"hypothesis_template": "This text is related to {}"},
+        model_path="mnli_model_dir/",
+    )
+
+    sequence_to_classify = "Who are you voting for in 2020?"
+    candidate_labels = ["Europe", "public health", "politics"]
+    zero_shot_text_classifier(sequences=sequence_to_classify, labels=candidate_labels)
+    >>> ZeroShotTextClassificationOutput(
+        sequences='Who are you voting for in 2020?',
+        labels=['politics', 'public health', 'Europe'],
+        scores=[0.9073666334152222, 0.046810582280159, 0.04582275450229645])
+    ```
+
+    example static labels:
+    ```python
+    zero_shot_text_classifier = Pipeline.create(
+        task="zero_shot_text_classification",
+        batch_size=3,
+        model_scheme="mnli",
+        model_config={"hypothesis_template": "This text is related to {}"},
+        model_path="mnli_model_dir/",
+        labels=["politics", "Europe", "public health"]
+    )
+
+    sequence_to_classify = "Who are you voting for in 2020?"
+    zero_shot_text_classifier(sequences=sequence_to_classify)
+    >>> ZeroShotTextClassificationOutput(
+        sequences='Who are you voting for in 2020?',
+        labels=['politics', 'public health', 'Europe'],
+        scores=[0.9073666334152222, 0.046810582280159, 0.04582275450229645])
+    ```
+
+    Note that labels must either be provided during pipeline instantiation via
+    the constructor, at inference time, but not both.
+
+    Note that if a hypothesis_template is provided at inference time, then it
+    will override the value provided during model instantiation
+
+    :param model_path: sparsezoo stub to a transformers model or (preferred) a
+        directory containing a model.onnx, tokenizer config, and model config
+    :param engine_type: inference engine to use. Currently supported values include
+        'deepsparse' and 'onnxruntime'. Default is 'deepsparse'
+    :param batch_size: if static labels are given, then batch_size must be
+        num_sequences * num_labels. Otherwise, batch_size must be 1. Default is 1
+    :param sequence_length: sequence length to compile model and tokenizer for.
+        If a list of lengths is provided, then for each length, a model and
+        tokenizer will be compiled capable of handling that sequence length
+        (also known as a bucket). Default is 128
+    :param num_cores: number of CPU cores to allocate for inference engine. None
+        specifies all available cores. Default is None
+    :param scheduler: (deepsparse only) kind of scheduler to execute with.
+        Pass None for the default
+    :param input_shapes: list of shapes to set ONNX the inputs to. Pass None
+        to use model as-is. Default is None
+    :param alias: optional name to give this pipeline instance, useful when
+        inferencing with multiple models. Default is None
     :param default_model_name: huggingface transformers model name to use to
         load a tokenizer and model config when none are provided in the `model_path`.
         Default is "bert-base-uncased"
@@ -1329,5 +1336,4 @@
     :param context: context for engine. If None, then the engine will be initialized
         with 2 streams to make use of parallel inference of labels
     """
-    return Pipeline.create("zero_shot_text_classification", *args, **kwargs)
->>>>>>> 3d4b7cac
+    return Pipeline.create("zero_shot_text_classification", *args, **kwargs)