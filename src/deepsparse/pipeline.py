# Copyright (c) 2021 - present / Neuralmagic, Inc. All Rights Reserved.
#
# Licensed under the Apache License, Version 2.0 (the "License");
# you may not use this file except in compliance with the License.
# You may obtain a copy of the License at
#
#    http://www.apache.org/licenses/LICENSE-2.0
#
# Unless required by applicable law or agreed to in writing,
# software distributed under the License is distributed on an "AS IS" BASIS,
# WITHOUT WARRANTIES OR CONDITIONS OF ANY KIND, either express or implied.
# See the License for the specific language governing permissions and
# limitations under the License.

"""
Classes and registry for end to end inference pipelines that wrap an underlying
inference engine and include pre/postprocessing
"""
import os
from abc import ABC, abstractmethod
from concurrent.futures import ThreadPoolExecutor
from pathlib import Path
from typing import Any, Dict, List, Optional, Tuple, Type, Union

import numpy
from pydantic import BaseModel, Field

from deepsparse import Context, Engine, MultiModelEngine, Scheduler
from deepsparse.benchmark import ORTEngine
from deepsparse.cpu import cpu_details
from deepsparse.loggers.base_logger import BaseLogger
from deepsparse.loggers.build_logger import logger_from_config
from deepsparse.loggers.constants import (
    MetricCategories,
    SystemGroups,
    validate_identifier,
)
from deepsparse.tasks import SupportedTasks, dynamic_import_task
from deepsparse.utils import InferenceStages, StagedTimer, TimerManager


__all__ = [
    "DEEPSPARSE_ENGINE",
    "ORT_ENGINE",
    "SUPPORTED_PIPELINE_ENGINES",
    "Pipeline",
    "PipelineConfig",
    "question_answering_pipeline",
    "text_classification_pipeline",
    "zero_shot_text_classification_pipeline",
    "token_classification_pipeline",
    "image_classification_pipeline",
    "yolo_pipeline",
    "Bucketable",
    "BucketingPipeline",
    "create_engine",
]

DEEPSPARSE_ENGINE = "deepsparse"
ORT_ENGINE = "onnxruntime"

SUPPORTED_PIPELINE_ENGINES = [DEEPSPARSE_ENGINE, ORT_ENGINE]

_REGISTERED_PIPELINES = {}


class Pipeline(ABC):
    """
    Generic Pipeline abstract class meant to wrap inference engine objects to include
    data pre/post-processing. Inputs and outputs of pipelines should be serialized
    as pydantic Models.

    Pipelines should not be instantiated by their constructors, but rather the
    `Pipeline.create()` method. The task name given to `create` will be used to
    load the appropriate pipeline. When creating a Pipeline, the pipeline should
    inherit from `Pipeline` and implement the `setup_onnx_file_path`, `process_inputs`,
    `process_engine_outputs`, `input_schema`, and `output_schema` abstract methods.

    Finally, the class definition should be decorated by the `Pipeline.register`
    function. This defines the task name and task aliases for the pipeline and
    ensures that it will be accessible by `Pipeline.create`. The implemented
    `Pipeline` subclass must be imported at runtime to be accessible.

    Pipeline lifecycle:
     - On instantiation
         * `onnx_file_path` <- `setup_onnx_file_path`
         * `engine` <- `_initialize_engine`

     - on __call__:
         * `parsed_inputs: input_schema` <- `parse_inputs(*args, **kwargs)`
         * `pre_processed_inputs` <- `process_inputs(parsed_inputs)`
         * `engine_outputs` <- `engine(pre_processed_inputs)`
         * `outputs: output_schema` <- `process_engine_outputs(engine_outputs)`

    Example use of register:
     ```python
     @Pipeline.register(
     task="example_task",
     task_aliases=["example_alias_1", "example_alias_2"],
     )
     class PipelineImplementation(Pipeline):
     # implementation of Pipeline abstract methods here
     ```

    Example use of pipeline:
     ```python
     example_pipeline = Pipeline.create(
         task="example_task",
         model_path="model.onnx",
     )
     pipeline_outputs = example_pipeline(pipeline_inputs)
     ```

    :param model_path: path on local system or SparseZoo stub to load the model from
    :param engine_type: inference engine to use. Currently supported values include
        'deepsparse' and 'onnxruntime'. Default is 'deepsparse'
    :param batch_size: static batch size to use for inference. None represents
        dynamic batch mode (Pipeline will accept any batch size). Default is 1
    :param num_cores: number of CPU cores to allocate for inference engine. None
        specifies all available cores. Default is None
    :param scheduler: (deepsparse only) kind of scheduler to execute with.
        Pass None for the default
    :param input_shapes: list of shapes to set ONNX the inputs to. Pass None
        to use model as-is. Default is None
    :param alias: optional name to give this pipeline instance, useful when
        inferencing with multiple models. Default is None
    :param context: Optional Context object to use for creating instances of
        MultiModelEngine. The Context contains a shared scheduler along with
        other runtime information that will be used across instances of the
        MultiModelEngine to provide optimal performance when running multiple
        models concurrently
    :param executor: An optional ThreadPoolExecutor() object, if provided the
        pipeline executes inference requests in a non-blocking manner and returns
        a Future object, call Future.result() on returned object to get the result.
        Can also accept an int number of workers, a ThreadPoolExecutor object is
        auto-initialized with the specified integer in that case; None represents
        synchronous execution - if running in dynamic batch mode a default
        ThreadPoolExecutor with default workers equal to the number of available
        cores / 2
    :param logger: An optional item that can be either a DeepSparse Logger object,
        or an object that can be transformed into one. Those object can be either
        a path to the logging config, or yaml string representation the logging
        config. If logger provided (in any form), the pipeline will log inference
        metrics to the logger. Default is None
    """

    def __init__(
        self,
        model_path: str,
        engine_type: str = DEEPSPARSE_ENGINE,
        batch_size: Optional[int] = 1,
        num_cores: int = None,
        scheduler: Scheduler = None,
        input_shapes: List[List[int]] = None,
        alias: Optional[str] = None,
        context: Optional[Context] = None,
        executor: Optional[Union[ThreadPoolExecutor, int]] = None,
        logger: Optional[Union[BaseLogger, str]] = None,
        benchmark: bool = False,
        _delay_engine_initialize: bool = False,  # internal use only
    ):
        self._benchmark = benchmark
        self._model_path_orig = model_path
        self._model_path = model_path
        self._engine_type = engine_type
        self._batch_size = batch_size
        self._alias = alias
        self._timer_manager = TimerManager(enabled=True, multi=benchmark)
        self.context = context
        self.logger = (
            logger
            if isinstance(logger, BaseLogger)
            else (
                logger_from_config(
                    config=logger, pipeline_identifier=self._identifier()
                )
                if isinstance(logger, str)
                else None
            )
        )

        self.executor, self._num_async_workers = _initialize_executor_and_workers(
            batch_size=batch_size,
            workers_or_executor=executor,
        )

        if self.context is not None:
            num_cores = num_cores or self.context.num_cores
            if self.context.num_cores != num_cores:
                raise ValueError(
                    f"num_cores mismatch. Expected {self.context.num_cores} "
                    f"from passed context, but got {num_cores} while "
                    f"instantiating Pipeline"
                )

        self._engine_args = dict(
            batch_size=self._batch_size or 1,  # bs=1 for dynamic batch
            num_cores=num_cores,
            input_shapes=input_shapes,
        )
        if engine_type.lower() == DEEPSPARSE_ENGINE:
            self._engine_args["scheduler"] = scheduler

        self.onnx_file_path = self.setup_onnx_file_path()

        if _delay_engine_initialize:
            self.engine = None
        else:
            self.engine = self._initialize_engine()

        self._batch_size = self._batch_size or 1

        self.log(
            identifier=f"{SystemGroups.INFERENCE_DETAILS}/num_cores_total",
            value=num_cores,
            category=MetricCategories.SYSTEM,
        )

    def __call__(self, *args, **kwargs) -> BaseModel:
        with self.timer_manager.new_timer_context() as timer:
            if "engine_inputs" in kwargs:
                raise ValueError(
                    "invalid kwarg engine_inputs. engine inputs determined "
                    f"by {self.__class__.__qualname__}.parse_inputs"
                )

            # ------ PREPROCESSING ------
            timer.start(InferenceStages.PRE_PROCESS)
            # parse inputs into input_schema
            pipeline_inputs = self.parse_inputs(*args, **kwargs)
            self.log(
                identifier="pipeline_inputs",
                value=pipeline_inputs,
                category=MetricCategories.DATA,
            )

            if not isinstance(pipeline_inputs, self.input_schema):
                raise RuntimeError(
                    f"Unable to parse {self.__class__} inputs into a "
                    f"{self.input_schema} object. "
                    f"Inputs parsed to {type(pipeline_inputs)}"
                )
            # batch size of the inputs may be `> self._batch_size` at this point
            engine_inputs: List[numpy.ndarray] = self.process_inputs(pipeline_inputs)
            if isinstance(engine_inputs, tuple):
                engine_inputs, postprocess_kwargs = engine_inputs
            else:
                postprocess_kwargs = {}

            timer.stop(InferenceStages.PRE_PROCESS)
            self.log(
                identifier="engine_inputs",
                value=engine_inputs,
                category=MetricCategories.DATA,
            )

            # ------ INFERENCE ------
            # split inputs into batches of size `self._batch_size`
            timer.start(InferenceStages.ENGINE_FORWARD)
            batches = self.split_engine_inputs(engine_inputs, self._batch_size)

            # submit split batches to engine threadpool
            batch_outputs = list(self.executor.map(self.engine_forward, batches))

            # join together the batches of size `self._batch_size`
            engine_outputs = self.join_engine_outputs(batch_outputs)
            timer.stop(InferenceStages.ENGINE_FORWARD)

            self.log(
                identifier=f"{SystemGroups.INFERENCE_DETAILS}/input_batch_size_total",
                # to get the batch size of the inputs, we need to look
                # to multiply the engine batch size (self._batch_size)
                # by the number of batches processed by the engine during
                # a single inference call
                value=len(batch_outputs) * self._batch_size,
                category=MetricCategories.SYSTEM,
            )
            self.log(
                identifier="engine_outputs",
                value=engine_outputs,
                category=MetricCategories.DATA,
            )

            # ------ POSTPROCESSING ------
            timer.start(InferenceStages.POST_PROCESS)
            pipeline_outputs = self.process_engine_outputs(
                engine_outputs, **postprocess_kwargs
            )
            if not isinstance(pipeline_outputs, self.output_schema):
                raise ValueError(
                    f"Outputs of {self.__class__} must be instances of "
                    f"{self.output_schema} found output of type "
                    f"{type(pipeline_outputs)}"
                )
            timer.stop(InferenceStages.POST_PROCESS)
            self.log(
                identifier="pipeline_outputs",
                value=pipeline_outputs,
                category=MetricCategories.DATA,
            )

        self.log_inference_times(timer)

        return pipeline_outputs

    @staticmethod
    def split_engine_inputs(
        items: List[numpy.ndarray], batch_size: int
    ) -> List[List[numpy.ndarray]]:
        """
        Splits each item into numpy arrays with the first dimension == `batch_size`.

        For example, if `items` has three numpy arrays with the following
        shapes: `[(4, 32, 32), (4, 64, 64), (4, 128, 128)]`

        Then with `batch_size==4` the output would be:
        ```
        [[(4, 32, 32), (4, 64, 64), (4, 128, 128)]]
        ```

        Then with `batch_size==2` the output would be:
        ```
        [
            [(2, 32, 32), (2, 64, 64), (2, 128, 128)],
            [(2, 32, 32), (2, 64, 64), (2, 128, 128)],
        ]
        ```

        Then with `batch_size==1` the output would be:
        ```
        [
            [(1, 32, 32), (1, 64, 64), (1, 128, 128)],
            [(1, 32, 32), (1, 64, 64), (1, 128, 128)],
            [(1, 32, 32), (1, 64, 64), (1, 128, 128)],
            [(1, 32, 32), (1, 64, 64), (1, 128, 128)],
        ]
        ```
        """
        # if not all items here are numpy arrays, there's an internal
        # but in the processing code
        assert all(isinstance(item, numpy.ndarray) for item in items)

        # if not all items have the same batch size, there's an
        # internal bug in the processing code
        total_batch_size = items[0].shape[0]
        assert all(item.shape[0] == total_batch_size for item in items)

        if total_batch_size % batch_size != 0:
            raise RuntimeError(
                f"batch size of {total_batch_size} passed into pipeline "
                f"is not divisible by model batch size of {batch_size}"
            )

        batches = []
        for i_batch in range(total_batch_size // batch_size):
            start = i_batch * batch_size
            batches.append([item[start : start + batch_size] for item in items])
        return batches

    @staticmethod
    def join_engine_outputs(
        batch_outputs: List[List[numpy.ndarray]],
    ) -> List[numpy.ndarray]:
        """
        Joins list of engine outputs together into one list using `numpy.concatenate`.

        This is the opposite of `Pipeline.split_engine_inputs`.
        """
        return list(map(numpy.concatenate, zip(*batch_outputs)))

    @staticmethod
    def _get_task_constructor(task: str) -> Type["Pipeline"]:
        """
        This function retrieves the class previously registered via `Pipeline.register`
        for `task`.

        If `task` starts with "import:", it is treated as a module to be imported,
        and retrieves the task via the `TASK` attribute of the imported module.

        If `task` starts with "custom", then it is mapped to the "custom" task.

        :param task: The task name to get the constructor for
        :return: The class registered to `task`
        :raises ValueError: if `task` was not registered via `Pipeline.register`.
        """
        if task.startswith("import:"):
            # dynamically import the task from a file
            task = dynamic_import_task(module_or_path=task.replace("import:", ""))
        elif task.startswith("custom"):
            # support any task that has "custom" at the beginning via the "custom" task
            task = "custom"
        else:
            task = task.lower().replace("-", "_")

        # extra step to register pipelines for a given task domain
        # for cases where imports should only happen once a user specifies
        # that domain is to be used. (ie deepsparse.transformers will auto
        # install extra packages so should only import and register once a
        # transformers task is specified)
        SupportedTasks.check_register_task(task, _REGISTERED_PIPELINES.keys())

        if task not in _REGISTERED_PIPELINES:
            raise ValueError(
                f"Unknown Pipeline task {task}. Pipeline tasks should be "
                "must be declared with the Pipeline.register decorator. Currently "
                f"registered pipelines: {list(_REGISTERED_PIPELINES.keys())}"
            )

        return _REGISTERED_PIPELINES[task]

    @staticmethod
    def create(
        task: str,
        model_path: str = None,
        engine_type: str = DEEPSPARSE_ENGINE,
        batch_size: int = 1,
        num_cores: int = None,
        scheduler: Scheduler = None,
        input_shapes: List[List[int]] = None,
        alias: Optional[str] = None,
        context: Optional[Context] = None,
        **kwargs,
    ) -> "Pipeline":
        """
        :param task: name of task to create a pipeline for. Use "custom" for
            custom tasks (see `CustomTaskPipeline`).
        :param model_path: path on local system or SparseZoo stub to load the model
            from. Some tasks may have a default model path
        :param engine_type: inference engine to use. Currently supported values
            include 'deepsparse' and 'onnxruntime'. Default is 'deepsparse'
        :param batch_size: static batch size to use for inference. Default is 1
        :param num_cores: number of CPU cores to allocate for inference engine. None
            specifies all available cores. Default is None
        :param scheduler: (deepsparse only) kind of scheduler to execute with.
            Pass None for the default
        :param input_shapes: list of shapes to set ONNX the inputs to. Pass None
            to use model as-is. Default is None
        :param alias: optional name to give this pipeline instance, useful when
            inferencing with multiple models. Default is None
        :param context: Optional Context object to use for creating instances of
            MultiModelEngine. The Context contains a shared scheduler along with
            other runtime information that will be used across instances of the
            MultiModelEngine to provide optimal performance when running
            multiple models concurrently
        :param kwargs: extra task specific kwargs to be passed to task Pipeline
            implementation
        :return: pipeline object initialized for the given task
        """
        pipeline_constructor = Pipeline._get_task_constructor(task)

        if (
            (model_path is None or model_path == "default")
            and hasattr(pipeline_constructor, "default_model_path")
            and pipeline_constructor.default_model_path
        ):
            model_path = pipeline_constructor.default_model_path

        if model_path is None:
            raise ValueError(
                f"No model_path provided for pipeline {pipeline_constructor}. Must "
                "provide a model path for pipelines that do not have a default defined"
            )

        if issubclass(
            pipeline_constructor, Bucketable
        ) and pipeline_constructor.should_bucket(**kwargs):
            if input_shapes:
                raise ValueError(
                    "Overriding input shapes not supported with Bucketing enabled"
                )
            if not context:
                context = Context(num_cores=num_cores)
            buckets = pipeline_constructor.create_pipeline_buckets(
                task=task,
                model_path=model_path,
                engine_type=engine_type,
                batch_size=batch_size,
                alias=alias,
                context=context,
                **kwargs,
            )
            return BucketingPipeline(pipelines=buckets)

        return pipeline_constructor(
            model_path=model_path,
            engine_type=engine_type,
            batch_size=batch_size,
            num_cores=num_cores,
            scheduler=scheduler,
            input_shapes=input_shapes,
            alias=alias,
            context=context,
            **kwargs,
        )

    @classmethod
    def register(
        cls,
        task: str,
        task_aliases: Optional[List[str]] = None,
        default_model_path: Optional[str] = None,
    ):
        """
        Pipeline implementer class decorator that registers the pipeline
        task name and its aliases as valid tasks that can be used to load
        the pipeline through `Pipeline.create()`.

        Multiple pipelines may not have the same task name. An error will
        be raised if two different pipelines attempt to register the same task name

        :param task: main task name of this pipeline
        :param task_aliases: list of extra task names that may be used to reference
            this pipeline. Default is None
        :param default_model_path: path (ie zoo stub) to use as default for this
            task if None is provided
        """
        task_names = [task]
        if task_aliases:
            task_names.extend(task_aliases)

        task_names = [task_name.lower().replace("-", "_") for task_name in task_names]

        def _register_task(task_name, pipeline_class):
            if task_name in _REGISTERED_PIPELINES and (
                pipeline_class is not _REGISTERED_PIPELINES[task_name]
            ):
                raise RuntimeError(
                    f"task {task_name} already registered by Pipeline.register. "
                    f"attempting to register pipeline: {pipeline_class}, but"
                    f"pipeline: {_REGISTERED_PIPELINES[task_name]}, already registered"
                )
            _REGISTERED_PIPELINES[task_name] = pipeline_class

        def _register_pipeline_tasks_decorator(pipeline_class: Pipeline):
            if not issubclass(pipeline_class, cls):
                raise RuntimeError(
                    f"Attempting to register pipeline {pipeline_class}. "
                    f"Registered pipelines must inherit from {cls}"
                )
            for task_name in task_names:
                _register_task(task_name, pipeline_class)

            # set task and task_aliases as class level property
            pipeline_class.task = task
            pipeline_class.task_aliases = task_aliases
            pipeline_class.default_model_path = default_model_path

            return pipeline_class

        return _register_pipeline_tasks_decorator

    @classmethod
    def from_config(
        cls,
        config: Union["PipelineConfig", str, Path],
        context: Optional[Context] = None,
        logger: Optional[BaseLogger] = None,
    ) -> "Pipeline":
        """
        :param config: PipelineConfig object, filepath to a json serialized
            PipelineConfig, or raw string of a json serialized PipelineConfig
        :param context: Optional Context object to use for creating instances of
            MultiModelEngine. The Context contains a shared scheduler along with
            other runtime information that will be used across instances of the
            MultiModelEngine to provide optimal performance when running
            multiple models concurrently
        :param logger: An optional DeepSparse Logger object for inference
            logging. Default is None
        :return: loaded Pipeline object from the config
        """
        if isinstance(config, Path) or (
            isinstance(config, str) and os.path.exists(config)
        ):
            if isinstance(config, str):
                config = Path(config)
            config = PipelineConfig.parse_file(config)
        if isinstance(config, str):
            config = PipelineConfig.parse_raw(config)

        return cls.create(
            task=config.task,
            model_path=config.model_path,
            engine_type=config.engine_type,
            batch_size=config.batch_size,
            num_cores=config.num_cores,
            scheduler=config.scheduler,
            input_shapes=config.input_shapes,
            alias=config.alias,
            context=context,
            logger=logger,
            **config.kwargs,
        )

    @abstractmethod
    def setup_onnx_file_path(self) -> str:
        """
        Performs any setup to unwrap and process the given `model_path` and other
        class properties into an inference ready onnx file to be compiled by the
        engine of the pipeline

        :return: file path to the ONNX file for the engine to compile
        """
        raise NotImplementedError()

    @abstractmethod
    def process_inputs(
        self,
        inputs: BaseModel,
    ) -> Union[List[numpy.ndarray], Tuple[List[numpy.ndarray], Dict[str, Any]]]:
        """
        :param inputs: inputs to the pipeline. Must be the type of the `input_schema`
            of this pipeline
        :return: inputs of this model processed into a list of numpy arrays that
            can be directly passed into the forward pass of the pipeline engine. Can
            also include a tuple with engine inputs and special key word arguments
            to pass to process_engine_outputs to facilitate information from the raw
            inputs to postprocessing that may not be included in the engine inputs
        """
        raise NotImplementedError()

    @abstractmethod
    def process_engine_outputs(
        self,
        engine_outputs: List[numpy.ndarray],
        **kwargs,
    ) -> BaseModel:
        """
        :param engine_outputs: list of numpy arrays that are the output of the engine
            forward pass
        :return: outputs of engine post-processed into an object in the `output_schema`
            format of this pipeline
        """
        raise NotImplementedError()

    @property
    @abstractmethod
    def input_schema(self) -> Type[BaseModel]:
        """
        :return: pydantic model class that inputs to this pipeline must comply to
        """
        raise NotImplementedError()

    @property
    @abstractmethod
    def output_schema(self) -> Type[BaseModel]:
        """
        :return: pydantic model class that outputs of this pipeline must comply to
        """
        raise NotImplementedError()

    @property
    def alias(self) -> str:
        """
        :return: optional name to give this pipeline instance, useful when
            inferencing with multiple models
        """
        return self._alias

    @property
    def model_path_orig(self) -> str:
        """
        :return: value originally passed to the `model_path` argument to initialize
            this Pipeline
        """
        return self._model_path_orig

    @property
    def model_path(self) -> str:
        """
        :return: path on local system to the onnx file of this model or directory
            containing a model.onnx file along with supporting files
        """
        return self._model_path

    @property
    def engine_args(self) -> Dict[str, Any]:
        """
        :return: arguments besides onnx filepath used to instantiate engine
        """
        return self._engine_args

    @property
    def engine_type(self) -> str:
        """
        :return: type of inference engine used for model forward pass
        """
        return self._engine_type

    @property
    def timer_manager(self) -> TimerManager:
        return self._timer_manager

    @property
    def current_timer(self) -> Optional[StagedTimer]:
        """
        :return: current timer for the pipeline, if any
        """
        timer = self.timer_manager.current

        if timer is None:
            timer = self.timer_manager.latest

        return timer

    @property
    def benchmark(self) -> bool:
        return self._benchmark

    @benchmark.setter
    def benchmark(self, value: bool):
        self._benchmark = value
        self.timer_manager.multi = value

    def to_config(self) -> "PipelineConfig":
        """
        :return: PipelineConfig that can be used to reload this object
        """

        if not hasattr(self, "task"):
            raise RuntimeError(
                f"{self.__class__} instance has no attribute task. Pipeline objects "
                "must have a task to be serialized to a config. Pipeline objects "
                "must be declared with the Pipeline.register object to be assigned a "
                "task"
            )

        # parse any additional properties as kwargs
        kwargs = {}
        for attr_name, attr in self.__class__.__dict__.items():
            if isinstance(attr, property) and attr_name not in dir(PipelineConfig):
                kwargs[attr_name] = getattr(self, attr_name)

        return PipelineConfig(
            task=self.task,
            model_path=self.model_path_orig,
            engine_type=self.engine_type,
            batch_size=self.batch_size,
            num_cores=self.num_cores,
            scheduler=self.scheduler,
            input_shapes=self.input_shapes,
            alias=self.alias,
            kwargs=kwargs,
        )

    def log(
        self,
        identifier: str,
        value: Any,
        category: Union[str, MetricCategories],
    ):
        """
        Pass the logged data to the DeepSparse logger object (if present).

        :param identifier: The string name assigned to the logged value
        :param value: The logged data structure
        :param category: The metric category that the log belongs to
        """
        if not self.logger:
            return

        identifier = f"{self._identifier()}/{identifier}"
        validate_identifier(identifier)
        self.logger.log(
            identifier=identifier,
            value=value,
            category=category,
            pipeline_name=self._identifier(),
        )
        return

    def parse_inputs(self, *args, **kwargs) -> BaseModel:
        """
        :param args: ordered arguments to pipeline, only an input_schema object
            is supported as an arg for this function
        :param kwargs: keyword arguments to pipeline
        :return: pipeline arguments parsed into the given `input_schema`
            schema if necessary. If an instance of the `input_schema` is provided
            it will be returned
        """
        # passed input_schema schema directly
        if len(args) == 1 and isinstance(args[0], self.input_schema) and not kwargs:
            return args[0]

        if args:
            raise ValueError(
                f"pipeline {self.__class__} only supports either only a "
                f"{self.input_schema} object. or keyword arguments to be construct "
                f"one. Found {len(args)} args and {len(kwargs)} kwargs"
            )

        return self.input_schema(**kwargs)

    def engine_forward(self, engine_inputs: List[numpy.ndarray]) -> List[numpy.ndarray]:
        """
        :param engine_inputs: list of numpy inputs to Pipeline engine forward
            pass
        :return: result of forward pass to Pipeline engine
        """
        return self.engine(engine_inputs)

<<<<<<< HEAD
    def _initialize_engine(self) -> Union[Engine, MultiModelEngine, ORTEngine]:
        return create_engine(
            self.onnx_file_path, self.engine_type, self._engine_args, self.context
        )
=======
    def log_inference_times(self, timer: StagedTimer):
        """
        logs stage times in the given timer

        :param timer: timer to log
        """
        for stage, time in timer.times.items():
            self.log(
                identifier=f"{SystemGroups.PREDICTION_LATENCY}/{stage}_seconds",
                value=time,
                category=MetricCategories.SYSTEM,
            )

    def _initialize_engine(self) -> Union[Engine, ORTEngine]:
        engine_type = self.engine_type.lower()

        if engine_type == DEEPSPARSE_ENGINE:
            if self.context is not None and isinstance(self.context, Context):
                self._engine_args.pop("num_cores", None)
                self._engine_args.pop("scheduler", None)
                self._engine_args["context"] = self.context
                return MultiModelEngine(
                    model=self.onnx_file_path,
                    **self._engine_args,
                )
            return Engine(self.onnx_file_path, **self._engine_args)
        elif engine_type == ORT_ENGINE:
            return ORTEngine(self.onnx_file_path, **self._engine_args)
        else:
            raise ValueError(
                f"Unknown engine_type {self.engine_type}. Supported values include: "
                f"{SUPPORTED_PIPELINE_ENGINES}"
            )
>>>>>>> b3fb3b8b

    def _identifier(self):
        # get pipeline identifier; used in the context of logging
        if not hasattr(self, "task"):
            self.task = None
        return f"{self.alias or self.task or 'unknown_pipeline'}"


class PipelineConfig(BaseModel):
    """
    Configuration for creating a Pipeline object

    Can be used to create a Pipeline from a config object or file with
    Pipeline.from_config(), or used as a building block for other configs
    such as for deepsparse.server
    """

    task: str = Field(
        description="name of task to create a pipeline for",
    )
    model_path: str = Field(
        description="path on local system or SparseZoo stub to load the model from",
    )
    engine_type: str = Field(
        default=DEEPSPARSE_ENGINE,
        description=(
            "inference engine to use. Currently supported values include "
            "'deepsparse' and 'onnxruntime'. Default is 'deepsparse'"
        ),
    )
    batch_size: Optional[int] = Field(
        default=1,
        description=("static batch size to use for inference. Default is 1"),
    )
    num_cores: int = Field(
        default=None,
        description=(
            "number of CPU cores to allocate for inference engine. None"
            "specifies all available cores. Default is None"
        ),
    )
    scheduler: str = Field(
        default="async",
        description=(
            "(deepsparse only) kind of scheduler to execute with. Defaults to async"
        ),
    )
    input_shapes: List[List[int]] = Field(
        default=None,
        description=(
            "list of shapes to set ONNX the inputs to. Pass None to use model as-is. "
            "Default is None"
        ),
    )
    alias: str = Field(
        default=None,
        description=(
            "optional name to give this pipeline instance, useful when inferencing "
            "with multiple models. Default is None"
        ),
    )
    kwargs: Dict[str, Any] = Field(
        default={},
        description=(
            "Additional arguments for inference with the model that will be passed "
            "into the pipeline as kwargs"
        ),
    )


class BucketingPipeline(object):
    """
    A Proxy class that adds Bucketing functionality to Pipelines

    :param pipelines: A list of Pipeline objects/buckets that implement
        `Bucketable` contract
    """

    def __init__(self, pipelines: List[Pipeline]):
        if not (pipelines and isinstance(pipelines, list)):
            raise ValueError(
                "Expected a non empty List of pipeline objects but got " f"{pipelines}"
            )
        self._pipelines = pipelines
        self._pipeline_class = pipelines[0].__class__
        self._validate_pipeline_class()

    def __call__(self, *args, **kwargs):
        bucket, parsed_inputs = self._choose_bucket(*args, **kwargs)
        return bucket(parsed_inputs)

    def _choose_bucket(self, *args, **kwargs):
        parsed_inputs = self._pipelines[-1].parse_inputs(*args, **kwargs)
        bucket = self._pipeline_class.route_input_to_bucket(
            input_schema=parsed_inputs,
            pipelines=self._pipelines,
        )
        return bucket, parsed_inputs

    def __getattr__(self, item):
        value = getattr(self._pipelines[0].__class__, item)

        if isinstance(value, property):
            return getattr(self._pipelines[0], item)

        raise AttributeError(
            f"{item} not found in {self.__class__.__name__}, "
            f"and is not a property of {self._pipeline_class.__name__}"
        )

    @property
    def input_schema(self) -> Type[BaseModel]:
        """
        :return: pydantic model class that inputs to this pipeline must comply to
        """
        return self._pipelines[0].input_schema

    @property
    def output_schema(self) -> Type[BaseModel]:
        """
        :return: pydantic model class that outputs of this pipeline must comply to
        """
        return self._pipelines[0].output_schema

    def _validate_pipeline_class(self):
        # validate all pipelines belong to the same class

        if not issubclass(self._pipeline_class, Bucketable):
            raise ValueError(f"{self._pipeline_class} is not Bucketable")

        is_valid = all(
            isinstance(pipeline, self._pipeline_class) for pipeline in self._pipelines
        )

        if not is_valid:
            raise ValueError(
                "All Pipeline Buckets must belong to the same Pipeline Class"
            )


class Bucketable(ABC):
    """
    A contract, that ensures implementing Pipeline class can create multiple Pipeline
    instances and route each input sample to correct instance based off of specific
    implementations of abstract methods defined in this contract
    """

    @staticmethod
    @abstractmethod
    def should_bucket(*args, **kwargs) -> bool:
        """
        :returns: True if buckets should be created else False
        """
        pass

    @staticmethod
    @abstractmethod
    def create_pipeline_buckets(*args, **kwargs) -> List[Pipeline]:
        """
        :return: Create and return a list of Pipeline objects
            representing different buckets
        """
        pass

    @staticmethod
    @abstractmethod
    def route_input_to_bucket(
        *args, input_schema: BaseModel, pipelines: List[Pipeline], **kwargs
    ) -> Pipeline:
        """
        :param input_schema: The schema representing an input to the pipeline
        :param pipelines: Different buckets to be used
        :return: The correct Pipeline object (or Bucket) to route input to
        """
        pass


def create_engine(
    onnx_file_path: str,
    engine_type: str,
    engine_args: Dict,
    context: Optional[Context] = None,
) -> Union[Engine, MultiModelEngine, ORTEngine]:
    engine_type = engine_type.lower()

    if engine_type == DEEPSPARSE_ENGINE:
        if context is not None and isinstance(context, Context):
            engine_args.pop("num_cores", None)
            engine_args.pop("scheduler", None)
            engine_args["context"] = context
            return MultiModelEngine(
                model=onnx_file_path,
                **engine_args,
            )
        return Engine(onnx_file_path, **engine_args)

    if engine_type == ORT_ENGINE:
        return ORTEngine(onnx_file_path, **engine_args)

    raise ValueError(
        f"Unknown engine_type {engine_type}. Supported values include: "
        f"{SUPPORTED_PIPELINE_ENGINES}"
    )


def _initialize_executor_and_workers(
    batch_size: Optional[int],
    workers_or_executor: Optional[Union[int, ThreadPoolExecutor]],
) -> Tuple[Optional[ThreadPoolExecutor], int]:
    if isinstance(workers_or_executor, ThreadPoolExecutor):
        num_async_workers = workers_or_executor._max_workers  # noqa
        executor = workers_or_executor
    elif isinstance(workers_or_executor, int):
        num_async_workers = max(1, workers_or_executor)
        executor = ThreadPoolExecutor(max_workers=num_async_workers)
    elif batch_size is None and workers_or_executor is None:
        # default num workers to num available cores / 2
        num_cpu_cores_avaailable = cpu_details()[0]
        num_async_workers = max(1, num_cpu_cores_avaailable // 2)
        executor = ThreadPoolExecutor(max_workers=num_async_workers)
    elif workers_or_executor is not None:
        raise ValueError(
            "Expected an int or ThreadPoolExecutor to run in async mode"
            f" but got {workers_or_executor} of type {type(workers_or_executor)}"
        )
    else:
        executor = ThreadPoolExecutor(max_workers=1)
        num_async_workers = 1

    if batch_size is None and executor is None:
        raise ValueError(
            "Must have an ThreadPoolExecutor for running in dynamic batch mode "
            f"but got {None}"
        )

    return executor, num_async_workers


def question_answering_pipeline(*args, **kwargs) -> "Pipeline":
    """
    transformers question_answering pipeline

    example instantiation:
    ```python
    question_answering = Pipeline.create(
        task="question_answering",
        model_path="question_answering_model_dir/",
    )
    ```

    :param model_path: sparsezoo stub to a transformers model or (preferred) a
        directory containing a model.onnx, tokenizer config, and model config
    :param engine_type: inference engine to use. Currently supported values include
        'deepsparse' and 'onnxruntime'. Default is 'deepsparse'
    :param batch_size: static batch size to use for inference. Default is 1
    :param num_cores: number of CPU cores to allocate for inference engine. None
        specifies all available cores. Default is None
    :param scheduler: (deepsparse only) kind of scheduler to execute with.
        Pass None for the default
    :param input_shapes: list of shapes to set ONNX the inputs to. Pass None
        to use model as-is. Default is None
    :param alias: optional name to give this pipeline instance, useful when
        inferencing with multiple models. Default is None
    :param sequence_length: sequence length to compile model and tokenizer for.
        If a list of lengths is provided, then for each length, a model and
        tokenizer will be compiled capable of handling that sequence length
        (also known as a bucket). Default is 128
    :param doc_stride: if the context is too long to fit with the question for the
        model, it will be split in several chunks with some overlap. This argument
        controls the size of that overlap. Currently, only reading the first span
        is supported (everything after doc_stride will be truncated). Default
        is 128
    :param max_question_len: maximum length of the question after tokenization.
        It will be truncated if needed. Default is 64
    :param max_answer_len: maximum length of answer after decoding. Default is 15
    """
    return Pipeline.create("question_answering", *args, **kwargs)


def text_classification_pipeline(*args, **kwargs) -> "Pipeline":
    """
    transformers text classification pipeline

    example instantiation:
    ```python
    text_classifier = Pipeline.create(
        task="text_classification",
        model_path="text_classification_model_dir/",
        batch_size=BATCH_SIZE,
    )
    ```

    example batch size 1, single text inputs (ie sentiment analysis):
    ```python
    sentiment = text_classifier("the food tastes great")
    sentiment = text_classifier(["the food tastes great"])
    sentiment = text_classifier([["the food tastes great"]])
    ```

    example batch size 1, multi text input (ie QQP like tasks):
    ```python
    prediction = text_classifier([["how is the food?", "what is the food?"]])
    ```

    example batch size n, single text inputs:
    ```python
    sentiments = text_classifier(["the food tastes great", "the food tastes bad"])
    sentiments = text_classifier([["the food tastes great"], ["the food tastes bad"]])
    ```

    :param model_path: sparsezoo stub to a transformers model or (preferred) a
        directory containing a model.onnx, tokenizer config, and model config
    :param engine_type: inference engine to use. Currently supported values include
        'deepsparse' and 'onnxruntime'. Default is 'deepsparse'
    :param batch_size: static batch size to use for inference. Default is 1
    :param num_cores: number of CPU cores to allocate for inference engine. None
        specifies all available cores. Default is None
    :param scheduler: (deepsparse only) kind of scheduler to execute with.
        Pass None for the default
    :param input_shapes: list of shapes to set ONNX the inputs to. Pass None
        to use model as-is. Default is None
    :param alias: optional name to give this pipeline instance, useful when
        inferencing with multiple models. Default is None
    :param sequence_length: sequence length to compile model and tokenizer for.
        If a list of lengths is provided, then for each length, a model and
        tokenizer will be compiled capable of handling that sequence length
        (also known as a bucket). Default is 128
    :param return_all_scores: if True, instead of returning the prediction as the
        argmax of model class predictions, will return all scores and labels as
        a list for each result in the batch. Default is False
    """
    return Pipeline.create("text_classification", *args, **kwargs)


def sentiment_analysis_pipeline(*args, **kwargs) -> "Pipeline":
    """
    transformers text classification pipeline

    example instantiation:
    ```python
    text_classifier = Pipeline.create(
        task="text_classification",
        model_path="text_classification_model_dir/",
        batch_size=BATCH_SIZE,
    )
    ```

    example batch size 1, single text inputs (ie sentiment analysis):
    ```python
    sentiment = text_classifier("the food tastes great")
    sentiment = text_classifier(["the food tastes great"])
    sentiment = text_classifier([["the food tastes great"]])
    ```

    example batch size 1, multi text input (ie QQP like tasks):
    ```python
    prediction = text_classifier([["how is the food?", "what is the food?"]])
    ```

    example batch size n, single text inputs:
    ```python
    sentiments = text_classifier(["the food tastes great", "the food tastes bad"])
    sentiments = text_classifier([["the food tastes great"], ["the food tastes bad"]])
    ```

    :param model_path: sparsezoo stub to a transformers model or (preferred) a
        directory containing a model.onnx, tokenizer config, and model config
    :param engine_type: inference engine to use. Currently supported values include
        'deepsparse' and 'onnxruntime'. Default is 'deepsparse'
    :param batch_size: static batch size to use for inference. Default is 1
    :param num_cores: number of CPU cores to allocate for inference engine. None
        specifies all available cores. Default is None
    :param scheduler: (deepsparse only) kind of scheduler to execute with.
        Pass None for the default
    :param input_shapes: list of shapes to set ONNX the inputs to. Pass None
        to use model as-is. Default is None
    :param alias: optional name to give this pipeline instance, useful when
        inferencing with multiple models. Default is None
    :param sequence_length: sequence length to compile model and tokenizer for.
        If a list of lengths is provided, then for each length, a model and
        tokenizer will be compiled capable of handling that sequence length
        (also known as a bucket). Default is 128
    :param return_all_scores: if True, instead of returning the prediction as the
        argmax of model class predictions, will return all scores and labels as
        a list for each result in the batch. Default is False
    """
    return Pipeline.create("text_classification", *args, **kwargs)


def token_classification_pipeline(*args, **kwargs) -> "Pipeline":
    """
    transformers token classification pipeline

    example instantiation:
    ```python
    token_classifier = Pipeline.create(
        task="token_classification",
        model_path="token_classification_model_dir/",
        batch_size=BATCH_SIZE,
    )
    ```

    :param model_path: sparsezoo stub to a transformers model or (preferred) a
        directory containing a model.onnx, tokenizer config, and model config
    :param engine_type: inference engine to use. Currently supported values include
        'deepsparse' and 'onnxruntime'. Default is 'deepsparse'
    :param batch_size: static batch size to use for inference. Default is 1
    :param num_cores: number of CPU cores to allocate for inference engine. None
        specifies all available cores. Default is None
    :param scheduler: (deepsparse only) kind of scheduler to execute with.
        Pass None for the default
    :param input_shapes: list of shapes to set ONNX the inputs to. Pass None
        to use model as-is. Default is None
    :param alias: optional name to give this pipeline instance, useful when
        inferencing with multiple models. Default is None
    :param sequence_length: sequence length to compile model and tokenizer for.
        If a list of lengths is provided, then for each length, a model and
        tokenizer will be compiled capable of handling that sequence length
        (also known as a bucket). Default is 128
    :param aggregation_strategy: how to aggregate tokens in postprocessing. Options
        include 'none', 'simple', 'first', 'average', and 'max'. Default is None
    :param ignore_labels: list of label names to ignore in output. Default is
        ['0'] which ignores the default known class label
    """
    return Pipeline.create("token_classification", *args, **kwargs)


def image_classification_pipeline(*args, **kwargs) -> "Pipeline":
    """
    Image classification pipeline for DeepSparse

    :param model_path: path on local system or SparseZoo stub to load the model from
    :param engine_type: inference engine to use. Currently supported values include
        'deepsparse' and 'onnxruntime'. Default is 'deepsparse'
    :param batch_size: static batch size to use for inference. Default is 1
    :param num_cores: number of CPU cores to allocate for inference engine. None
        specifies all available cores. Default is None
    :param scheduler: (deepsparse only) kind of scheduler to execute with.
        Pass None for the default
    :param input_shapes: list of shapes to set ONNX the inputs to. Pass None
        to use model as-is. Default is None
    :param alias: optional name to give this pipeline instance, useful when
        inferencing with multiple models. Default is None
    :param class_names: Optional dict, or json file of class names to use for
        mapping class ids to class labels. Default is None
    """
    return Pipeline.create("image_classification", *args, **kwargs)


def yolo_pipeline(*args, **kwargs) -> "Pipeline":
    """
    Image Segmentation YOLO pipeline for DeepSparse

    :param model_path: path on local system or SparseZoo stub to load the model from
    :param engine_type: inference engine to use. Currently supported values
        include 'deepsparse' and 'onnxruntime'. Default is 'deepsparse'
    :param batch_size: static batch size to use for inference. Default is 1
    :param num_cores: number of CPU cores to allocate for inference engine. None
        specifies all available cores. Default is None
    :param scheduler: (deepsparse only) kind of scheduler to execute with.
        Pass None for the default
    :param input_shapes: list of shapes to set ONNX the inputs to. Pass None
        to use model as-is. Default is None
    :param alias: optional name to give this pipeline instance, useful when
        inferencing with multiple models. Default is None
    :param class_names: Optional string identifier, dict, or json file of
        class names to use for mapping class ids to class labels. Default is
        `coco`
    """
    return Pipeline.create("yolo", *args, **kwargs)


def haystack_pipeline(*args, **kwargs) -> "Pipeline":
    """
    Neural Magic pipeline for running Haystack DocumentSearchPipeline.
    Supports selected Haystack Nodes as well as Haystack nodes integrated
    with the Neural Magic DeepSparse Engine

    example embedding model instantiation:
    ```python
    haystack_pipeline = Pipeline.create(
        task="information_retrieval_haystack",
        model_path="masked_language_modeling_model_dir/",
        config={
            "document_store": "InMemoryDocumentStore",
            "document_store_args": {
                "similarity": "cosine",
                "use_gpu": False,
            },
            "retriever": "DeepSparseEmbeddingRetriever",
            "retriever_args": {
                "extraction_strategy": "reduce_mean"
            }
        },
    )
    ```

    example deepsparse biencoder instantiation
    ```python
    haystack_pipeline = Pipeline.create(
        task="information_retrieval_haystack",
        config={
            "document_store": "InMemoryDocumentStore",
            "document_store_args": {
                "similarity": "cosine",
                "use_gpu": False,
            },
            "retriever": "DeepSparseDensePassageRetriever",
            "retriever_args": {
                "query_model_path": "./query_model",
                "passage_model_path": "./passage_model"
            }
        },
    )
    ```

    writing documents:
    ```python
    haystack_pipeline.write_documents([
        {
            "title": "Claude Shannon",
            "content": "Claude Elwood Shannon was an American mathematician, "
            "electrical engineer, and cryptographer known as a father of "
            "information theory. He was a 21-year-old master's degree student at "
            "the Massachusetts Institute of Technology (MIT)."
        },
        {
            "title": "Vincent van Gogh",
            "content": "Van Gogh was born into an upper-middle-class family. "
            "As a child he was serious, quiet and thoughtful. He began drawing "
            "at an early age and as a young man worked as an art dealer."
        },
        {
            "title": "Stevie Wonder",
            "content": "Stevland Hardaway Morris, known professionally as "
            "Stevie Wonder, is an American singer and musician, who is "
            "credited as a pioneer and influence by musicians across a range "
            "of genres."
        }
    ])
    ```

    example queries:
    ```python
    from deepsparse.transformers.haystack import print_pipeline_documents
    pipeline_outputs = haystack_pipeline(
        queries="who invented information theory",
        params={"Retriever": {"top_k": 4}}
    )
    print_pipeline_documents(pipeline_outputs)

    pipeline_outputs = haystack_pipeline(
        queries=[
            "famous artists",
            "What is Stevie Wonder's real name?"
        ],
        params={"Retriever": {"top_k": 4}}
    )
    print_pipeline_documents(pipeline_outputs)
    ```

    :param model_path: sparsezoo stub to a transformers model or (preferred) a
        directory containing a model.onnx, tokenizer config, and model config
    :param engine_type: inference engine to use. Currently supported values include
        'deepsparse' and 'onnxruntime'. Default is 'deepsparse'
    :param batch_size: static batch size to use for inference. Default is 1
    :param num_cores: number of CPU cores to allocate for inference engine. None
        specifies all available cores. Default is None
    :param scheduler: (deepsparse only) kind of scheduler to execute with.
        Pass None for the default
    :param input_shapes: list of shapes to set ONNX the inputs to. Pass None
        to use model as-is. Default is None
    :param alias: optional name to give this pipeline instance, useful when
        inferencing with multiple models. Default is None
    :param sequence_length: sequence length to compile model and tokenizer for.
        If a list of lengths is provided, then for each length, a model and
        tokenizer will be compiled capable of handling that sequence length
        (also known as a bucket). Default is 128
    :param docs: list of documents to be written to document_store. Can also
        be written after instantiation with write_documents method.
        Default is None
    :param config: dictionary or instance of HaystackPipelineConfig. Used to
        specify Haystack node arguments
    :param retriever_kwargs: keyword arguments to be passed to retriever. If
        the retriever is a deepsparse retriever, then these arguments will also
        be passed to the TransformersEmbeddingExtractionPipeline of the retriever
    """
    return Pipeline.create("information_retrieval_haystack", *args, **kwargs)


def embedding_extraction_pipeline(*args, **kwargs) -> "Pipeline":
    """
    embedding extraction pipeline for extracting intermediate layer embeddings
    from transformer models

    example instantiation:
    ```python
    embedding_extraction_pipeline = Pipeline.create(
        task="embedding_extraction",
        model_path="masked_language_modeling_model_dir/",
    )
    results = embedding_extraction_pipeline(
        [
            "the warriors have won the nba finals"
            "the warriors are the greatest basketball team ever"
        ]
    )
    emb_1, emb_2 = results.embeddings
    # (expect emb_1 and emb_2 to have high cosine similiarity)
    ```

    :param model_path: sparsezoo stub to a transformers model or (preferred) a
        directory containing a model.onnx, tokenizer config, and model config
    :param engine_type: inference engine to use. Currently supported values include
        'deepsparse' and 'onnxruntime'. Default is 'deepsparse'
    :param batch_size: static batch size to use for inference. Default is 1
    :param num_cores: number of CPU cores to allocate for inference engine. None
        specifies all available cores. Default is None
    :param scheduler: (deepsparse only) kind of scheduler to execute with.
        Pass None for the default
    :param input_shapes: list of shapes to set ONNX the inputs to. Pass None
        to use model as-is. Default is None
    :param alias: optional name to give this pipeline instance, useful when
        inferencing with multiple models. Default is None
    :param sequence_length: sequence length to compile model and tokenizer for.
        If a list of lengths is provided, then for each length, a model and
        tokenizer will be compiled capable of handling that sequence length
        (also known as a bucket). Default is 128
    :param emb_extraction_layer: if an int, the transformer layer number from
        which the embeddings will be extracted. If a string, the name of last
        ONNX node in model to draw embeddings from. If None, leave the model
        unchanged. Default is -1 (last transformer layer before prediction head)
    :param model_size: size of transformer model (size of hidden layer per token
        if the model is cut). Default is 768
    :param extraction_strategy: method of pooling embedding values. Currently
        supported values are 'per_token', 'reduce_mean', 'reduce_max' and 'cls_token'.
        Default is 'per_token'
    :param return_numpy: return embeddings a list of numpy arrays, list of lists
        of floats otherwise. Default is True
    :param context: context for engine. If None, then the engine will be initialized
        with 2 streams to make use of parallel inference of labels. Default is None
    """
    return Pipeline.create("embedding_extraction", *args, **kwargs)


def zero_shot_text_classification_pipeline(*args, **kwargs) -> "Pipeline":
    """
    Transformers zero shot text classification pipeline. This pipeline allows for
    text classification using models which were trained on datasets not originally
    meant for this task.

    This class upon construction returns an instance of a child Pipeline which
    inherits from ZeroShotTextClassificationPipelineBase. Which type of Pipeline
    is returned depends on the value of the passed model_scheme argument.

    example dynamic labels:
    ```python
    zero_shot_text_classifier = Pipeline.create(
        task="zero_shot_text_classification",
        model_scheme="mnli",
        model_config={"hypothesis_template": "This text is related to {}"},
        model_path="mnli_model_dir/",
    )

    sequence_to_classify = "Who are you voting for in 2020?"
    candidate_labels = ["Europe", "public health", "politics"]
    zero_shot_text_classifier(sequences=sequence_to_classify, labels=candidate_labels)
    >>> ZeroShotTextClassificationOutput(
        sequences='Who are you voting for in 2020?',
        labels=['politics', 'public health', 'Europe'],
        scores=[0.9073666334152222, 0.046810582280159, 0.04582275450229645])
    ```

    example static labels:
    ```python
    zero_shot_text_classifier = Pipeline.create(
        task="zero_shot_text_classification",
        model_scheme="mnli",
        model_config={"hypothesis_template": "This text is related to {}"},
        model_path="mnli_model_dir/",
        labels=["politics", "Europe", "public health"]
    )

    sequence_to_classify = "Who are you voting for in 2020?"
    zero_shot_text_classifier(sequences=sequence_to_classify)
    >>> ZeroShotTextClassificationOutput(
        sequences='Who are you voting for in 2020?',
        labels=['politics', 'public health', 'Europe'],
        scores=[0.9073666334152222, 0.046810582280159, 0.04582275450229645])
    ```

    Note that labels must either be provided during pipeline instantiation via
    the constructor, at inference time, but not both.

    Note that if a hypothesis_template is provided at inference time, then it
    will override the value provided during model instantiation

    :param model_path: sparsezoo stub to a transformers model or (preferred) a
        directory containing a model.onnx, tokenizer config, and model config
    :param engine_type: inference engine to use. Currently supported values include
        'deepsparse' and 'onnxruntime'. Default is 'deepsparse'
    :param batch_size: batch size must divide sequences * labels, regardless of
        whether using dynamic or static labels. Default is 1
    :param num_cores: number of CPU cores to allocate for inference engine. None
        specifies all available cores. Default is None
    :param scheduler: (deepsparse only) kind of scheduler to execute with.
        Pass None for the default
    :param input_shapes: list of shapes to set ONNX the inputs to. Pass None
        to use model as-is. Default is None
    :param alias: optional name to give this pipeline instance, useful when
        inferencing with multiple models. Default is None
    :param sequence_length: sequence length to compile model and tokenizer for.
        If a list of lengths is provided, then for each length, a model and
        tokenizer will be compiled capable of handling that sequence length
        (also known as a bucket). Default is 128
    :param default_model_name: huggingface transformers model name to use to
        load a tokenizer and model config when none are provided in the `model_path`.
        Default is "bert-base-uncased"
    :param model_scheme: training scheme used to train the model used for zero shot.
        Default is "mnli"
    :param model_config: config object specific to the model_scheme of this model
        or a dict of config keyword arguments
    :param labels: static list of labels to perform text classification with. Can
        also be provided at inference time
    :param context: context for engine. If None, then the engine will be initialized
        with 2 streams to make use of parallel inference of labels
    """
    return Pipeline.create("zero_shot_text_classification", *args, **kwargs)<|MERGE_RESOLUTION|>--- conflicted
+++ resolved
@@ -798,12 +798,6 @@
         """
         return self.engine(engine_inputs)
 
-<<<<<<< HEAD
-    def _initialize_engine(self) -> Union[Engine, MultiModelEngine, ORTEngine]:
-        return create_engine(
-            self.onnx_file_path, self.engine_type, self._engine_args, self.context
-        )
-=======
     def log_inference_times(self, timer: StagedTimer):
         """
         logs stage times in the given timer
@@ -817,27 +811,10 @@
                 category=MetricCategories.SYSTEM,
             )
 
-    def _initialize_engine(self) -> Union[Engine, ORTEngine]:
-        engine_type = self.engine_type.lower()
-
-        if engine_type == DEEPSPARSE_ENGINE:
-            if self.context is not None and isinstance(self.context, Context):
-                self._engine_args.pop("num_cores", None)
-                self._engine_args.pop("scheduler", None)
-                self._engine_args["context"] = self.context
-                return MultiModelEngine(
-                    model=self.onnx_file_path,
-                    **self._engine_args,
-                )
-            return Engine(self.onnx_file_path, **self._engine_args)
-        elif engine_type == ORT_ENGINE:
-            return ORTEngine(self.onnx_file_path, **self._engine_args)
-        else:
-            raise ValueError(
-                f"Unknown engine_type {self.engine_type}. Supported values include: "
-                f"{SUPPORTED_PIPELINE_ENGINES}"
-            )
->>>>>>> b3fb3b8b
+    def _initialize_engine(self) -> Union[Engine, MultiModelEngine, ORTEngine]:
+        return create_engine(
+            self.onnx_file_path, self.engine_type, self._engine_args, self.context
+        )
 
     def _identifier(self):
         # get pipeline identifier; used in the context of logging
