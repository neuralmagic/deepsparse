# Copyright (c) 2021 - present / Neuralmagic, Inc. All Rights Reserved.
#
# Licensed under the Apache License, Version 2.0 (the "License");
# you may not use this file except in compliance with the License.
# You may obtain a copy of the License at
#
#    http://www.apache.org/licenses/LICENSE-2.0
#
# Unless required by applicable law or agreed to in writing,
# software distributed under the License is distributed on an "AS IS" BASIS,
# WITHOUT WARRANTIES OR CONDITIONS OF ANY KIND, either express or implied.
# See the License for the specific language governing permissions and
# limitations under the License.
import asyncio
import logging
import os
from pathlib import Path
from typing import Any, AsyncGenerator, Callable, Dict, Generator, List, Optional, Union

from deepsparse.middlewares import MiddlewareManager
from deepsparse.operators import EngineOperator, Operator
from deepsparse.pipeline_config import PipelineConfig
from deepsparse.routers import Router
from deepsparse.schedulers import (
    ContinuousBatchingScheduler,
    OperatorScheduler,
    SchedulerGroup,
)
from deepsparse.subgraph_execute import SubGraphExecutor
from deepsparse.utils import InferenceState, PipelineState
from deepsparse.utils.subgraph import SubGraph
from deepsparse.utils.time import TimerManager


__all__ = [
    "Pipeline",
    "TextGeneration",
    "CodeGeneration",
    "Chat",
    "question_answering_pipeline",
    "text_classification_pipeline",
    "zero_shot_text_classification_pipeline",
    "token_classification_pipeline",
    "haystack_pipeline",
    "sentiment_analysis_pipeline",
    "embedding_extraction_pipeline",
    "image_classification_pipeline",
    "yolo_pipeline",
]

_LOGGER = logging.getLogger(__name__)
V2_NOT_SUPPORTED = ["alias", "logger", "executor"]


class Pipeline(Operator):
    """
    Pipeline accepts a series of operators, schedulers, and a router. Calling a pipeline
    will use the router to run through all the defined operators. The operators should
    be implemented using the Operator class and each implemented operator should be
    responsible for a functional component of the pipelines. The flow of inputs/outputs
    between the operators and the steps in the pipeline should be defined by the router,
    (based off of the Router class), which dicates the next operator in the pipeline.
    Execution of the operators will be handled by the provided schedulers.

    :param ops: Operators to run within the pipeline. Can either be a list of operators
        or dictionary of operators.
    :param router: A Router which dictates the next operator to call.
    :param schedulers: A list of schedulers to run operators.
    :param pipeline_state: pipeline_state created during pipeline initialization
    :param middleware_manager: middlewares to be used in Pipeline and Operator
    :param timer_manager: instantiated TimerManger to track timings

    """

    def __init__(
        self,
        ops: Union[Dict[str, Operator], List[Operator]],
        router: Router,
        schedulers: List[OperatorScheduler],
        generator_router: Optional[Router] = None,
        continuous_batching_scheduler: Optional[ContinuousBatchingScheduler] = None,
        pipeline_state: Optional[PipelineState] = None,
        middleware_manager: Optional[MiddlewareManager] = None,
        timer_manager: Optional[TimerManager] = None,
    ):

        self.ops = ops
        self.router = router
        self.generator_router = generator_router
        self.schedulers = schedulers
        self.pipeline_state = pipeline_state
        self._continuous_batching_scheduler = continuous_batching_scheduler
<<<<<<< HEAD
        self.timer_manager = TimerManager()
=======
>>>>>>> dbef7d39
        self.middleware_manager = middleware_manager
        self.timer_manager = timer_manager or TimerManager()
        self.validate()

        self._scheduler_group = SchedulerGroup(self.schedulers)
        self.subgraph_executor = SubGraphExecutor()

    @classmethod
    def create(cls, task: str, **kwargs) -> "Pipeline":
        """
        :param task: Pipeline task
        :param kwargs: extra task specific kwargs to be passed to the Pipeline
        :return: pipeline object initialized for the given task
        """
        new_kwargs = {}
        for k in kwargs:
            if k in V2_NOT_SUPPORTED:
                _LOGGER.warning(f"{k} is not yet supported in the v2 pipeline.")
            else:
                new_kwargs[k] = kwargs.get(k)

        try:
            pipeline = Operator.create(task=task, **new_kwargs)
            if not isinstance(pipeline, cls):
                raise RuntimeError(
                    "Pipeline was not created for the given task. The "
                    "provided task should be registered using the OperatorRegistry"
                )
        except Exception:
            from deepsparse.legacy import Pipeline

            pipeline = Pipeline.create(task=task, **kwargs)
        return pipeline

    @classmethod
    def from_config(
        cls, config: Union["PipelineConfig", str, Path], **kwargs
    ) -> "Pipeline":
        """
        :param config: PipelineConfig object, filepath to a json serialized
            PipelineConfig, or raw string of a json serialized PipelineConfig.
            Optionally, pipeline arguments not defined in the PipelineConfig may be
            passed as key-word arguments to this function.
        """
        if isinstance(config, Path) or (
            isinstance(config, str) and os.path.exists(config)
        ):
            if isinstance(config, str):
                config = Path(config)
            config = PipelineConfig.parse_file(config)
        if isinstance(config, str):
            config = PipelineConfig.parse_raw(config)

        kwargs.update(config.kwargs)
        return cls.create(
            task=config.task,
            model_path=config.model_path,
            engine_type=config.engine_type,
            batch_size=config.batch_size,
            num_cores=config.num_cores,
            scheduler=config.scheduler,
            input_shapes=config.input_shapes,
            alias=config.alias,
            **kwargs,
        )

    async def run_async(self, *args, inference_state: InferenceState, **kwargs):
        """
        Run through the operators using the provided router and scheduler.
        The input to a given operator is the output of the previous operator.

        :param inference_state: inference_state for the pipeline.
        """
        loop = asyncio.get_running_loop()

        next_step = self.router.START_ROUTE
        operator_output = None
        if (
            not hasattr(inference_state, "timer")
            or getattr(inference_state, "timer") is None
        ):
            timer = self.timer_manager.get_new_timer()
            inference_state.set_timer(timer)

<<<<<<< HEAD
        with inference_state.time(id="total"):
            while next_step != self.router.END_ROUTE:
                # Check if running streaming; if that is the case, will return
                # an AsyncGenerator. This requires the pipeline to support
                # streaming with a generator_router set
                if inference_state.current_state.get("streaming"):
                    return self._run_generate_async(
                        operator_output=operator_output,
=======
        while next_step != self.router.END_ROUTE:
            # Check if running streaming; if that is the case, will return
            # an AsyncGenerator. This requires the pipeline to support
            # streaming with a generator_router set
            if inference_state.current_state.get("streaming"):
                return self._run_generate_async(
                    operator_output=operator_output,
                    inference_state=inference_state,
                    next_step=next_step,
                )

            # Non Streaming/Generator pathway
            if next_step == self.router.SPLIT_ROUTE:
                if operator_output is None:
                    raise ValueError(
                        f"{self.router.SPLIT_ROUTE} should appear after "
                        f"{self.ROUTER.START_ROUTE}"
                    )

                operator_output = await self._apply_split_async(
                    operator_output, inference_state, loop=loop
                )
                next_step = self.router.JOIN_ROUTE

            else:
                if next_step == self.router.START_ROUTE:
                    outputs = self.run_func(
                        *args,
                        func=self._scheduler_group.submit,
                        operator=self.ops[next_step],
>>>>>>> dbef7d39
                        inference_state=inference_state,
                        next_step=next_step,
                    )

                # Non Streaming/Generator pathway
                if next_step == self.router.SPLIT_ROUTE:
                    if operator_output is None:
                        raise ValueError(
                            f"{self.router.SPLIT_ROUTE} should appear after "
                            f"{self.ROUTER.START_ROUTE}"
                        )

                    operator_output = await self._apply_split_async(
                        operator_output, inference_state, loop=loop
                    )
                    next_step = self.router.JOIN_ROUTE

                else:
                    if next_step == self.router.START_ROUTE:
                        outputs = self.run_func(
                            *args,
                            func=self._scheduler_group.submit,
                            operator=self.ops[next_step],
                            inference_state=inference_state,
                            pipeline_state=self.pipeline_state,
                            loop=loop,
                            **kwargs,
                        )
                    else:
                        outputs = self._run_next(
                            inp=operator_output,
                            next_step=next_step,
                            inference_state=inference_state,
                            loop=loop,
                        )

                    await outputs
                    operator_output = outputs.result()

                    if isinstance(operator_output, tuple):
                        operator_output, state_update = (
                            operator_output[0],
                            operator_output[-1],
                        )
                        inference_state.update_state(state_update)

                next_step = self.router.next(next_step, self.ops, operator_output)

            rtn = operator_output

        self.timer_manager.update(inference_state.timer.measurements)
        return rtn

    def run(
        self,
        *args,
        inference_state: InferenceState,
        **kwargs,
    ):
        """
        Run through the operators using the provided router and scheduler.
        The input to a given operator is the output of the previous operator.

        :param inference_state: inference_state for the pipeline.
        """

        next_step = self.router.START_ROUTE
        operator_output = None
        while next_step != self.router.END_ROUTE:
            # Check if running streaming; if that is the case, will return
            # a Generator. This requires the pipeline to support
            # streaming with a generator_router set.
            if inference_state.current_state.get("streaming"):
                return self._run_generate(
                    operator_output=operator_output,
                    inference_state=inference_state,
                    next_step=next_step,
                )

            # Non Streaming/Generator pathway
            if next_step == self.router.SPLIT_ROUTE:
                if operator_output is None:
                    raise ValueError(
                        f"{self.router.SPLIT_ROUTE} should appear after "
                        f"{self.router.START_ROUTE}"
                    )
                operator_output = self._apply_split(operator_output, inference_state)
                next_step = self.router.JOIN_ROUTE

            else:
                if next_step == self.router.START_ROUTE:
                    operator_output = self.run_func(
                        *args,
                        func=self._scheduler_group.submit,
                        operator=self.ops[next_step],
                        inference_state=inference_state,
                        pipeline_state=self.pipeline_state,
                        **kwargs,
                    ).result()
                else:
                    operator_output = self._run_next(
                        inp=operator_output,
                        next_step=next_step,
                        inference_state=inference_state,
                    ).result()

                if isinstance(operator_output, tuple):
                    operator_output, state_update = (
                        operator_output[0],
                        operator_output[-1],
                    )
                    inference_state.update_state(state_update)

            next_step = self.router.next(next_step, self.ops, operator_output)
        return operator_output

    def _run_generate(
        self,
        operator_output: Any,
        inference_state: InferenceState,
        next_step: str,
    ) -> Generator:

        """
        Run pipeline execution in streaming/generator mode. _run_generate will run
        the same loop with stop conditions as run() but will return a Generator.

        :param operator_output: previous operator output, used as input for the next
            operator.
        :param inference_state: inference_state for the pipeline.
        :param next_step: string indicating the next step to run
        """
        if not self.generator_router:
            raise ValueError("For streaming mode, a generator_router must be provided.")

        while next_step != self.generator_router.END_ROUTE:
            start_step = next_step

            if next_step == self.router.SPLIT_ROUTE:
                end = [self.generator_router.JOIN_ROUTE]
                step = self.generator_router.route[self.generator_router.SPLIT_ROUTE]
                initial_inference_state = inference_state
            else:
                step = next_step
                end = [
                    self.generator_router.SPLIT_ROUTE,
                    self.generator_router.END_ROUTE,
                ]

            for output in self._apply_split_generation(
                operator_output, inference_state, step, end
            ):
                output_to_yield, next_step, operator_output, inference_state = output
                yield output_to_yield

            if start_step == self.generator_router.SPLIT_ROUTE:
                inference_state = initial_inference_state

            next_step = self.generator_router.next(next_step, self.ops, operator_output)

    async def _run_generate_async(
        self,
        operator_output: Any,
        inference_state: InferenceState,
        next_step: str,
    ) -> AsyncGenerator:

        """
        Run pipeline execution in streaming/generator mode. _run_generate_async will run
        the same loop with stop conditions as run_async() but will return an
        AsyncGenerator.

        :param operator_output: previous operator output, used as input for the next
            operator.
        :param inference_state: inference_state for the pipeline.
        :param next_step: string indicating the next step to run
        """
        if not self.generator_router:
            raise ValueError("For streaming mode, a generator_router must be provided.")

        while next_step != self.generator_router.END_ROUTE:
            start_step = next_step

            if next_step == self.router.SPLIT_ROUTE:
                end = [self.generator_router.JOIN_ROUTE]
                step = self.generator_router.route[self.generator_router.SPLIT_ROUTE]
                initial_inference_state = inference_state
            else:
                step = next_step
                end = [
                    self.generator_router.SPLIT_ROUTE,
                    self.generator_router.END_ROUTE,
                ]

            async for output in self._apply_split_generation_async(
                operator_output, inference_state, step, end
            ):
                output_to_yield, next_step, operator_output, inference_state = output
                yield output_to_yield

            if start_step == self.generator_router.SPLIT_ROUTE:
                inference_state = initial_inference_state

            # TODO: might need additional processing on operator_output with more
            # complex grapghs
            next_step = self.generator_router.next(next_step, self.ops, operator_output)

    def __call__(self, *args, **kwargs):
        """
        Consolidate any provided inference_state or pipeline_state objects and pass
        any other operator inputs to run().

        :return: output of the pipeline operators ran with the router for the given
            input
        """
        is_nested = True
        if kwargs.get("inference_state"):
            inference_state = kwargs.pop("inference_state")
        else:
            inference_state = InferenceState()
            if self.timer_manager is not None:
                timer = self.timer_manager.get_new_timer()
            inference_state.create_state({})
            inference_state.set_timer(timer)

            timer = self.timer_manager.get_new_timer()
            inference_state.set_timer(timer)
            is_nested = False

        next_call = self.run
        if self.middleware_manager is not None:
            # make next calls to be middlewares if any
            next_call = self.middleware_manager.build_middleware_stack(next_call)

        kwargs["inference_state"] = inference_state
        # add name for timer measurements key
        kwargs["name"] = "total"
        kwargs["is_nested"] = is_nested
        rtn = next_call(*args, **kwargs)

<<<<<<< HEAD
        # timer shared across all operators, has all measurements
        timer = inference_state.timer
=======
        next_call = self.run
        if self.middleware_manager is not None:
            next_call = self.middleware_manager.build_middleware_stack(next_call)

        rtn = next_call(*args, **kwargs)

        # timer shared across all operators, has all measurements
        timer = inference_state.timer

        # update all the measurments
        self.timer_manager.update(timer.measurements)
>>>>>>> dbef7d39

        # update all the measurments
        self.timer_manager.update(timer.measurements)
        
        return rtn

    def expand_inputs(self, *args, **kwargs):
        """
        Generic function to handle expanding values.
        """
        raise NotImplementedError(
            "This function should be implemented for any router with split or join"
            "nodes. expand_inputs will be called prior to the split node (stored in "
            "the router's SPLIT_ROUTE attribute), expanding outputs for each output "
            "such that there is a batch size of one per thread."
        )

    def condense_inputs(self, *args, **kwargs):
        """
        Generic function to handle condensing values.
        """
        raise NotImplementedError(
            "This function should be implemented for any router with split or join "
            "nodes. condense_inputs will be called after the join node (stored in the "
            "router's JOIN_ROUTE attribute), condensing outputs from multiple threads."
        )

    def validate(self):
        """
        Validate that compatability of the router and operators provided.
        """
        router_validation = self.router.validate(self.ops)

        if router_validation is False:
            # default error message
            op_types = [type(op) for op in self.ops]
            raise ValueError(f"Invalid Router: {type(self.router)} for ops: {op_types}")
        elif isinstance(router_validation, str):
            raise ValueError(f"Invalid Router for operators: {router_validation}")

    def run_func(
        self,
        *args,
        operator: Operator,
        func: Callable,
        inp: Any = None,
        **kwargs,
    ):
        """
        Wrap the operator with middleware and execute the func callable.
        InferenceState, PipelineState is inside kwargs
<<<<<<< HEAD
=======

>>>>>>> dbef7d39
        :param operator: Operator instance
        :param func: Desired function to call. Ex. SchedulerGroup.submit
        :param inp: Any input to the operator. Ex. IntSchema
        """

        # wrap the operator with the middleware, if any
        wrapped_operator = operator
        if self.middleware_manager is not None:
            wrapped_operator = self.middleware_manager.wrap(operator)

        kwargs["operator"] = wrapped_operator
<<<<<<< HEAD
        kwargs["name"] = operator.__class__.__name__
=======
>>>>>>> dbef7d39
        if inp:
            output = (
                func(*args, **kwargs, **inp)
                if isinstance(inp, dict)
                else func(inp, *args, **kwargs)
            )
        else:
            output = func(*args, **kwargs)

        return output

    def _apply_split(self, inp: Any, inference_state: InferenceState):
        """
        Split the data provided into batch sizes of 1. Create subgraphs with each batch
        and execute the subgraph. Condense the outputs together when all subgraphs have
        finished running and return.

        :param inp: input to the operators
        :param inference_state: InferenceState for the operators
        """
        batches, orig_batch_size = self.expand_inputs(inp, 1)

        step = self.router.route[self.router.SPLIT_ROUTE]
        end = [self.router.JOIN_ROUTE]
        split_graphs = self._create_and_start_subgraph(
            inference_state=inference_state, data=batches, step=step, end=end
        )
        outputs = self.subgraph_executor.run_sub_graphs(
            router=self.router,
            ops=self.ops,
            func=self._run_next,
            sub_graphs=split_graphs,
        )
        return self.condense_inputs(outputs)

    async def _apply_split_async(
        self,
        inp: Any,
        inference_state: InferenceState,
        loop: Optional[asyncio.AbstractEventLoop] = None,
    ):
        """
        Split the data provided into batch sizes of 1. Create subgraphs with each batch
        and execute the subgraph. Condense the outputs together when all subgraphs have
        finished running and return.

        :param inp: input to the operators
        :param inference_state: InferenceState for the operators
        """
        batches, orig_batch_size = self.expand_inputs(inp, 1)

        step = self.router.route[self.router.SPLIT_ROUTE]
        end = [self.router.JOIN_ROUTE]
        split_graphs = self._create_and_start_subgraph(
            inference_state=inference_state, data=batches, step=step, end=end
        )
        outputs = await self.subgraph_executor.run_sub_graphs_async(
            router=self.router,
            ops=self.ops,
            func=self._run_next,
            sub_graphs=split_graphs,
            loop=loop,
        )
        return self.condense_inputs(outputs)

    async def _apply_split_generation_async(
        self, inp: Any, inference_state: InferenceState, step: str, end: List[str]
    ) -> AsyncGenerator:
        """
        Applies the same logic as _apply_split_async but returns an AsycnGenerator.
        """
        batches, orig_batch_size = self.expand_inputs(inp, 1)

        for i in range(len(batches)):
            split_graphs = self._create_and_start_subgraph(
                inference_state=inference_state, data=[batches[i]], step=step, end=end
            )
            async for output in self.subgraph_executor.run_sub_graphs_async_generator(
                router=self.generator_router,
                ops=self.ops,
                func=self._run_next,
                sub_graphs=split_graphs,
            ):
                yield output

    def _apply_split_generation(
        self, inp: Any, inference_state: InferenceState, step: str, end: List[str]
    ) -> Generator:
        """
        Applies the same logic as _apply_split but returns a Generator.
        """
        batches, orig_batch_size = self.expand_inputs(inp, 1)

        for i in range(len(batches)):
            split_graphs = self._create_and_start_subgraph(
                inference_state=inference_state, data=[batches[i]], step=step, end=end
            )
            for output in self.subgraph_executor.run_sub_graphs_generator(
                router=self.generator_router,
                ops=self.ops,
                func=self._run_next,
                sub_graphs=split_graphs,
            ):
                yield output

    def _create_and_start_subgraph(
        self,
        inference_state: InferenceState,
        data: List[Any],
        step: str,
        end: List[str],
    ) -> List[SubGraph]:
        """
        Create SubGraphs given a list of data and an InferenceState objects. A SubGraph
        will be created for each each item in the data list and a copy of the
        InferenceState. Once created, the the first Operator of the SubGraph will be
        scheduled and a list of the SubGraphs will be returned.

        :param inference_state: InferenceState Object
        :param data: list of data to execute the operators with
        :param step: the starting operator step
        :parm end: list of steps indicating when the SubGraph has finished running
        """
        graphs = [
            SubGraph(
                inf=inference_state.copy_state(),
                step=step,
                end=end,
            )
            for i in range(len(data))
        ]
        split_graphs = self.subgraph_executor.start_subgraphs(
            func=self._run_next, sub_graph_inputs=data, sub_graphs=graphs
        )
        return split_graphs

    def _run_next(
        self, inp: Any, inference_state: InferenceState, next_step: str, **kwargs
    ):
        """
        Function to schedule the operator. If a continuous_batching_scheduler is
        provided, all operators deriving from the EngineOperator will be scheduled
        using this scheduler. All other operators will be scheduled using the
        default scheduler.

        :param inp: input to the operator
        :param inference_state: inference state for the operator
        :param next_step: dictionary key to fetch the operator from the pipeline ops.
        """
        if (
            isinstance(self.ops[next_step], EngineOperator)
            and self._continuous_batching_scheduler
        ):
            func = self._continuous_batching_scheduler.submit
            inp = self.ops[next_step].input_schema(**inp)
        else:
            func = self._scheduler_group.submit

        return self.run_func(
            func=func,
            operator=self.ops[next_step],
            inp=inp,
            pipeline_state=self.pipeline_state,
            inference_state=inference_state,
            **kwargs,
        )


def text_generation_pipeline(*args, **kwargs) -> "Pipeline":
    """
    :return: text generation pipeline with the given args and
        kwargs passed to Pipeline.create
    """
    return Pipeline.create("text_generation", *args, **kwargs)


def code_generation_pipeline(*args, **kwargs) -> "Pipeline":
    """
    :return: text generation pipeline with the given args and
        kwargs passed to Pipeline.create
    """
    return Pipeline.create("code_generation", *args, **kwargs)


def chat_pipeline(*args, **kwargs) -> "Pipeline":
    """
    :return: text generation pipeline with the given args and
        kwargs passed to Pipeline.create
    """
    return Pipeline.create("chat", *args, **kwargs)


TextGeneration = text_generation_pipeline
CodeGeneration = code_generation_pipeline
Chat = chat_pipeline


def question_answering_pipeline(*args, **kwargs) -> "Pipeline":
    """
    transformers question_answering pipeline
    """

    return Pipeline.create("question_answering", *args, **kwargs)


def text_classification_pipeline(*args, **kwargs) -> "Pipeline":
    """
    transformers text classification pipeline
    """

    return Pipeline.create("text_classification", *args, **kwargs)


def sentiment_analysis_pipeline(*args, **kwargs) -> "Pipeline":
    """
    transformers text classification pipeline

    """
    return Pipeline.create("text_classification", *args, **kwargs)


def token_classification_pipeline(*args, **kwargs) -> "Pipeline":
    """
    transformers token classification pipeline
    """

    return Pipeline.create("token_classification", *args, **kwargs)


def image_classification_pipeline(*args, **kwargs) -> "Pipeline":
    """
    Image classification pipeline for DeepSparse
    """

    return Pipeline.create("image_classification", *args, **kwargs)


def yolo_pipeline(*args, **kwargs) -> "Pipeline":
    """
    Image Segmentation YOLO pipeline for DeepSparse

    """
    return Pipeline.create("yolo", *args, **kwargs)


def haystack_pipeline(*args, **kwargs) -> "Pipeline":
    """
    Neural Magic pipeline for running Haystack DocumentSearchPipeline.
    Supports selected Haystack Nodes as well as Haystack nodes integrated
    with the Neural Magic DeepSparse Engine
    """
    return Pipeline.create("information_retrieval_haystack", *args, **kwargs)


def embedding_extraction_pipeline(*args, **kwargs) -> "Pipeline":
    """
    embedding extraction pipeline for extracting intermediate layer embeddings
    from transformer models
    """
    return Pipeline.create("embedding_extraction", *args, **kwargs)


def zero_shot_text_classification_pipeline(*args, **kwargs) -> "Pipeline":
    """
    Transformers zero shot text classification pipeline. This pipeline allows for
    text classification using models which were trained on datasets not originally
    meant for this task.

    This class upon construction returns an instance of a child Pipeline which
    inherits from ZeroShotTextClassificationPipelineBase. Which type of Pipeline
    is returned depends on the value of the passed model_scheme argument.
    """
    return Pipeline.create("zero_shot_text_classification", *args, **kwargs)<|MERGE_RESOLUTION|>--- conflicted
+++ resolved
@@ -90,10 +90,7 @@
         self.schedulers = schedulers
         self.pipeline_state = pipeline_state
         self._continuous_batching_scheduler = continuous_batching_scheduler
-<<<<<<< HEAD
         self.timer_manager = TimerManager()
-=======
->>>>>>> dbef7d39
         self.middleware_manager = middleware_manager
         self.timer_manager = timer_manager or TimerManager()
         self.validate()
@@ -159,8 +156,8 @@
             alias=config.alias,
             **kwargs,
         )
-
-    async def run_async(self, *args, inference_state: InferenceState, **kwargs):
+      
+      async def run_async(self, *args, inference_state: InferenceState, **kwargs):
         """
         Run through the operators using the provided router and scheduler.
         The input to a given operator is the output of the previous operator.
@@ -178,7 +175,6 @@
             timer = self.timer_manager.get_new_timer()
             inference_state.set_timer(timer)
 
-<<<<<<< HEAD
         with inference_state.time(id="total"):
             while next_step != self.router.END_ROUTE:
                 # Check if running streaming; if that is the case, will return
@@ -187,38 +183,6 @@
                 if inference_state.current_state.get("streaming"):
                     return self._run_generate_async(
                         operator_output=operator_output,
-=======
-        while next_step != self.router.END_ROUTE:
-            # Check if running streaming; if that is the case, will return
-            # an AsyncGenerator. This requires the pipeline to support
-            # streaming with a generator_router set
-            if inference_state.current_state.get("streaming"):
-                return self._run_generate_async(
-                    operator_output=operator_output,
-                    inference_state=inference_state,
-                    next_step=next_step,
-                )
-
-            # Non Streaming/Generator pathway
-            if next_step == self.router.SPLIT_ROUTE:
-                if operator_output is None:
-                    raise ValueError(
-                        f"{self.router.SPLIT_ROUTE} should appear after "
-                        f"{self.ROUTER.START_ROUTE}"
-                    )
-
-                operator_output = await self._apply_split_async(
-                    operator_output, inference_state, loop=loop
-                )
-                next_step = self.router.JOIN_ROUTE
-
-            else:
-                if next_step == self.router.START_ROUTE:
-                    outputs = self.run_func(
-                        *args,
-                        func=self._scheduler_group.submit,
-                        operator=self.ops[next_step],
->>>>>>> dbef7d39
                         inference_state=inference_state,
                         next_step=next_step,
                     )
@@ -243,31 +207,54 @@
                             func=self._scheduler_group.submit,
                             operator=self.ops[next_step],
                             inference_state=inference_state,
-                            pipeline_state=self.pipeline_state,
-                            loop=loop,
-                            **kwargs,
+                            next_step=next_step,
                         )
+
+                    # Non Streaming/Generator pathway
+                    if next_step == self.router.SPLIT_ROUTE:
+                        if operator_output is None:
+                            raise ValueError(
+                                f"{self.router.SPLIT_ROUTE} should appear after "
+                                f"{self.ROUTER.START_ROUTE}"
+                            )
+
+                        operator_output = await self._apply_split_async(
+                            operator_output, inference_state, loop=loop
+                        )
+                        next_step = self.router.JOIN_ROUTE
+
                     else:
-                        outputs = self._run_next(
-                            inp=operator_output,
-                            next_step=next_step,
-                            inference_state=inference_state,
-                            loop=loop,
-                        )
-
-                    await outputs
-                    operator_output = outputs.result()
-
-                    if isinstance(operator_output, tuple):
-                        operator_output, state_update = (
-                            operator_output[0],
-                            operator_output[-1],
-                        )
-                        inference_state.update_state(state_update)
-
-                next_step = self.router.next(next_step, self.ops, operator_output)
-
-            rtn = operator_output
+                        if next_step == self.router.START_ROUTE:
+                            outputs = self.run_func(
+                                *args,
+                                func=self._scheduler_group.submit,
+                                operator=self.ops[next_step],
+                                inference_state=inference_state,
+                                pipeline_state=self.pipeline_state,
+                                loop=loop,
+                                **kwargs,
+                            )
+                        else:
+                            outputs = self._run_next(
+                                inp=operator_output,
+                                next_step=next_step,
+                                inference_state=inference_state,
+                                loop=loop,
+                            )
+
+                        await outputs
+                        operator_output = outputs.result()
+
+                        if isinstance(operator_output, tuple):
+                            operator_output, state_update = (
+                                operator_output[0],
+                                operator_output[-1],
+                            )
+                            inference_state.update_state(state_update)
+
+                    next_step = self.router.next(next_step, self.ops, operator_output)
+
+                rtn = operator_output
 
         self.timer_manager.update(inference_state.timer.measurements)
         return rtn
@@ -457,24 +444,15 @@
         # add name for timer measurements key
         kwargs["name"] = "total"
         kwargs["is_nested"] = is_nested
-        rtn = next_call(*args, **kwargs)
-
-<<<<<<< HEAD
+
         # timer shared across all operators, has all measurements
         timer = inference_state.timer
-=======
+
         next_call = self.run
         if self.middleware_manager is not None:
             next_call = self.middleware_manager.build_middleware_stack(next_call)
 
         rtn = next_call(*args, **kwargs)
-
-        # timer shared across all operators, has all measurements
-        timer = inference_state.timer
-
-        # update all the measurments
-        self.timer_manager.update(timer.measurements)
->>>>>>> dbef7d39
 
         # update all the measurments
         self.timer_manager.update(timer.measurements)
@@ -526,10 +504,7 @@
         """
         Wrap the operator with middleware and execute the func callable.
         InferenceState, PipelineState is inside kwargs
-<<<<<<< HEAD
-=======
-
->>>>>>> dbef7d39
+
         :param operator: Operator instance
         :param func: Desired function to call. Ex. SchedulerGroup.submit
         :param inp: Any input to the operator. Ex. IntSchema
@@ -541,10 +516,8 @@
             wrapped_operator = self.middleware_manager.wrap(operator)
 
         kwargs["operator"] = wrapped_operator
-<<<<<<< HEAD
         kwargs["name"] = operator.__class__.__name__
-=======
->>>>>>> dbef7d39
+
         if inp:
             output = (
                 func(*args, **kwargs, **inp)
