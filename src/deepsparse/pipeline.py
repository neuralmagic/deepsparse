--- conflicted
+++ resolved
@@ -229,10 +229,9 @@
         self.log(
             # note, will be replaced by a reference instead of "bare" string
             # with the upcoming PR for system logging
-            identifier="prediction_latency/" + InferencePhases.PRE_PROCESS,
+            identifier=f"prediction_latency/{InferencePhases.PRE_PROCESS}",
             value=timer.time_delta(InferencePhases.PRE_PROCESS),
             category=MetricCategories.SYSTEM,
-            identifier_pre_fix="prediction_latency",
         )
 
         # ------ INFERENCE ------
@@ -253,10 +252,9 @@
             category=MetricCategories.DATA,
         )
         self.log(
-            identifier="prediction_latency/" + InferencePhases.ENGINE_FORWARD,
+            identifier=f"prediction_latency/{InferencePhases.ENGINE_FORWARD}",
             value=timer.time_delta(InferencePhases.ENGINE_FORWARD),
             category=MetricCategories.SYSTEM,
-            identifier_pre_fix="prediction_latency",
         )
 
         # ------ POSTPROCESSING ------
@@ -278,16 +276,14 @@
             category=MetricCategories.DATA,
         )
         self.log(
-            identifier="prediction_latency/" + InferencePhases.POST_PROCESS,
+            identifier=f"prediction_latency/{InferencePhases.POST_PROCESS}",
             value=timer.time_delta(InferencePhases.POST_PROCESS),
             category=MetricCategories.SYSTEM,
-            identifier_pre_fix="prediction_latency",
         )
         self.log(
-            identifier="prediction_latency/" + InferencePhases.TOTAL_INFERENCE,
+            identifier=f"prediction_latency/{InferencePhases.POST_PROCESS}",
             value=timer.time_delta(InferencePhases.TOTAL_INFERENCE),
             category=MetricCategories.SYSTEM,
-            identifier_pre_fix="prediction_latency",
         )
 
         return pipeline_outputs
@@ -711,10 +707,6 @@
         identifier: str,
         value: Any,
         category: str,
-<<<<<<< HEAD
-        identifier_pre_fix: Optional[str] = None,
-=======
->>>>>>> c4b5644b
     ):
         """
         Pass the logged data to the DeepSparse logger object (if present)
@@ -722,11 +714,8 @@
         :param identifier: The string name assigned to the logged value
         :param value: The logged data structure
         :param category: The metric category that the log belongs to
-        :param identifier_pre_fix: An optional string to prepend to the identifier
         """
         identifier = f"{self.alias or self.task}/{identifier}"
-        if identifier_pre_fix:
-            identifier = f"{identifier_pre_fix}/{identifier}"
         validate_identifier(identifier)
         if self.logger:
             self.logger.log(
