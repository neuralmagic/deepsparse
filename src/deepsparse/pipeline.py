--- conflicted
+++ resolved
@@ -30,7 +30,6 @@
 from deepsparse.cpu import cpu_details
 from deepsparse.tasks import SupportedTasks, dynamic_import_task
 from deepsparse.timing import InferencePhases, InferenceTimingSchema, TimingBuilder
-
 
 __all__ = [
     "DEEPSPARSE_ENGINE",
@@ -177,43 +176,29 @@
 
         self._batch_size = self._batch_size or 1
 
-<<<<<<< HEAD
     def __call__(self, *args, monitoring: bool = False, **kwargs) -> BaseModel:
-=======
-    def __call__(self, *args, **kwargs) -> BaseModel:
->>>>>>> 8122f329
         if "engine_inputs" in kwargs:
             raise ValueError(
                 "invalid kwarg engine_inputs. engine inputs determined "
                 f"by {self.__class__.__qualname__}.parse_inputs"
             )
-<<<<<<< HEAD
         timer = TimingBuilder()
 
         # parse inputs into input_schema
         timer.start(InferencePhases.TOTAL_INFERENCE)
         timer.start(InferencePhases.PRE_PROCESS)
-=======
-
-        # parse inputs into input_schema
->>>>>>> 8122f329
         pipeline_inputs = self.parse_inputs(*args, **kwargs)
         if not isinstance(pipeline_inputs, self.input_schema):
             raise RuntimeError(
                 f"Unable to parse {self.__class__} inputs into a "
                 f"{self.input_schema} object. Inputs parsed to {type(pipeline_inputs)}"
             )
-<<<<<<< HEAD
-=======
-
->>>>>>> 8122f329
         # batch size of the inputs may be `> self._batch_size` at this point
         engine_inputs: List[numpy.ndarray] = self.process_inputs(pipeline_inputs)
         if isinstance(engine_inputs, tuple):
             engine_inputs, postprocess_kwargs = engine_inputs
         else:
             postprocess_kwargs = {}
-<<<<<<< HEAD
         timer.stop(InferencePhases.PRE_PROCESS)
 
         # split inputs into batches of size `self._batch_size`
@@ -226,18 +211,6 @@
         ]
         wait(futures)
 
-=======
-
-        # split inputs into batches of size `self._batch_size`
-        batches = self.split_engine_inputs(engine_inputs, self._batch_size)
-
-        # submit to engine
-        futures = [
-            self.executor.submit(self.engine_forward, batch) for batch in batches
-        ]
-        wait(futures)
-
->>>>>>> 8122f329
         # join together the batches of size `self._batch_size`
         engine_outputs = self.join_engine_outputs(
             [future.result() for future in futures]
@@ -286,82 +259,6 @@
             inference_timing,
         ) = self.__call__(monitoring=True, *args, **kwargs)
         return pipeline_outputs, pipeline_inputs, engine_inputs, inference_timing
-
-    @staticmethod
-    def split_engine_inputs(
-        items: List[numpy.ndarray], batch_size: int
-    ) -> List[List[numpy.ndarray]]:
-        """
-        Splits each item into numpy arrays with the first dimension == `batch_size`.
-
-        For example, if `items` has three numpy arrays with the following
-        shapes: `[(4, 32, 32), (4, 64, 64), (4, 128, 128)]`
-
-        Then with `batch_size==4` the output would be:
-        ```
-        [[(4, 32, 32), (4, 64, 64), (4, 128, 128)]]
-        ```
-
-        Then with `batch_size==2` the output would be:
-        ```
-        [
-            [(2, 32, 32), (2, 64, 64), (2, 128, 128)],
-            [(2, 32, 32), (2, 64, 64), (2, 128, 128)],
-        ]
-        ```
-
-        Then with `batch_size==1` the output would be:
-        ```
-        [
-            [(1, 32, 32), (1, 64, 64), (1, 128, 128)],
-            [(1, 32, 32), (1, 64, 64), (1, 128, 128)],
-            [(1, 32, 32), (1, 64, 64), (1, 128, 128)],
-            [(1, 32, 32), (1, 64, 64), (1, 128, 128)],
-        ]
-        ```
-        """
-        # if not all items here are numpy arrays, there's an internal
-        # but in the processing code
-        assert all(isinstance(item, numpy.ndarray) for item in items)
-
-        # if not all items have the same batch size, there's an
-        # internal bug in the processing code
-        total_batch_size = items[0].shape[0]
-        assert all(item.shape[0] == total_batch_size for item in items)
-
-        if total_batch_size % batch_size != 0:
-            raise RuntimeError(
-                f"batch size of {total_batch_size} passed into pipeline "
-                f"is not divisible by model batch size of {batch_size}"
-            )
-
-        batches = []
-        for i_batch in range(total_batch_size // batch_size):
-            start = i_batch * batch_size
-            batches.append([item[start : start + batch_size] for item in items])
-        return batches
-
-    @staticmethod
-    def join_engine_outputs(
-        batch_outputs: List[List[numpy.ndarray]],
-    ) -> List[numpy.ndarray]:
-        """
-        Joins list of engine outputs together into one list using `numpy.concatenate`.
-
-        This is the opposite of `Pipeline.split_engine_inputs`.
-        """
-        return list(map(numpy.concatenate, zip(*batch_outputs)))
-
-        pipeline_outputs = self.process_engine_outputs(
-            engine_outputs, **postprocess_kwargs
-        )
-        if not isinstance(pipeline_outputs, self.output_schema):
-            raise ValueError(
-                f"Outputs of {self.__class__} must be instances of "
-                f"{self.output_schema} found output of type {type(pipeline_outputs)}"
-            )
-
-        return pipeline_outputs
 
     @staticmethod
     def split_engine_inputs(
