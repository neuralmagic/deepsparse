# Copyright (c) 2021 - present / Neuralmagic, Inc. All Rights Reserved.
#
# Licensed under the Apache License, Version 2.0 (the "License");
# you may not use this file except in compliance with the License.
# You may obtain a copy of the License at
#
#    http://www.apache.org/licenses/LICENSE-2.0
#
# Unless required by applicable law or agreed to in writing,
# software distributed under the License is distributed on an "AS IS" BASIS,
# WITHOUT WARRANTIES OR CONDITIONS OF ANY KIND, either express or implied.
# See the License for the specific language governing permissions and
# limitations under the License.
import asyncio
<<<<<<< HEAD
=======
import copy
import logging
import os
from pathlib import Path
>>>>>>> 5161e169
from typing import Any, Dict, List, Optional, Union

from deepsparse.middlewares import MiddlewareManager
from deepsparse.operators import EngineOperator, Operator
from deepsparse.pipeline_config import PipelineConfig
from deepsparse.routers import Router
from deepsparse.schedulers import (
    ContinuousBatchingScheduler,
    OperatorScheduler,
    SchedulerGroup,
)
from deepsparse.utils import InferenceState, PipelineState
from deepsparse.utils.helpers import run_func
from deepsparse.utils.subgraph import SubGraph
from deepsparse.utils.time import TimerManager


__all__ = [
    "Pipeline",
    "TextGeneration",
    "CodeGeneration",
    "Chat",
    "question_answering_pipeline",
    "text_classification_pipeline",
    "zero_shot_text_classification_pipeline",
    "token_classification_pipeline",
    "haystack_pipeline",
    "sentiment_analysis_pipeline",
    "embedding_extraction_pipeline",
    "image_classification_pipeline",
    "yolo_pipeline",
]

_LOGGER = logging.getLogger(__name__)
V2_NOT_SUPPORTED = ["alias", "logger", "executor"]


class Pipeline(Operator):
    """
    Pipeline accepts a series of operators, schedulers, and a router. Calling a pipeline
    will use the router to run through all the defined operators. The operators should
    be implemented using the Operator class and each implemented operator should be
    responsible for a functional component of the pipelines. The flow of inputs/outputs
    between the operators and the steps in the pipeline should be defined by the router,
    (based off of the Router class), which dicates the next operator in the pipeline.
    Execution of the operators will be handled by the provided schedulers.

    :param ops: Operators to run within the pipeline. Can either be a list of operators
        or dictionary of operators.
    :param router: A Router which dictates the next operator to call.
    :param schedulers: A list of schedulers to run operators.
    :param pipeline_state: pipeline_state created during pipeline initialization
    :param middleware_manager: middlewares to be used in Pipeline and Operator
    """

    def __init__(
        self,
        ops: Union[Dict[str, Operator], List[Operator]],
        router: Router,
        schedulers: List[OperatorScheduler],
        continuous_batching_scheduler: Optional[ContinuousBatchingScheduler] = None,
        pipeline_state: Optional[PipelineState] = None,
        middleware_manager: Optional[MiddlewareManager] = None,
    ):

        self.ops = ops
        self.router = router
        self.schedulers = schedulers
        self.pipeline_state = pipeline_state
        self._continuous_batching_scheduler = continuous_batching_scheduler
        self.timer_manager = TimerManager()
        self.middleware_manager = middleware_manager
        self.validate()

        self._scheduler_group = SchedulerGroup(self.schedulers)

    def _run_next(
        self, inp: Any, inference_state: InferenceState, next_step: str, **kwargs
    ):
        if (
            isinstance(self.ops[next_step], EngineOperator)
            and self._continuous_batching_scheduler
        ):
            func = self._continuous_batching_scheduler.submit
            inp = self.ops[next_step].input_schema(**inp)
        else:
            func = self._scheduler_group.submit

        return self.run_func_with_middleware(
            func=func,
            operator=self.ops[next_step],
            inp=inp,
            pipeline_state=self.pipeline_state,
            inference_state=inference_state,
            **kwargs,
        )

    async def _run_sub_graphs(
        self,
        sub_graph_inputs: List[Any],
        sub_graphs: List[SubGraph],
        loop: Optional[asyncio.AbstractEventLoop] = None,
    ) -> List[Any]:
        """
        Run a list of sub_graphs asynchronously. Polls to identify the sub graph that is
        still running but has completed its current step. Schedules the next step
        subgraph step. This is repeated until all subgraphs have finished running and
        have reached their end step (stored in the Subgraph.end attribute).

        :param sub_graph_inputs: A list of inputs that should be passed to each
        subgraph. Each subgraph is given an element of the list as input to its
        first node.
        :param sub_graphs: A list of Subgraph objects. Each stores the relevant
        execution information for the particular subgraph, such as its current step
        in the sub graph, inference state, output, and end step.

        :returns: a list of outputs for all the completed Subgraph objects. Returned
        in the same order that the subgraphs were passed to the function.
        """
        for i in range(len(sub_graphs)):
            sub_graphs[i].output = self._run_next(
                sub_graph_inputs[i], sub_graphs[i].inf, sub_graphs[i].step, loop=loop
            )

        # Execute all sub graphs until all graphs have been completed.
        while any(not x.completed for x in sub_graphs):
            for sub_graph in sub_graphs:
                if not sub_graph.completed:
                    # get the result for the completed operator; resolve its output
                    if isinstance(sub_graph.output, asyncio.Future):
                        await sub_graph.output
                    operator_output = sub_graph.output.result()
                    operator_output = sub_graph.parse_output(operator_output)

                    # determine the next step for the particular operator, using
                    # its previous output and previously stored step
                    next_step = self.router.next(
                        sub_graph.step, self.ops, operator_output
                    )
                    # update the step
                    sub_graph.step = next_step

                    # store the output for the next step. If the next step is
                    # end step, this particular route has completed. Simply
                    # update the output value
                    if next_step in sub_graph.end:
                        sub_graph.output = operator_output
                        sub_graph.completed = True
                    else:
                        sub_graph.output = self._run_next(
                            inp=operator_output,
                            inference_state=sub_graph.inf,
                            next_step=next_step,
                            loop=loop,
                        )

        return [x.output for x in sub_graphs]

    async def run_async(self, *args, inference_state: InferenceState, **kwargs):
        """
        Run through the operators using the provided router and scheduler.
        The input to a given operator is the output of the previous operator.

        :param inference_state: inference_state for the pipeline.
        :param pipeline_state: pipeline_state for the pipeline. The values in the state
            are created during pipeline creation and are read-only during inference.
        """
        loop = asyncio.get_running_loop()

        next_step = self.router.START_ROUTE
        operator_output = None

        while next_step != self.router.END_ROUTE:
            # Either a dictionary key or valid index

            if next_step == self.router.SPLIT_ROUTE:
                if operator_output is None:
                    raise ValueError(
                        f"{self.router.SPLIT_ROUTE} should appear after "
                        f"{self.ROUTER.START_ROUTE}"
                    )

                operator_output = await self._apply_split(
                    operator_output, inference_state, loop=loop
                )
                next_step = self.router.route[self.router.JOIN_ROUTE]
                if next_step == self.router.END_ROUTE:
                    return operator_output

            if next_step == self.router.START_ROUTE:
                outputs = self.run_func_with_middleware(
                    *args,
                    func=self._scheduler_group.submit,
                    operator=self.ops[next_step],
                    inference_state=inference_state,
                    pipeline_state=self.pipeline_state,
                    loop=loop,
                    **kwargs,
                )
                await outputs
                operator_output = outputs.result()

            else:
                outputs = self._run_next(
                    inp=operator_output,
                    next_step=next_step,
                    inference_state=inference_state,
                    loop=loop,
                )
                await outputs
                operator_output = outputs.result()

            if isinstance(operator_output, tuple):
                operator_output, state_update = operator_output[0], operator_output[-1]
                inference_state.update_state(state_update)

            next_step = self.router.next(next_step, self.ops, operator_output)

        return operator_output

    async def _apply_split(
        self,
        inp: Any,
        inference_state: InferenceState,
        loop: Optional[asyncio.AbstractEventLoop] = None,
    ):
        batches, orig_batch_size = self.expand_inputs(inp, 1)

        # Create a list of SplitRoutes, per batch size 1
        # Each SplitRoute object holds information about the particular path it
        # follows. All start at the same step defined by SPLIT_ROUTE and start
        # with the same inference_state.
        split_graphs = [
            SubGraph(
                inf=inference_state.copy_state(),
                step=self.router.route[self.router.SPLIT_ROUTE],
                end=[self.router.JOIN_ROUTE],
            )
            for i in range(len(batches))
        ]

        outputs = await self._run_sub_graphs(
            sub_graph_inputs=batches, sub_graphs=split_graphs, loop=loop
        )
        return self.condense_inputs(outputs)

    @classmethod
    def create(cls, task: str, **kwargs) -> "Pipeline":
        """
        :param task: Pipeline task
        :param kwargs: extra task specific kwargs to be passed to the Pipeline
        :return: pipeline object initialized for the given task
        """
        new_kwargs = {}
        for k in kwargs:
            if k in V2_NOT_SUPPORTED:
                _LOGGER.warning(f"{k} is not yet supported in the v2 pipeline.")
            else:
                new_kwargs[k] = kwargs.get(k)

        try:
            pipeline = Operator.create(task=task, **new_kwargs)
            if not isinstance(pipeline, cls):
                raise RuntimeError(
                    "Pipeline was not created for the given task. The "
                    "provided task should be registered using the OperatorRegistry"
                )
        except Exception:
            from deepsparse.legacy import Pipeline

            pipeline = Pipeline.create(task=task, **kwargs)
        return pipeline

    @classmethod
    def from_config(
        cls, config: Union["PipelineConfig", str, Path], **kwargs
    ) -> "Pipeline":
        """
        :param config: PipelineConfig object, filepath to a json serialized
            PipelineConfig, or raw string of a json serialized PipelineConfig.
            Optionally, pipeline arguments not defined in the PipelineConfig may be
            passed as key-word arguments to this function.
        """
        if isinstance(config, Path) or (
            isinstance(config, str) and os.path.exists(config)
        ):
            if isinstance(config, str):
                config = Path(config)
            config = PipelineConfig.parse_file(config)
        if isinstance(config, str):
            config = PipelineConfig.parse_raw(config)

        kwargs.update(config.kwargs)
        return cls.create(
            task=config.task,
            model_path=config.model_path,
            engine_type=config.engine_type,
            batch_size=config.batch_size,
            num_cores=config.num_cores,
            scheduler=config.scheduler,
            input_shapes=config.input_shapes,
            alias=config.alias,
            **kwargs,
        )

    def run(
        self,
        *args,
        inference_state: InferenceState,
        **kwargs,
    ):
        """
        Run through the operators using the provided router and scheduler.
        The input to a given operator is the output of the previous operator.

        :param inference_state: inference_state for the pipeline.
        :param pipeline_state: pipeline_state for the pipeline. The values in the state
            are created during pipeline creation and are read-only during inference.
        """

        next_step = self.router.START_ROUTE
        operator_output = None
        while next_step != self.router.END_ROUTE:

            # Split Grap Execution (i.e multiple subgraphs)
            # NOTE: split_route should only appear after the start route node
            if next_step == self.router.SPLIT_ROUTE:
                if operator_output is None:
                    raise ValueError(
                        f"{self.router.SPLIT_ROUTE} should appear after "
                        f"{self.router.START_ROUTE}"
                    )

                operator_output = asyncio.run(
                    self._apply_split(operator_output, inference_state)
                )
                next_step = self.router.route[self.router.JOIN_ROUTE]
                if next_step == self.router.END_ROUTE:
                    return operator_output

            if next_step == self.router.START_ROUTE:
                operator_output = self.run_func_with_middleware(
                    *args,
                    func=self._scheduler_group.submit,
                    operator=self.ops[next_step],
                    inference_state=inference_state,
                    pipeline_state=self.pipeline_state,
                    **kwargs,
                ).result()

                if isinstance(operator_output, tuple):
                    operator_output, state_update = (
                        operator_output[0],
                        operator_output[-1],
                    )
                    inference_state.update_state(state_update)

                next_step = self.router.next(next_step, self.ops, operator_output)

            else:
                # Single graph execution
                graph = SubGraph(
                    inf=inference_state.copy_state(),
                    step=next_step,
                    end=[self.router.SPLIT_ROUTE, self.router.END_ROUTE],
                )

                operator_output = asyncio.run(
                    self._run_sub_graphs(
                        sub_graph_inputs=[operator_output], sub_graphs=[graph]
                    )
                )[0]

                inference_state = graph.inf
                next_step = graph.step

        return operator_output

    def __call__(self, *args, **kwargs):
        """
        Consolidate any provided inference_state or pipeline_state objects and pass
        any other operator inputs to run().

        :return: output of the pipeline operators ran with the router for the given
            input
        """
        if kwargs.get("inference_state"):
            inference_state = kwargs.pop("inference_state")
        else:
            inference_state = InferenceState()
            if self.timer_manager is not None:
                timer = self.timer_manager.get_new_timer()
            inference_state.create_state({})
            inference_state.set_timer(timer)

        next_call = self.run
        if self.middleware_manager is not None:
            # make next calls to be middlewares if any
            next_call = self.middleware_manager.build_middleware_stack(next_call)

        kwargs["inference_state"] = inference_state
        # add name for timer measurements key
        kwargs["name"] = "total"
        rtn = next_call(*args, **kwargs)

        # timer shared across all operators, has all measurements
        timer = inference_state.timer

        # update all the measurments
        self.timer_manager.update(timer.measurements)
        return rtn

    def expand_inputs(self, *args, **kwargs):
        """
        Generic function to handle expanding values.
        """
        raise NotImplementedError(
            "This function should be implemented for any router with split or join"
            "nodes. expand_inputs will be called prior to the split node (stored in "
            "the router's SPLIT_ROUTE attribute), expanding outputs for each output "
            "such that there is a batch size of one per thread."
        )

    def condense_inputs(self, *args, **kwargs):
        """
        Generic function to handle condensing values.
        """
        raise NotImplementedError(
            "This function should be implemented for any router with split or join "
            "nodes. condense_inputs will be called after the join node (stored in the "
            "router's JOIN_ROUTE attribute), condensing outputs from multiple threads."
        )

    def validate(self):
        """
        Validate that compatability of the router and operators provided.
        """
        router_validation = self.router.validate(self.ops)

        if router_validation is False:
            # default error message
            op_types = [type(op) for op in self.ops]
            raise ValueError(f"Invalid Router: {type(self.router)} for ops: {op_types}")
        elif isinstance(router_validation, str):
            raise ValueError(f"Invalid Router for operators: {router_validation}")

    def run_func_with_middleware(
        self,
        *args,
        operator: Operator,
        **kwargs,
    ):
        wrapped_operator = operator
        if self.middleware_manager is not None:
            wrapped_operator = self.middleware_manager.wrap(operator)

        # add name for timer measurements key
        kwargs["name"] = operator.__class__.__name__
        return run_func(*args, operator=wrapped_operator, **kwargs)


def text_generation_pipeline(*args, **kwargs) -> "Pipeline":
    """
    :return: text generation pipeline with the given args and
        kwargs passed to Pipeline.create
    """
    return Pipeline.create("text_generation", *args, **kwargs)


def code_generation_pipeline(*args, **kwargs) -> "Pipeline":
    """
    :return: text generation pipeline with the given args and
        kwargs passed to Pipeline.create
    """
    return Pipeline.create("code_generation", *args, **kwargs)


def chat_pipeline(*args, **kwargs) -> "Pipeline":
    """
    :return: text generation pipeline with the given args and
        kwargs passed to Pipeline.create
    """
    return Pipeline.create("chat", *args, **kwargs)


TextGeneration = text_generation_pipeline
CodeGeneration = code_generation_pipeline
Chat = chat_pipeline


def question_answering_pipeline(*args, **kwargs) -> "Pipeline":
    """
    transformers question_answering pipeline
    """

    return Pipeline.create("question_answering", *args, **kwargs)


def text_classification_pipeline(*args, **kwargs) -> "Pipeline":
    """
    transformers text classification pipeline
    """

    return Pipeline.create("text_classification", *args, **kwargs)


def sentiment_analysis_pipeline(*args, **kwargs) -> "Pipeline":
    """
    transformers text classification pipeline

    """
    return Pipeline.create("text_classification", *args, **kwargs)


def token_classification_pipeline(*args, **kwargs) -> "Pipeline":
    """
    transformers token classification pipeline
    """

    return Pipeline.create("token_classification", *args, **kwargs)


def image_classification_pipeline(*args, **kwargs) -> "Pipeline":
    """
    Image classification pipeline for DeepSparse
    """

    return Pipeline.create("image_classification", *args, **kwargs)


def yolo_pipeline(*args, **kwargs) -> "Pipeline":
    """
    Image Segmentation YOLO pipeline for DeepSparse

    """
    return Pipeline.create("yolo", *args, **kwargs)


def haystack_pipeline(*args, **kwargs) -> "Pipeline":
    """
    Neural Magic pipeline for running Haystack DocumentSearchPipeline.
    Supports selected Haystack Nodes as well as Haystack nodes integrated
    with the Neural Magic DeepSparse Engine
    """
    return Pipeline.create("information_retrieval_haystack", *args, **kwargs)


def embedding_extraction_pipeline(*args, **kwargs) -> "Pipeline":
    """
    embedding extraction pipeline for extracting intermediate layer embeddings
    from transformer models
    """
    return Pipeline.create("embedding_extraction", *args, **kwargs)


def zero_shot_text_classification_pipeline(*args, **kwargs) -> "Pipeline":
    """
    Transformers zero shot text classification pipeline. This pipeline allows for
    text classification using models which were trained on datasets not originally
    meant for this task.

    This class upon construction returns an instance of a child Pipeline which
    inherits from ZeroShotTextClassificationPipelineBase. Which type of Pipeline
    is returned depends on the value of the passed model_scheme argument.
    """
    return Pipeline.create("zero_shot_text_classification", *args, **kwargs)<|MERGE_RESOLUTION|>--- conflicted
+++ resolved
@@ -12,13 +12,9 @@
 # See the License for the specific language governing permissions and
 # limitations under the License.
 import asyncio
-<<<<<<< HEAD
-=======
-import copy
 import logging
 import os
 from pathlib import Path
->>>>>>> 5161e169
 from typing import Any, Dict, List, Optional, Union
 
 from deepsparse.middlewares import MiddlewareManager
