--- conflicted
+++ resolved
@@ -20,12 +20,8 @@
 
 import os
 from abc import ABC, abstractmethod
-<<<<<<< HEAD
+from pathlib import Path
 from typing import Any, Dict, List, Optional, Tuple, Type, Union
-=======
-from pathlib import Path
-from typing import Any, Dict, List, Optional, Union
->>>>>>> b7cb7a63
 
 import numpy
 from pydantic import BaseModel, Field
@@ -137,14 +133,8 @@
         if engine_type.lower() == DEEPSPARSE_ENGINE:
             self._engine_args["scheduler"] = scheduler
 
-<<<<<<< HEAD
-        self._onnx_file_path = self.setup_onnx_file_path()
+        self.onnx_file_path = self.setup_onnx_file_path()
         self.engine = self._initialize_engine()
-        pass
-=======
-        self.onnx_file_path = self.setup_onnx_file_path()
-        self._engine = self._initialize_engine()
->>>>>>> b7cb7a63
 
     def __call__(self, *args, **kwargs) -> BaseModel:
         # parse inputs into input_model schema if necessary
