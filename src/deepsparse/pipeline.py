--- conflicted
+++ resolved
@@ -145,11 +145,8 @@
         alias: Optional[str] = None,
         context: Optional[Context] = None,
         executor: Optional[Union[ThreadPoolExecutor, int]] = None,
-<<<<<<< HEAD
         logger: Optional[BaseLogger] = None,
-=======
         _delay_engine_initialize: bool = False,  # internal use only
->>>>>>> ac274927
     ):
         self._model_path_orig = model_path
         self._model_path = model_path
