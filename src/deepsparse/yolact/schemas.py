# Copyright (c) 2021 - present / Neuralmagic, Inc. All Rights Reserved.
#
# Licensed under the Apache License, Version 2.0 (the "License");
# you may not use this file except in compliance with the License.
# You may obtain a copy of the License at
#
#    http://www.apache.org/licenses/LICENSE-2.0
#
# Unless required by applicable law or agreed to in writing,
# software distributed under the License is distributed on an "AS IS" BASIS,
# WITHOUT WARRANTIES OR CONDITIONS OF ANY KIND, either express or implied.
# See the License for the specific language governing permissions and
# limitations under the License.

"""
Input/Output Schemas for Image Segmentation with YOLACT
"""

from collections import namedtuple
from typing import Any, Generator, Iterable, List, Optional, TextIO, Union

import numpy
from PIL import Image
from pydantic import BaseModel, Field

from deepsparse.pipelines import Joinable, Splittable
from deepsparse.pipelines.computer_vision import ComputerVisionSchema


__all__ = [
    "YOLACTInputSchema",
    "YOLACTOutputSchema",
]

_YOLACTImageOutput = namedtuple(
    "_YOLACTImageOutput", ["classes", "scores", "boxes", "masks"]
)


class YOLACTInputSchema(ComputerVisionSchema, Splittable):
    """
    Input Model for YOLACT
    """

    confidence_threshold: float = Field(
<<<<<<< HEAD
        default=0.1,
=======
        default=0.05,
>>>>>>> 8232d333
        description="Confidence threshold applied to the raw detection at "
        "`detection` step. If a raw detection's score is lower "
        "than the threshold, it will be automatically discarded",
    )
    nms_threshold: float = Field(
        default=0.5,
        description="Minimum IoU overlap threshold for a prediction to "
        "consider it valid (used in Non-Maximum-Suppression step)",
    )
    top_k_preprocessing: int = Field(
        default=200,
        description="The maximal number of best detections (per class) to be "
        "kept after the Non-Maximum-Suppression step",
    )
    max_num_detections: int = Field(
        default=100,
        description="The maximal number of best detections (across all classes) "
        "to be kept after the Non-Maximum-Suppression step",
    )
    score_threshold: float = Field(
        default=0.0,
        description="Confidence threshold applied to the raw detection at "
        "`postprocess` step (optional)",
    )
    return_masks: bool = Field(
        default=False,
        description="Controls whether the pipeline should additionally "
        "return segmentation masks",
    )

    @classmethod
    def from_files(
        cls, files: Iterable[TextIO], *args, from_server: bool = False, **kwargs
    ) -> "YOLACTInputSchema":
        """
        :param files: Iterable of file pointers to create YOLACTInput from
        :param kwargs: extra keyword args to pass to YOLACTInput constructor
        :return: YOLACTInput constructed from files
        """
        if "images" in kwargs:
            raise ValueError(
                f"argument 'images' cannot be specified in {cls.__name__} when "
                "constructing from file(s)"
            )
        files_numpy = [numpy.array(Image.open(file)) for file in files]
        input_schema = cls(
            # if the input comes through the client-server communication
            # do not return segmentation masks
            *args,
            images=files_numpy,
            return_masks=not from_server,
            **kwargs,
        )
        return input_schema

    class Config:
        arbitrary_types_allowed = True

    def split(self) -> Generator["YOLACTInputSchema", None, None]:
        """
        Split a current `YOLACTInputSchema` object with a batch size b, into a
        generator of b smaller objects with batch size 1, the returned
        object can be iterated on.

        :return: A Generator of smaller `YOLACTInputSchema` objects each
            representing an input of batch-size 1
        """
        images = self.images

        is_batch_size_1 = isinstance(images, str) or (
            isinstance(images, numpy.ndarray) and images.ndim == 3
        )
        if is_batch_size_1:
            # case 1: str, numpy.ndarray(3D)
            yield self

        elif isinstance(images, numpy.ndarray) and images.ndim != 4:
            raise ValueError(f"Could not breakdown {self} into smaller batches")

        else:
            # case 2: List[str, Any], numpy.ndarray(4D) -> multiple images of size 1
            for image in images:
                yield YOLACTInputSchema(images=image, return_masks=self.return_masks)


class YOLACTOutputSchema(BaseModel, Joinable):
    """
    Output Model for YOLACT
    """

    classes: List[List[Optional[Union[int, str]]]] = Field(
        description="List of predictions"
    )
    scores: List[List[Optional[float]]] = Field(
        description="List of scores, one for each prediction"
    )
    boxes: List[List[Optional[List[float]]]] = Field(
        description="List of bounding boxes, one for each prediction"
    )
    masks: Optional[List[Any]] = Field(
        description="List of masks, one for each prediction"
    )

    class Config:
        arbitrary_types_allowed = True

    def __getitem__(self, index):
        if index >= len(self.classes):
            raise IndexError("Index out of range")

        return _YOLACTImageOutput(
            self.classes[index],
            self.scores[index],
            self.boxes[index],
            self.masks[index] if self.masks is not None else None,
        )

    def __iter__(self):
        for index in range(len(self.classes)):
            yield self[index]

    @staticmethod
    def join(outputs: Iterable["YOLACTOutputSchema"]) -> "YOLACTOutputSchema":
        """
        Takes in ab Iterable of `YOLACTOutputSchema` objects and combines
        them into one object representing a bigger batch size

        :return: A new `YOLACTOutputSchema` object that represents a bigger batch
        """

        classes = list()
        scores = list()
        boxes = list()
        masks = list()

        for yolact_output in outputs:
            for image_output in yolact_output:
                classes.append(image_output.classes)
                scores.append(image_output.scores)
                boxes.append(image_output.boxes)
                if image_output.masks is not None:
                    masks.append(image_output.masks)

        masks = masks if len(masks) == len(classes) else None
        return YOLACTOutputSchema(
            classes=classes, scores=scores, boxes=boxes, masks=masks
        )<|MERGE_RESOLUTION|>--- conflicted
+++ resolved
@@ -43,11 +43,7 @@
     """
 
     confidence_threshold: float = Field(
-<<<<<<< HEAD
-        default=0.1,
-=======
         default=0.05,
->>>>>>> 8232d333
         description="Confidence threshold applied to the raw detection at "
         "`detection` step. If a raw detection's score is lower "
         "than the threshold, it will be automatically discarded",
