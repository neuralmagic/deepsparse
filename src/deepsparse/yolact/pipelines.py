--- conflicted
+++ resolved
@@ -171,15 +171,12 @@
         assert (batch_priors == batch_priors[0]).all()
         return [boxes, confidence, masks, batch_priors[0], protos]
 
-<<<<<<< HEAD
-=======
     def _preprocess_image(self, image) -> numpy.ndarray:
         if isinstance(image, str):
             image = cv2.imread(image)
 
         return preprocess_array(image)
 
->>>>>>> 8122f329
     def process_engine_outputs(
         self, engine_outputs: List[numpy.ndarray], **kwargs
     ) -> YOLACTOutputSchema:
