# Copyright (c) 2021 - present / Neuralmagic, Inc. All Rights Reserved.
#
# Licensed under the Apache License, Version 2.0 (the "License");
# you may not use this file except in compliance with the License.
# You may obtain a copy of the License at
#
#    http://www.apache.org/licenses/LICENSE-2.0
#
# Unless required by applicable law or agreed to in writing,
# software distributed under the License is distributed on an "AS IS" BASIS,
# WITHOUT WARRANTIES OR CONDITIONS OF ANY KIND, either express or implied.
# See the License for the specific language governing permissions and
# limitations under the License.

"""
Helpers and Utilities for YOLACT
"""
from typing import Dict, Tuple

import numpy

import torch
import torch.nn.functional as F


try:
    import cv2

    cv2_error = None
except ModuleNotFoundError as cv2_import_error:
    cv2 = None
    cv2_error = cv2_import_error


_all__ = ["resize_to_fit", "detect", "decode", "postprocess", "preprocess_array"]


def resize_to_fit(
    original_image_shape: Tuple[int], masks: torch.Tensor, boxes: torch.Tensor
) -> Tuple[torch.Tensor, torch.Tensor]:
    """
    Given reshape the masks and boxes to fit the original image shape

    :param original_image_shape: original image shape
    :param masks: masks tensor
    :param boxes: boxes tensor
    :return: resized masks and boxes
    """

    h, w = original_image_shape

    # Resize the masks
    masks = F.interpolate(
        masks.cpu().unsqueeze(0),
        (h, w),
        mode="bilinear",
        align_corners=False,
    ).squeeze(0)

    boxes[:, 0], boxes[:, 2] = sanitize_coordinates(boxes[:, 0], boxes[:, 2], w)
    boxes[:, 1], boxes[:, 3] = sanitize_coordinates(boxes[:, 1], boxes[:, 3], h)
    boxes = boxes.long()

    return masks, boxes


def preprocess_array(
    image: numpy.ndarray, input_image_size: Tuple[int, int] = (550, 550)
) -> numpy.ndarray:
    """
    Preprocessing the input before feeding it into the YOLACT deepsparse pipeline

    :param image: numpy array representing input image(s). It can be batched (or not)
        and have an arbitrary dimensions order ((C,H,W) or (H,W,C)).
        It must have BGR channel order
    :param input_image_size: image size expected by the YOLACT network.
        Default is (550,550).
    :return: preprocessed numpy array (B, C, D, D); where (D,D) is image size expected
        by the network. It is a contiguous array with RGB channel order.
    """

    is_uint8 = image.dtype == numpy.uint8

    # put channel last to be compatible with cv2.resize
    image = _assert_channels_last(image)
<<<<<<< HEAD
    # resize image to expected size (if needed)
=======

    # extract (H, W) shapes from (H, W, C) and (B, H, W, C) shaped input
    original_image_shape = image.shape[:2] if image.ndim == 3 else image.shape[1:-1]

>>>>>>> 4bea820d
    if image.ndim == 4 and image.shape[:2] != input_image_size:
        image = numpy.stack([cv2.resize(img, input_image_size) for img in image])
    else:
        if image.shape[:2] != input_image_size:
            image = cv2.resize(image, input_image_size)
        image = numpy.expand_dims(image, 0)
    # put channel "first"
    image = image.transpose(0, 3, 1, 2)
<<<<<<< HEAD
    # if uint8 image, convert to float32 and normalize
    if is_uint8:
        image = image.astype(numpy.float32)
        image /= 255
    return numpy.ascontiguousarray(image)
=======
    image /= 255
    image = numpy.ascontiguousarray(image)

    return image, original_image_shape
>>>>>>> 4bea820d


def jaccard(
    box_a: torch.Tensor, box_b: torch.Tensor, iscrowd: bool = False
) -> torch.Tensor:
    """
    Ported from https://github.com/neuralmagic/yolact/blob/master/layers/box_utils.py

    Compute the jaccard overlap of two sets of boxes. The jaccard overlap
    is simply the intersection over union of two boxes. Here we operate on
    ground truth boxes and default boxes. If iscrowd=True, put the crowd in box_b.
    E.g.:
        A ∩ B / A ∪ B = A ∩ B / (area(A) + area(B) - A ∩ B)
    Args:
        box_a: (tensor) Ground truth bounding boxes, Shape: [num_objects,4]
        box_b: (tensor) Prior boxes from priorbox layers, Shape: [num_priors,4]
    Return:
        jaccard overlap: (tensor) Shape: [box_a.size(0), box_b.size(0)]
    """
    use_batch = True
    if box_a.dim() == 2:
        use_batch = False
        box_a = box_a[None, ...]
        box_b = box_b[None, ...]

    inter = intersect(box_a, box_b)
    area_a = (
        ((box_a[:, :, 2] - box_a[:, :, 0]) * (box_a[:, :, 3] - box_a[:, :, 1]))
        .unsqueeze(2)
        .expand_as(inter)
    )  # [A,B]
    area_b = (
        ((box_b[:, :, 2] - box_b[:, :, 0]) * (box_b[:, :, 3] - box_b[:, :, 1]))
        .unsqueeze(1)
        .expand_as(inter)
    )  # [A,B]
    union = area_a + area_b - inter

    out = inter / area_a if iscrowd else inter / union
    return out if use_batch else out.squeeze(0)


@torch.jit.script
def sanitize_coordinates(
    _x1: torch.Tensor,
    _x2: torch.Tensor,
    img_size: int,
    padding: int = 0,
    cast: bool = True,
) -> Tuple[torch.Tensor, torch.Tensor]:
    """
    Ported from
    https://github.com/neuralmagic/yolact/blob/master/layers/box_utils.py

    Sanitizes the input coordinates so that
    x1 < x2, x1 != x2, x1 >= 0, and x2 <= image_size.
    Also converts from relative to absolute coordinates
    and casts the results to long tensors.
    If cast is false, the result won't be cast to longs.

    Warning:
    this does things in-place behind the scenes so copy if necessary.
    """
    _x1 = _x1 * img_size
    _x2 = _x2 * img_size
    if cast:
        _x1 = _x1.long()
        _x2 = _x2.long()
    x1 = torch.min(_x1, _x2)
    x2 = torch.max(_x1, _x2)
    x1 = torch.clamp(x1 - padding, min=0)
    x2 = torch.clamp(x2 + padding, max=img_size)

    return x1, x2


@torch.jit.script
def crop(masks: torch.Tensor, boxes: torch.Tensor, padding: int = 1) -> torch.Tensor:
    """
    Ported from https://github.com/neuralmagic/yolact/blob/master/layers/box_utils.py

    "Crop" predicted masks by zeroing out everything not in the predicted bbox.

    Args:
        - masks should be a size [h, w, n] tensor of masks
        - boxes should be a size [n, 4] tensor of bbox coords in relative point form
    """
    h, w, n = masks.size()
    x1, x2 = sanitize_coordinates(boxes[:, 0], boxes[:, 2], w, padding, cast=False)
    y1, y2 = sanitize_coordinates(boxes[:, 1], boxes[:, 3], h, padding, cast=False)

    rows = (
        torch.arange(w, device=masks.device, dtype=x1.dtype)
        .view(1, -1, 1)
        .expand(h, w, n)
    )
    cols = (
        torch.arange(h, device=masks.device, dtype=x1.dtype)
        .view(-1, 1, 1)
        .expand(h, w, n)
    )

    masks_left = rows >= x1.view(1, 1, -1)
    masks_right = rows < x2.view(1, 1, -1)
    masks_up = cols >= y1.view(1, 1, -1)
    masks_down = cols < y2.view(1, 1, -1)

    crop_mask = masks_left * masks_right * masks_up * masks_down

    return masks * crop_mask


@torch.jit.script
def intersect(box_a: torch.Tensor, box_b: torch.Tensor) -> torch.Tensor:
    """
    Ported from https://github.com/neuralmagic/yolact/blob/master/layers/box_utils.py

    We resize both tensors to [A,B,2] without new malloc:
    [A,2] -> [A,1,2] -> [A,B,2]
    [B,2] -> [1,B,2] -> [A,B,2]
    Then we compute the area of intersect between box_a and box_b.
    Args:
      box_a: (tensor) bounding boxes, Shape: [n,A,4].
      box_b: (tensor) bounding boxes, Shape: [n,B,4].
    Return:
      (tensor) intersection area, Shape: [n,A,B].
    """
    n = box_a.size(0)
    A = box_a.size(1)
    B = box_b.size(1)
    max_xy = torch.min(
        box_a[:, :, 2:].unsqueeze(2).expand(n, A, B, 2),
        box_b[:, :, 2:].unsqueeze(1).expand(n, A, B, 2),
    )
    min_xy = torch.max(
        box_a[:, :, :2].unsqueeze(2).expand(n, A, B, 2),
        box_b[:, :, :2].unsqueeze(1).expand(n, A, B, 2),
    )
    return torch.clamp(max_xy - min_xy, min=0).prod(3)  # inter


def fast_nms(
    boxes: torch.Tensor,
    masks: torch.Tensor,
    scores: torch.Tensor,
    max_num_detections: int,
    nms_threshold: float = 0.5,
    top_k: int = 200,
    second_threshold: bool = False,
) -> Tuple[torch.Tensor, torch.Tensor, torch.Tensor, torch.Tensor]:
    """
    Ported from
    https://github.com/neuralmagic/yolact/blob/master/layers/functions/detection.py
    """

    scores, idx = scores.sort(1, descending=True)

    idx = idx[:, :top_k].contiguous()
    scores = scores[:, :top_k]

    num_classes, num_dets = idx.size()

    boxes = boxes[idx.view(-1), :].view(num_classes, num_dets, 4)
    masks = masks[idx.view(-1), :].view(num_classes, num_dets, -1)

    iou = jaccard(boxes, boxes)
    iou.triu_(diagonal=1)
    iou_max, _ = iou.max(dim=1)

    # Now just filter out the ones
    # higher than the threshold
    keep = iou_max <= nms_threshold

    # We should also only keep detections over
    # the confidence threshold, but at the cost of
    # maxing out your detection count for every image,
    # you can just not do that. Because we
    # have such a minimal amount of computation
    # per detection (matrix mulitplication only),
    # this increase doesn't affect us much
    # (+0.2 mAP for 34 -> 33 fps), so we leave it out.
    # However, when you implement this in your method,
    # you should do this second threshold.

    if second_threshold:
        keep *= scores > second_threshold

    # Assign each kept detection to its corresponding class
    classes = torch.arange(num_classes, device=boxes.device)[:, None].expand_as(keep)
    classes = classes[keep]

    boxes = boxes[keep]
    masks = masks[keep]
    scores = scores[keep]

    # Only keep the top cfg.max_num_detections highest scores across all classes
    scores, idx = scores.sort(0, descending=True)
    idx = idx[:max_num_detections]
    scores = scores[:max_num_detections]

    classes = classes[idx]
    boxes = boxes[idx]
    masks = masks[idx]

    return boxes, masks, classes, scores


@torch.jit.script
def decode(loc: torch.Tensor, priors: torch.Tensor) -> torch.Tensor:
    """
    Ported from
    https://github.com/neuralmagic/yolact/blob/master/layers/box_utils.py

    Decode predicted bbox coordinates using the same scheme
    employed by Yolov2: https://arxiv.org/pdf/1612.08242.pdf
        b_x = (sigmoid(pred_x) - .5) / conv_w + prior_x
        b_y = (sigmoid(pred_y) - .5) / conv_h + prior_y
        b_w = prior_w * exp(loc_w)
        b_h = prior_h * exp(loc_h)

    Note that loc is input as [(s(x)-.5)/conv_w, (s(y)-.5)/conv_h, w, h]
    while priors are input as [x, y, w, h] where each coordinate
    is relative to size of the image (even sigmoid(x)). We do this
    in the network by dividing by the 'cell size', which is just
    the size of the conv-outs.

    Also note that prior_x and prior_y are center coordinates which
    is why we have to subtract .5 from sigmoid(pred_x and pred_y).

    Args:
        - loc:    The predicted bounding boxes of size [num_priors, 4]
        - priors: The prior box coords with size [num_priors, 4]

    Returns: A tensor of decoded relative coordinates in point
             form with size [num_priors, 4]
    """

    variances = [0.1, 0.2]

    boxes = torch.cat(
        (
            priors[:, :2] + loc[:, :2] * variances[0] * priors[:, 2:],
            priors[:, 2:] * torch.exp(loc[:, 2:] * variances[1]),
        ),
        1,
    )
    boxes[:, :2] -= boxes[:, 2:] / 2
    boxes[:, 2:] += boxes[:, :2]

    return boxes


def detect(
    confidence_single_image: torch.Tensor,
    decoded_boxes: torch.Tensor,
    masks_single_image: torch.Tensor,
    confidence_threshold: float,
    nms_threshold: float,
    max_num_detections: int,
    top_k: int,
) -> Dict[str, torch.Tensor]:
    """
    Ported from
    https://github.com/neuralmagic/yolact/blob/master/layers/functions/detection.py

    Perform nms for only the max scoring class that isn't background (class 0)
    """

    conf_preds = confidence_single_image.T
    cur_scores = conf_preds[1:, :]
    conf_scores, _ = torch.max(cur_scores, dim=0)

    keep = conf_scores > confidence_threshold
    scores = cur_scores[:, keep]
    boxes = decoded_boxes[keep, :]
    masks = masks_single_image[keep, :]

    if scores.size(1) == 0:
        return None

    boxes, masks, classes, scores = fast_nms(
        boxes,
        masks,
        scores,
        max_num_detections,
        nms_threshold,
        top_k,
    )

    return {"box": boxes, "mask": masks, "class": classes, "score": scores}


def postprocess(
    dets: Dict[str, torch.Tensor], crop_masks: bool = True, score_threshold: float = 0
) -> Tuple[torch.Tensor, torch.Tensor, torch.Tensor, torch.Tensor]:
    """
    Ported from
    https://github.com/neuralmagic/yolact/blob/master/layers/output_utils.py

    Postprocesses the output of Yolact on testing mode into a format that makes sense,
    accounting for all the possible configuration settings.
    Args:
        - dets: The lost of dicts that Detect outputs.

    Returns 4 torch Tensors (in the following order):
        - classes [num_det]: The class idx for each detection.
        - scores  [num_det]: The confidence score for each detection.
        - boxes   [num_det, 4]: The bounding box for each detection
            in absolute point form.
        - masks   [num_det, h, w]: Full image masks for each detection.
    """

    if score_threshold > 0:
        keep = dets["score"] > score_threshold

        for k in dets:
            if k != "protos":
                dets[k] = dets[k][keep]

    classes = dets["class"]
    boxes = dets["box"]
    scores = dets["score"]
    masks = dets["mask"]
    proto_data = dets["protos"]

    masks = proto_data @ masks.t()
    masks = torch.sigmoid(masks)

    if crop_masks:
        masks = crop(masks, boxes)

    # Permute into the correct output shape [num_dets, proto_h, proto_w]
    masks = masks.permute(2, 0, 1).contiguous()

    return classes, scores, boxes, masks


def _assert_channels_last(array: numpy.ndarray) -> numpy.ndarray:
    # make sure that the output is an array with dims
    # (B, H, W, C) or (H,W,C)
    if array.ndim == 4:
        if (array.shape[1] < array.shape[2]) and (array.shape[1] < array.shape[3]):
            # if (B, C, W, H) then swap channels if
            # C < W and C < W
            array = array.transpose(0, 2, 3, 1)
    else:
        if (array.shape[0] < array.shape[1]) and (array.shape[0] < array.shape[2]):
            # if (C, W, H) then swap channels if
            # C < W and C < H
            array = array.transpose(1, 2, 0)
    return array<|MERGE_RESOLUTION|>--- conflicted
+++ resolved
@@ -78,39 +78,29 @@
     :return: preprocessed numpy array (B, C, D, D); where (D,D) is image size expected
         by the network. It is a contiguous array with RGB channel order.
     """
-
     is_uint8 = image.dtype == numpy.uint8
 
     # put channel last to be compatible with cv2.resize
     image = _assert_channels_last(image)
-<<<<<<< HEAD
-    # resize image to expected size (if needed)
-=======
 
     # extract (H, W) shapes from (H, W, C) and (B, H, W, C) shaped input
     original_image_shape = image.shape[:2] if image.ndim == 3 else image.shape[1:-1]
 
->>>>>>> 4bea820d
+    # resize image to expected size (if needed)
     if image.ndim == 4 and image.shape[:2] != input_image_size:
         image = numpy.stack([cv2.resize(img, input_image_size) for img in image])
+
     else:
         if image.shape[:2] != input_image_size:
             image = cv2.resize(image, input_image_size)
         image = numpy.expand_dims(image, 0)
     # put channel "first"
     image = image.transpose(0, 3, 1, 2)
-<<<<<<< HEAD
     # if uint8 image, convert to float32 and normalize
     if is_uint8:
         image = image.astype(numpy.float32)
         image /= 255
-    return numpy.ascontiguousarray(image)
-=======
-    image /= 255
-    image = numpy.ascontiguousarray(image)
-
-    return image, original_image_shape
->>>>>>> 4bea820d
+    return numpy.ascontiguousarray(image), original_image_shape
 
 
 def jaccard(
