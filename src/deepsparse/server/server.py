# Copyright (c) 2021 - present / Neuralmagic, Inc. All Rights Reserved.
#
# Licensed under the Apache License, Version 2.0 (the "License");
# you may not use this file except in compliance with the License.
# You may obtain a copy of the License at
#
#    http://www.apache.org/licenses/LICENSE-2.0
#
# Unless required by applicable law or agreed to in writing,
# software distributed under the License is distributed on an "AS IS" BASIS,
# WITHOUT WARRANTIES OR CONDITIONS OF ANY KIND, either express or implied.
# See the License for the specific language governing permissions and
# limitations under the License.

import logging
import os
from collections import Counter
from concurrent.futures import ThreadPoolExecutor
from copy import deepcopy
from typing import List

import yaml

import uvicorn
from deepsparse.engine import Context
from deepsparse.loggers import BaseLogger
from deepsparse.pipeline import Pipeline
from deepsparse.server.build_logger import build_logger
from deepsparse.server.config import (
    INTEGRATION_LOCAL,
    INTEGRATION_SAGEMAKER,
    INTEGRATIONS,
    EndpointConfig,
    ServerConfig,
)
from deepsparse.server.config_hot_reloading import start_config_watcher
from deepsparse.server.system_logging import (
    log_request_details,
    log_resource_utilization,
)
from fastapi import FastAPI, UploadFile
from starlette.responses import RedirectResponse


_LOGGER = logging.getLogger(__name__)


def start_server(
    config_path: str,
    host: str = "0.0.0.0",
    port: int = 5543,
    log_level: str = "info",
    hot_reload_config: bool = False,
):
    """
    Starts a FastAPI server with uvicorn with the configuration specified.

    :param config_path: A yaml file with the server config. See :class:`ServerConfig`.
    :param host: The IP address to bind the server to.
    :param port: The port to listen on.
    :param log_level: Log level given to python and uvicorn logging modules.
    :param hot_reload_config: `True` to reload the config file if it is modified.
    """
    log_config = deepcopy(uvicorn.config.LOGGING_CONFIG)
    log_config["loggers"][__name__] = {
        "handlers": ["default"],
        "level": log_level.upper(),
    }

    _LOGGER.info(f"config_path: {config_path}")

    with open(config_path) as fp:
        obj = yaml.safe_load(fp)
    server_config = ServerConfig(**obj)
    _LOGGER.info(f"Using config: {repr(server_config)}")

    if hot_reload_config:
        _LOGGER.info(f"Watching {config_path} for changes.")
        _ = start_config_watcher(config_path, f"http://{host}:{port}/endpoints", 0.5)

    app = _build_app(server_config)

    uvicorn.run(
        app,
        host=host,
        port=port,
        log_level=log_level,
        log_config=log_config,
        # NOTE: only want to have 1 server process so models aren't being copied
        workers=1,
    )


def _build_app(server_config: ServerConfig) -> FastAPI:
    route_counts = Counter([cfg.route for cfg in server_config.endpoints])
    if route_counts[None] > 1:
        raise ValueError(
            "You must specify `route` for all endpoints if multiple endpoints are used."
        )

    for route, count in route_counts.items():
        if count > 1:
            raise ValueError(
                f"{route} specified {count} times for multiple EndpoingConfig.route"
            )

    if server_config.integration not in INTEGRATIONS:
        raise ValueError(
            f"Unknown integration field {server_config.integration}. "
            f"Expected one of {INTEGRATIONS}"
        )

    _set_pytorch_num_threads(server_config)
    _set_thread_pinning(server_config)

    context = Context(
        num_cores=server_config.num_cores,
        num_streams=server_config.num_workers,
    )
    executor = ThreadPoolExecutor(max_workers=context.num_streams)

    _LOGGER.info(f"Built context: {repr(context)}")
    _LOGGER.info(f"Built ThreadPoolExecutor with {executor._max_workers} workers")

    app = FastAPI()
    server_logger = build_logger(server_config)
    log_resource_utilization(
        server_logger, number_of_cores_used=server_config.num_cores
    )

    @app.get("/", include_in_schema=False)
    def _home():
        return RedirectResponse("/docs")

    @app.get("/config", tags=["general"], response_model=ServerConfig)
    def _info():
        return server_config

    @app.get("/ping", tags=["general"], response_model=bool)
    @app.get("/health", tags=["general"], response_model=bool)
    @app.get("/healthcheck", tags=["general"], response_model=bool)
    @app.get("/status", tags=["general"], response_model=bool)
    def _health():
        return True

    @app.post("/endpoints", tags=["endpoints"], response_model=bool)
    def _add_endpoint_endpoint(cfg: EndpointConfig):
        if cfg.name is None:
            cfg.name = f"endpoint-{len(app.routes)}"
        _add_endpoint(
            app,
            server_config,
            cfg,
            executor,
            context,
            server_logger,
        )
        # force regeneration of the docs
        app.openapi_schema = None
        return True

    @app.delete("/endpoints", tags=["endpoints"], response_model=bool)
    def _delete_endpoint(cfg: EndpointConfig):
        _LOGGER.info(f"Deleting endpoint for {cfg}")
        matching = [r for r in app.routes if r.path == cfg.route]
        assert len(matching) == 1
        app.routes.remove(matching[0])
        # force regeneration of the docs
        app.openapi_schema = None
        return True

    # create pipelines & endpoints
    for endpoint_config in server_config.endpoints:
        _add_endpoint(
            app,
            server_config,
            endpoint_config,
            executor,
            context,
            server_logger,
        )

    _LOGGER.info(f"Added endpoints: {[route.path for route in app.routes]}")

    return app


def _set_pytorch_num_threads(server_config: ServerConfig):
    if server_config.pytorch_num_threads is not None:
        try:
            import torch

            torch.set_num_threads(server_config.pytorch_num_threads)
            _LOGGER.info(f"torch.set_num_threads({server_config.pytorch_num_threads})")
        except ImportError:
            _LOGGER.debug(
                "pytorch not installed, skipping pytorch_num_threads configuration"
            )


def _set_thread_pinning(server_config: ServerConfig):
    pinning = {"core": ("1", "0"), "numa": ("0", "1"), "none": ("0", "0")}

    if server_config.engine_thread_pinning not in pinning:
        raise ValueError(
            "Invalid value for engine_thread_pinning. "
            'Expected one of {"core","numa","none"}. Found '
            f"{server_config.engine_thread_pinning}"
        )

    cores, socks = pinning[server_config.engine_thread_pinning]
    os.environ["NM_BIND_THREADS_TO_CORES"] = cores
    os.environ["NM_BIND_THREADS_TO_SOCKETS"] = socks

    _LOGGER.info(f"NM_BIND_THREADS_TO_CORES={cores}")
    _LOGGER.info(f"NM_BIND_THREADS_TO_SOCKETS={socks}")


def _add_endpoint(
    app: FastAPI,
    server_config: ServerConfig,
    endpoint_config: EndpointConfig,
    executor: ThreadPoolExecutor,
    context: Context,
    server_logger: BaseLogger,
):
    pipeline_config = endpoint_config.to_pipeline_config()
    pipeline_config.kwargs["executor"] = executor

    _LOGGER.info(f"Initializing pipeline for '{endpoint_config.name}'")
    pipeline = Pipeline.from_config(pipeline_config, context, server_logger)

    _LOGGER.info(f"Adding endpoints for '{endpoint_config.name}'")
    _add_pipeline_endpoint(app, endpoint_config, pipeline, server_config.integration)


def _add_pipeline_endpoint(
    app: FastAPI,
    endpoint_config: EndpointConfig,
    pipeline: Pipeline,
    integration: str = INTEGRATION_LOCAL,
):
    input_schema = pipeline.input_schema
    output_schema = pipeline.output_schema

    def _predict(request: pipeline.input_schema):
        pipeline_outputs = pipeline(request)
<<<<<<< HEAD
        server_logger = pipeline.logger
        if server_logger:
            log_resource_utilization(server_logger)
=======
        if pipeline.logger:
            log_resource_utilization(pipeline)
>>>>>>> c4b5644b
            log_request_details(pipeline)
        return pipeline_outputs

    def _predict_from_files(request: List[UploadFile]):
        request = pipeline.input_schema.from_files(
            (file.file for file in request), from_server=True
        )
        return _predict(request)

    routes_and_fns = []
    if integration == INTEGRATION_LOCAL:
        route = endpoint_config.route or "/predict"
        if not route.startswith("/"):
            route = "/" + route

        routes_and_fns.append((route, _predict))
        if hasattr(input_schema, "from_files"):
            routes_and_fns.append((route + "/from_files", _predict_from_files))
    elif integration == INTEGRATION_SAGEMAKER:
        route = "/invocations"
        if hasattr(input_schema, "from_files"):
            routes_and_fns.append((route, _predict_from_files))
        else:
            routes_and_fns.append((route, _predict))

    for route, endpoint_fn in routes_and_fns:
        app.add_api_route(
            route,
            endpoint_fn,
            response_model=output_schema,
            methods=["POST"],
            tags=["predict"],
        )
        _LOGGER.info(f"Added '{route}' endpoint")<|MERGE_RESOLUTION|>--- conflicted
+++ resolved
@@ -245,15 +245,10 @@
 
     def _predict(request: pipeline.input_schema):
         pipeline_outputs = pipeline(request)
-<<<<<<< HEAD
         server_logger = pipeline.logger
         if server_logger:
             log_resource_utilization(server_logger)
-=======
-        if pipeline.logger:
-            log_resource_utilization(pipeline)
->>>>>>> c4b5644b
-            log_request_details(pipeline)
+            log_request_details()
         return pipeline_outputs
 
     def _predict_from_files(request: List[UploadFile]):
