--- conflicted
+++ resolved
@@ -58,8 +58,6 @@
     )
 
 
-<<<<<<< HEAD
-=======
 def _extract_system_logging_from_endpoints(
     endpoints: List[EndpointConfig],
 ) -> Dict[str, SystemLoggingGroup]:
@@ -75,18 +73,6 @@
     return system_logging_groups
 
 
-def _extract_data_logging_from_predefined_from_endpoints(
-    endpoints: List[EndpointConfig],
-) -> Optional[Dict[str, List[MetricFunctionConfig]]]:
-    data_logging_from_predefined = {}
-    for endpoint in endpoints:
-        if endpoint.add_predefined is None:
-            continue
-        data_logging_from_predefined.update({endpoint.name: endpoint.add_predefined})
-    return data_logging_from_predefined if data_logging_from_predefined else None
-
-
->>>>>>> 224ef6e5
 def _extract_data_logging_from_endpoints(
     endpoints: List[EndpointConfig],
 ) -> Optional[Dict[str, List[MetricFunctionConfig]]]:
