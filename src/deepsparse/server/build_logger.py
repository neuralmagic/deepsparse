# Copyright (c) 2021 - present / Neuralmagic, Inc. All Rights Reserved.
#
# Licensed under the Apache License, Version 2.0 (the "License");
# you may not use this file except in compliance with the License.
# You may obtain a copy of the License at
#
#    http://www.apache.org/licenses/LICENSE-2.0
#
# Unless required by applicable law or agreed to in writing,
# software distributed under the License is distributed on an "AS IS" BASIS,
# WITHOUT WARRANTIES OR CONDITIONS OF ANY KIND, either express or implied.
# See the License for the specific language governing permissions and
# limitations under the License.

"""
Specifies the mapping from the ServerConfig to the DeepSparse Logger
"""

from typing import Any, Dict, List, Optional

from deepsparse.loggers import (
    AsyncLogger,
    BaseLogger,
    FunctionLogger,
    MultiLogger,
    PrometheusLogger,
    PythonLogger,
)
from deepsparse.loggers import MetricCategories
from deepsparse.loggers.helpers import get_function_and_function_name
from deepsparse.server.helpers import custom_logger_from_identifier
from deepsparse.server.config import MetricFunctionConfig, ServerConfig



__all__ = ["build_logger"]

_LOGGER_MAPPING = {"python": PythonLogger, "prometheus": PrometheusLogger}


def build_logger(server_config: ServerConfig) -> BaseLogger:
    """
    Builds a DeepSparse logger from the ServerConfig.

    The process follows the following hierarchy:

    First: if global logger config is provided,
        the "leaf" loggers are built.

    Second: if data logging config is specified, a set of
        function loggers wraps around the appropriate "leaf" loggers.

    Third: The resulting loggers are wrapped inside a MultiLogger.

    :param server_config: the Server configuration model
    :return: a DeepSparse logger instance
    """

    loggers_config = server_config.loggers
    if not loggers_config:
        return None

    # base level loggers that log raw values for monitoring. ie python, prometheus
    leaf_loggers = build_leaf_loggers(loggers_config)
<<<<<<< HEAD
    loggers = build_function_loggers(server_config.endpoints, leaf_loggers)
    return AsyncLogger(
        logger=MultiLogger(loggers),  # wrap all loggers to async log call
        max_workers=1,
    )
=======

    # loggers that match to logged identifiers and apply transforms before leaf logging
    function_loggers = build_function_loggers(server_config.endpoints, leaf_loggers)

    # add logger to ensure leaf level logging of all system (timing) logs
    function_loggers.append(_create_system_logger(leaf_loggers))

    return MultiLogger(function_loggers)
>>>>>>> ef1958bd


def build_leaf_loggers(
    loggers_config: Dict[str, Optional[Dict[str, Any]]]
) -> Dict[str, BaseLogger]:
    """
    Instantiate a set of leaf loggers according to the configuration

    :param loggers_config: Config; specifies the leaf loggers to be instantiated
    :return: A dictionary that contains a mapping from a logger's name to its instance
    """
    loggers = {}
    for logger_name, logger_arguments in loggers_config.items():
        path_custom_logger = logger_arguments.get("path")
        if path_custom_logger:
            # if `path` argument is provided, use the custom logger
            leaf_logger = _build_custom_logger(logger_arguments)
        else:
            # otherwise, use the built-in logger
            logger_to_instantiate = _LOGGER_MAPPING.get(logger_name)
            if logger_to_instantiate is None:
                raise ValueError(
                    f"Unknown logger name: {logger_name}. "
                    f"supported logger names: {list(_LOGGER_MAPPING.keys())}"
                )
            logger_arguments = {} if logger_arguments is None else logger_arguments
            leaf_logger = logger_to_instantiate(**logger_arguments)
        loggers.update({logger_name: leaf_logger})
    return loggers


def build_function_loggers(
    endpoints: List["EndpointConfig"], loggers: Dict[str, BaseLogger]  # noqa F821
) -> List[FunctionLogger]:
    """
    Build a set of function loggers according to the configuration.

    :param endpoints: A list of server's endpoint configurations;
        the configurations contain the information about the metric
        functions (MetricFunctionConfig objects)
        and the targets that the functions are to be applied to
    :param loggers: The created "leaf" loggers
    :return: A list of FunctionLogger instances
    """
    function_loggers = []
    for endpoint in endpoints:
        if endpoint.data_logging is None:
            continue
        for target, metric_functions in endpoint.data_logging.items():
            target_identifier = _get_target_identifier(endpoint.name, target)
            for metric_function in metric_functions:
                function_loggers.append(
                    _build_function_logger(metric_function, target_identifier, loggers)
                )
    return function_loggers


def _create_system_logger(loggers: Dict[str, BaseLogger]) -> FunctionLogger:
    # returns a function logger that matches to all system logs, logging
    # every system call to each leaf logger
    return _build_function_logger(
        metric_function_cfg=MetricFunctionConfig(
            func="identity", frequency=1, target_loggers=None
        ),
        target_identifier=f"category:{MetricCategories.SYSTEM.value}",
        loggers=loggers,
    )


def _build_function_logger(
    metric_function_cfg: MetricFunctionConfig,
    target_identifier: str,
    loggers: Dict[str, BaseLogger],
) -> FunctionLogger:
    # automatically extract function and function name
    # from the function_identifier
    function, function_name = get_function_and_function_name(metric_function_cfg.func)
    # if metric function has attribute `target_loggers`,
    # override the global logger configuration
    if metric_function_cfg.target_loggers:
        target_loggers = [
            leaf_logger
            for name, leaf_logger in loggers.items()
            if name in metric_function_cfg.target_loggers
        ]
    else:
        target_loggers = list(loggers.values())

    return FunctionLogger(
        logger=MultiLogger(loggers=target_loggers),
        target_identifier=target_identifier,
        function=function,
        function_name=function_name,
        frequency=metric_function_cfg.frequency,
    )


def _build_custom_logger(logger_arguments: Dict[str, Any]) -> BaseLogger:
    # gets the identifier from logger arguments and simultaneously
    # removes the identifier from the arguments
    custom_logger_identifier = logger_arguments.pop("path")
    logger = custom_logger_from_identifier(custom_logger_identifier)(**logger_arguments)
    if not isinstance(logger, BaseLogger):
        raise ValueError(
            f"Custom logger must be a subclass of BaseLogger. "
            f"Got {type(logger)} instead."
        )
    return logger


def _get_target_identifier(endpoint_name: str, target_name: str) -> str:
    if target_name.startswith("re:"):
        # if target name starts with "re:", it is a regex,
        # and we don't need to add the endpoint name to it
        return target_name
    return f"{endpoint_name}.{target_name}"<|MERGE_RESOLUTION|>--- conflicted
+++ resolved
@@ -62,22 +62,16 @@
 
     # base level loggers that log raw values for monitoring. ie python, prometheus
     leaf_loggers = build_leaf_loggers(loggers_config)
-<<<<<<< HEAD
-    loggers = build_function_loggers(server_config.endpoints, leaf_loggers)
+
+    function_loggers = build_function_loggers(server_config.endpoints, leaf_loggers)
+    
+    # add logger to ensure leaf level logging of all system (timing) logs
+    function_loggers.append(_create_system_logger(leaf_loggers))
+    
     return AsyncLogger(
-        logger=MultiLogger(loggers),  # wrap all loggers to async log call
+        logger=MultiLogger(function_loggers),  # wrap all loggers to async log call
         max_workers=1,
     )
-=======
-
-    # loggers that match to logged identifiers and apply transforms before leaf logging
-    function_loggers = build_function_loggers(server_config.endpoints, leaf_loggers)
-
-    # add logger to ensure leaf level logging of all system (timing) logs
-    function_loggers.append(_create_system_logger(leaf_loggers))
-
-    return MultiLogger(function_loggers)
->>>>>>> ef1958bd
 
 
 def build_leaf_loggers(
