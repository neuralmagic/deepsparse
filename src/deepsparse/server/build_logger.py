--- conflicted
+++ resolved
@@ -27,12 +27,9 @@
 )
 from deepsparse.loggers import MetricCategories
 from deepsparse.loggers.helpers import get_function_and_function_name
-<<<<<<< HEAD
-from deepsparse.server.config import ServerConfig
 from deepsparse.server.helpers import custom_logger_from_identifier
-=======
 from deepsparse.server.config import MetricFunctionConfig, ServerConfig
->>>>>>> 8867e215
+
 
 
 __all__ = ["build_logger"]
@@ -142,7 +139,7 @@
 
 
 def _build_function_logger(
-    metric_function_cfg: "MetricFunctionConfig",  # noqa F821
+    metric_function_cfg: MetricFunctionConfig,
     target_identifier: str,
     loggers: Dict[str, BaseLogger],
 ) -> FunctionLogger:
