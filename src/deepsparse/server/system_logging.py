# Copyright (c) 2021 - present / Neuralmagic, Inc. All Rights Reserved.
#
# Licensed under the Apache License, Version 2.0 (the "License");
# you may not use this file except in compliance with the License.
# You may obtain a copy of the License at
#
#    http://www.apache.org/licenses/LICENSE-2.0
#
# Unless required by applicable law or agreed to in writing,
# software distributed under the License is distributed on an "AS IS" BASIS,
# WITHOUT WARRANTIES OR CONDITIONS OF ANY KIND, either express or implied.
# See the License for the specific language governing permissions and
# limitations under the License.


from os import getpid
from typing import Any, Dict

import psutil
from deepsparse import Pipeline
from deepsparse.loggers import (
<<<<<<< HEAD
    REQUEST_DETAILS_IDENTIFIER_PREFIX,
    BaseLogger,
    MetricCategories,
)
from fastapi import FastAPI, Request, Response
from starlette.middleware.base import BaseHTTPMiddleware
=======
    RESOURCE_UTILIZATION_IDENTIFIER_PREFIX,
    BaseLogger,
    MetricCategories,
)
>>>>>>> 2abfb9a6


__all__ = ["log_resource_utilization", "log_request_details", "SystemLoggingMiddleware"]


class SystemLoggingMiddleware(BaseHTTPMiddleware):
    """
    FastAPI Middleware implementation for logging system metrics.

    A "middleware" is a function that works with every request before
    it is processed by any specific path operation.
    And also with every response before returning it.

    :param app: A FastAPI app instance
    :param server_logger: A server logger instance
    """

    def __init__(self, app: FastAPI, server_logger: BaseLogger):
        super().__init__(app)
        self.server_logger = server_logger

    async def dispatch(self, request: Request, call_next) -> Response:
        try:
            response = await call_next(request)
        except Exception as e:  # noqa: F841
            log_request_details(self.server_logger, successful_request=0)

        log_request_details(
            self.server_logger, successful_request=int((response.status_code == 200))
        )
        return response


def log_resource_utilization(
    server_logger: BaseLogger,
    prefix: str = RESOURCE_UTILIZATION_IDENTIFIER_PREFIX,
    **additional_items_to_log: Dict[str, Any],
):
    """
    Checks whether server_logger expects to receive logs pertaining to
    the resource utilization of the server process.
    If yes, compute and log the relevant data.

    This includes:
    - CPU utilization
    - Memory utilization
    - Total memory available

    :param server_logger: the logger to log the metrics to
    :param prefix: the prefix to use for the identifier
    :param additional_items_to_log: any additional items to log.
        These will be key-value pairs, where the key is the
        identifier string and the value is the value to log.
    """
    if not _logging_enabled(server_logger=server_logger, group_name=prefix):
        return
    process = psutil.Process(getpid())
    # A float representing the current system-wide CPU utilization as a percentage
    cpu_percent = process.cpu_percent()
    # A float representing process memory utilization as a percentage
    memory_percent = process.memory_percent()
    # Total physical memory
    total_memory_bytes = psutil.virtual_memory().total
    total_memory_megabytes = total_memory_bytes / 1024 / 1024

    identifier_to_value = {
        "cpu_utilization_percent": cpu_percent,
        "memory_utilization_percent": memory_percent,
        "total_memory_available_MB": total_memory_megabytes,
    }
    if additional_items_to_log:
        identifier_to_value.update(additional_items_to_log)

    _send_information_to_logger(
        logger=server_logger, identifier_to_value=identifier_to_value, prefix=prefix
    )


def log_request_details(
    server_logger: BaseLogger,
    prefix: str = REQUEST_DETAILS_IDENTIFIER_PREFIX,
    **items_to_log: Any,
):
    """
    Logs the request details of the server process.
    Request details information are to be passed as kwargs.
    (where key is the identifier and value is the value to log)

    :param server_logger: the logger to log the metrics to
    :param prefix: the prefix to use for the identifier
    :param items_to_log: The information that is to be logged under this
        particular system logging metric group. The key of `items_to_log` is
        the identifier and value is the value to log.

        For example
        ```
        log_request_details(server_logger,
                            prefix = "request_details"
                            some_identifier = 0.0,
                            some_other_identifier = True)
        ```
        would send:
            value 0.0 under identifier "request_details/some_identifier"
            value True under idedentifier "request_details/some_other_identifier"
        to the `server_logger`
    """
<<<<<<< HEAD
    for identifier, value in items_to_log.items():
        server_logger.log(
=======
    pass


def _logging_enabled(server_logger: BaseLogger, group_name: str) -> bool:
    function_loggers = server_logger.logger.loggers
    return any(
        [
            logger
            for logger in function_loggers
            if group_name == logger.target_identifier
        ]
    )


def _send_information_to_logger(
    logger: BaseLogger, identifier_to_value: Dict[str, Any], prefix: str
):
    for identifier, value in identifier_to_value.items():
        logger.log(
>>>>>>> 2abfb9a6
            identifier=f"{prefix}/{identifier}",
            value=value,
            category=MetricCategories.SYSTEM,
        )<|MERGE_RESOLUTION|>--- conflicted
+++ resolved
@@ -17,21 +17,14 @@
 from typing import Any, Dict
 
 import psutil
-from deepsparse import Pipeline
 from deepsparse.loggers import (
-<<<<<<< HEAD
     REQUEST_DETAILS_IDENTIFIER_PREFIX,
+    RESOURCE_UTILIZATION_IDENTIFIER_PREFIX,
     BaseLogger,
     MetricCategories,
 )
 from fastapi import FastAPI, Request, Response
 from starlette.middleware.base import BaseHTTPMiddleware
-=======
-    RESOURCE_UTILIZATION_IDENTIFIER_PREFIX,
-    BaseLogger,
-    MetricCategories,
-)
->>>>>>> 2abfb9a6
 
 
 __all__ = ["log_resource_utilization", "log_request_details", "SystemLoggingMiddleware"]
@@ -57,8 +50,10 @@
         try:
             response = await call_next(request)
         except Exception as e:  # noqa: F841
+            log_request_details(self.server_logger, response=e)
             log_request_details(self.server_logger, successful_request=0)
 
+        log_request_details(self.server_logger, response=response)
         log_request_details(
             self.server_logger, successful_request=int((response.status_code == 200))
         )
@@ -68,7 +63,7 @@
 def log_resource_utilization(
     server_logger: BaseLogger,
     prefix: str = RESOURCE_UTILIZATION_IDENTIFIER_PREFIX,
-    **additional_items_to_log: Dict[str, Any],
+    **items_to_log: Dict[str, Any],
 ):
     """
     Checks whether server_logger expects to receive logs pertaining to
@@ -82,7 +77,7 @@
 
     :param server_logger: the logger to log the metrics to
     :param prefix: the prefix to use for the identifier
-    :param additional_items_to_log: any additional items to log.
+    :param items_to_log: any additional items to log.
         These will be key-value pairs, where the key is the
         identifier string and the value is the value to log.
     """
@@ -102,8 +97,8 @@
         "memory_utilization_percent": memory_percent,
         "total_memory_available_MB": total_memory_megabytes,
     }
-    if additional_items_to_log:
-        identifier_to_value.update(additional_items_to_log)
+    if items_to_log:
+        identifier_to_value.update(items_to_log)
 
     _send_information_to_logger(
         logger=server_logger, identifier_to_value=identifier_to_value, prefix=prefix
@@ -113,7 +108,7 @@
 def log_request_details(
     server_logger: BaseLogger,
     prefix: str = REQUEST_DETAILS_IDENTIFIER_PREFIX,
-    **items_to_log: Any,
+    **items_to_log: Dict[str, Any],
 ):
     """
     Logs the request details of the server process.
@@ -135,14 +130,12 @@
         ```
         would send:
             value 0.0 under identifier "request_details/some_identifier"
-            value True under idedentifier "request_details/some_other_identifier"
+            value True under identifier "request_details/some_other_identifier"
         to the `server_logger`
     """
-<<<<<<< HEAD
-    for identifier, value in items_to_log.items():
-        server_logger.log(
-=======
-    pass
+    _send_information_to_logger(
+        logger=server_logger, identifier_to_value=items_to_log, prefix=prefix
+    )
 
 
 def _logging_enabled(server_logger: BaseLogger, group_name: str) -> bool:
@@ -161,7 +154,6 @@
 ):
     for identifier, value in identifier_to_value.items():
         logger.log(
->>>>>>> 2abfb9a6
             identifier=f"{prefix}/{identifier}",
             value=value,
             category=MetricCategories.SYSTEM,
