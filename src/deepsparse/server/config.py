# Copyright (c) 2021 - present / Neuralmagic, Inc. All Rights Reserved.
#
# Licensed under the Apache License, Version 2.0 (the "License");
# you may not use this file except in compliance with the License.
# You may obtain a copy of the License at
#
#    http://www.apache.org/licenses/LICENSE-2.0
#
# Unless required by applicable law or agreed to in writing,
# software distributed under the License is distributed on an "AS IS" BASIS,
# WITHOUT WARRANTIES OR CONDITIONS OF ANY KIND, either express or implied.
# See the License for the specific language governing permissions and
# limitations under the License.


from typing import Any, Dict, List, Optional, Tuple, Union

from pydantic import BaseModel, Field, validator

from deepsparse import DEEPSPARSE_ENGINE, PipelineConfig
from deepsparse.loggers.config import TargetLoggingConfig
from deepsparse.tasks import SupportedTasks


__all__ = [
    "ServerConfig",
    "EndpointConfig",
    "SequenceLengthsConfig",
    "ImageSizesConfig",
]

# these are stored as global variables instead of enum because in order
# to save/load enums using yaml, you have to enable arbitrary code
# execution.
INTEGRATION_LOCAL = "local"
INTEGRATION_SAGEMAKER = "sagemaker"
INTEGRATIONS = [INTEGRATION_LOCAL, INTEGRATION_SAGEMAKER]


class SequenceLengthsConfig(BaseModel):
    sequence_lengths: List[int] = Field(
        description="The sequence lengths the model should accept"
    )


class ImageSizesConfig(BaseModel):
    image_sizes: List[Tuple[int, int]] = Field(
        description="The list of image sizes the model should accept"
    )


class MetricFunctionConfig(BaseModel):
    """
    Holds logging configuration for a metric function
    """

    func: str = Field(
        description="The name that specifies the metric function to be applied. "
        "It can be: "
        "1) a built-in function name "
        "2) a dynamic import function of the form "
        "'<path_to_the_python_script>:<function_name>' "
        "3) a framework function (e.g. np.mean or torch.mean)"
    )

    frequency: int = Field(
        description="Specifies how often the function should be applied"
        "(measured in numbers of inference calls).",
        default=1,
    )

    target_loggers: Optional[List[str]] = Field(
        default=None,
        description="Overrides the global logger configuration in "
        "the context of the DeepSparse server. "
        "If not None, this configuration stops logging data "
        "to globally specified loggers, and will only use "
        "the subset of loggers (specified here by a list of their names).",
    )

    @validator("frequency")
    def non_zero_frequency(cls, frequency: int) -> int:
        if frequency <= 0:
            raise ValueError(
                f"Passed frequency: {frequency}, but "
                "frequency must be a positive integer greater equal 1"
            )
        return frequency


class EndpointConfig(BaseModel):
    name: Optional[str] = Field(
        default=None,
        description=(
            "Name of the model used for logging & metric purposes. "
            "If not specified 'endpoint-<index>' will be used."
        ),
    )

    route: Optional[str] = Field(
        default=None,
        description="Optional url to use for this endpoint. E.g. '/predict'. "
        "If there are multiple endpoints, all routes must be specified. "
        "If there is a single endpoint, '/predict' is default if not specified.",
    )

    task: str = Field(description="Task this endpoint performs")

    model: str = Field(description="Location of the underlying model to use.")

    batch_size: int = Field(
        default=1, description="The batch size to compile the model for."
    )

<<<<<<< HEAD
    data_logging: Optional[List[TargetLoggingConfig]]
=======
    data_logging: Optional[Dict[str, List[MetricFunctionConfig]]] = Field(
        default=None,
        description="Specifies the rules for the data logging. "
        "It relates a key (name of the logging target) "
        "to a list of metric functions that are to be applied"
        "to this target prior to logging.",
    )
>>>>>>> 29789fe9

    bucketing: Optional[Union[ImageSizesConfig, SequenceLengthsConfig]] = Field(
        default=None,
        description=(
            "What input shapes this model can accept."
            "Example for multiple sequence lengths in yaml: "
            "```yaml\n"
            "bucketing:\n"
            "  sequence_lengths: [16, 32, 64]\n"
            "```\n"
        ),
    )

    kwargs: Dict[str, Any] = Field(
        default={}, description="Additional arguments to pass to the Pipeline"
    )

    def to_pipeline_config(self) -> PipelineConfig:
        input_shapes, kwargs = _unpack_bucketing(self.task, self.bucketing)

        kwargs.update(self.kwargs)

        engine_type = kwargs.pop("engine_type", DEEPSPARSE_ENGINE)

        return PipelineConfig(
            task=self.task,
            model_path=self.model,
            engine_type=engine_type,
            batch_size=self.batch_size,
            num_cores=None,  # this will be set from Context
            alias=self.name,
            input_shapes=input_shapes,
            kwargs=kwargs,
        )


class ServerConfig(BaseModel):
    num_cores: Optional[int] = Field(
        description="The number of cores available for model execution. "
        "Defaults to all available cores.",
        default=None,
    )

    num_workers: Optional[int] = Field(
        description="The number of workers to split the available cores between. "
        "Defaults to half of the num_cores set",
        default=None,
    )

    integration: str = Field(
        default=INTEGRATION_LOCAL,
        description="The kind of integration to use. local|sagemaker",
    )

    engine_thread_pinning: str = Field(
        default="core",
        description=(
            "Enable binding threads to cores ('core' the default), "
            "threads to cores on sockets ('numa'), or disable ('none')"
        ),
    )

    pytorch_num_threads: Optional[int] = Field(
        default=1,
        description=(
            "Configures number of threads that pytorch is allowed to use during"
            "pre and post-processing. Useful to reduce resource contention. "
            "Set to `None` to place no restrictions on pytorch."
        ),
    )

    endpoints: List[EndpointConfig] = Field(description="The models to serve.")

<<<<<<< HEAD
    loggers: Optional[List[Union[str, Dict[str, Dict[str, Any]]]]] = Field(
        default=None,
        description=(
            "Optional dictionary of logger integration names to initialization kwargs."
            "Set to None for no loggers. Default is `None`."
=======
    loggers: Dict[str, Optional[Dict[str, Any]]] = Field(
        default={},
        description=(
            "Optional dictionary of logger integration names to initialization kwargs."
            "Set to {} for no loggers. Default is {}."
>>>>>>> 29789fe9
        ),
    )


def endpoint_diff(
    old_cfg: ServerConfig, new_cfg: ServerConfig
) -> Tuple[List[EndpointConfig], List[EndpointConfig]]:
    """
    - Added endpoint: the endpoint's route is **not** present in `old_cfg`,
        and present in `new_cfg`.
    - Removed endpoint: the endpoint's route is present in `old_cfg`, and
        **not** present in `new_cfg`.
    - Modified endpoint: Any field of the endpoint changed. In this case
        the endpoint will be present in both returned lists (it is both
        added and removed).
    :return: Tuple of (added endpoints, removed endpoints).
    """
    routes_in_old = {
        endpoint.route: endpoint
        for endpoint in old_cfg.endpoints
        if endpoint.route is not None
    }
    routes_in_new = {
        endpoint.route: endpoint
        for endpoint in new_cfg.endpoints
        if endpoint.route is not None
    }

    added_routes = set(routes_in_new) - set(routes_in_old)
    removed_routes = set(routes_in_old) - set(routes_in_new)

    # for any routes that are in both, check if the config object is different.
    # if so, then we do modification by adding the route to both remove & add
    for route in set(routes_in_new) & set(routes_in_old):
        if routes_in_old[route] != routes_in_new[route]:
            removed_routes.add(route)
            added_routes.add(route)

    added_endpoints = [
        endpoint for endpoint in new_cfg.endpoints if endpoint.route in added_routes
    ]
    removed_endpoints = [
        endpoint for endpoint in old_cfg.endpoints if endpoint.route in removed_routes
    ]
    return added_endpoints, removed_endpoints


def _unpack_bucketing(
    task: str, bucketing: Optional[Union[SequenceLengthsConfig, ImageSizesConfig]]
) -> Tuple[Optional[List[int]], Dict[str, Any]]:
    """
    :return: (input_shapes, kwargs) which are passed to PipelineConfig
    """
    if bucketing is None:
        return None, {}

    if isinstance(bucketing, SequenceLengthsConfig):
        if not SupportedTasks.is_nlp(task):
            raise ValueError(f"SequenceLengthConfig specified for non-nlp task {task}")

        return _unpack_nlp_bucketing(bucketing)
    elif isinstance(bucketing, ImageSizesConfig):
        if not SupportedTasks.is_cv(task):
            raise ValueError(
                f"ImageSizeConfig specified for non computer vision task {task}"
            )

        return _unpack_cv_bucketing(bucketing)
    else:
        raise ValueError(f"Unknown bucket config {bucketing}")


def _unpack_nlp_bucketing(cfg: SequenceLengthsConfig):
    if len(cfg.sequence_lengths) == 0:
        raise ValueError("Must specify at least one sequence length under bucketing")

    if len(cfg.sequence_lengths) == 1:
        input_shapes = None
        kwargs = {"sequence_length": cfg.sequence_lengths[0]}
    else:
        input_shapes = None
        kwargs = {"sequence_length": cfg.sequence_lengths}

    return input_shapes, kwargs


def _unpack_cv_bucketing(cfg: ImageSizesConfig):
    if len(cfg.image_sizes) == 0:
        raise ValueError("Must specify at least one image size under bucketing")

    if len(cfg.image_sizes) == 1:
        # NOTE: convert from List[Tuple[int, int]] to List[List[int]]
        input_shapes = [list(cfg.image_sizes[0])]
        kwargs = {}
    else:
        raise NotImplementedError(
            "Multiple image size buckets is currently unsupported"
        )

    return input_shapes, kwargs<|MERGE_RESOLUTION|>--- conflicted
+++ resolved
@@ -18,7 +18,6 @@
 from pydantic import BaseModel, Field, validator
 
 from deepsparse import DEEPSPARSE_ENGINE, PipelineConfig
-from deepsparse.loggers.config import TargetLoggingConfig
 from deepsparse.tasks import SupportedTasks
 
 
@@ -112,9 +111,6 @@
         default=1, description="The batch size to compile the model for."
     )
 
-<<<<<<< HEAD
-    data_logging: Optional[List[TargetLoggingConfig]]
-=======
     data_logging: Optional[Dict[str, List[MetricFunctionConfig]]] = Field(
         default=None,
         description="Specifies the rules for the data logging. "
@@ -122,7 +118,6 @@
         "to a list of metric functions that are to be applied"
         "to this target prior to logging.",
     )
->>>>>>> 29789fe9
 
     bucketing: Optional[Union[ImageSizesConfig, SequenceLengthsConfig]] = Field(
         default=None,
@@ -196,19 +191,11 @@
 
     endpoints: List[EndpointConfig] = Field(description="The models to serve.")
 
-<<<<<<< HEAD
-    loggers: Optional[List[Union[str, Dict[str, Dict[str, Any]]]]] = Field(
-        default=None,
-        description=(
-            "Optional dictionary of logger integration names to initialization kwargs."
-            "Set to None for no loggers. Default is `None`."
-=======
     loggers: Dict[str, Optional[Dict[str, Any]]] = Field(
         default={},
         description=(
             "Optional dictionary of logger integration names to initialization kwargs."
             "Set to {} for no loggers. Default is {}."
->>>>>>> 29789fe9
         ),
     )
 
