# Copyright (c) 2021 - present / Neuralmagic, Inc. All Rights Reserved.
#
# Licensed under the Apache License, Version 2.0 (the "License");
# you may not use this file except in compliance with the License.
# You may obtain a copy of the License at
#
#    http://www.apache.org/licenses/LICENSE-2.0
#
# Unless required by applicable law or agreed to in writing,
# software distributed under the License is distributed on an "AS IS" BASIS,
# WITHOUT WARRANTIES OR CONDITIONS OF ANY KIND, either express or implied.
# See the License for the specific language governing permissions and
# limitations under the License.


from typing import Any, Dict, List, Optional, Tuple, Union

from pydantic import BaseModel, Field, validator

from deepsparse import DEEPSPARSE_ENGINE, PipelineConfig
from deepsparse.loggers.config import (
    MetricFunctionConfig,
    SystemLoggingConfig,
    SystemLoggingGroup,
)
from deepsparse.tasks import SupportedTasks


__all__ = [
    "ServerConfig",
    "EndpointConfig",
    "SequenceLengthsConfig",
    "ImageSizesConfig",
]

# these are stored as global variables instead of enum because in order
# to save/load enums using yaml, you have to enable arbitrary code
# execution.
INTEGRATION_LOCAL = "local"
INTEGRATION_SAGEMAKER = "sagemaker"
INTEGRATIONS = [INTEGRATION_LOCAL, INTEGRATION_SAGEMAKER]


class SequenceLengthsConfig(BaseModel):
    sequence_lengths: List[int] = Field(
        description="The sequence lengths the model should accept"
    )


class ImageSizesConfig(BaseModel):
    image_sizes: List[Tuple[int, int]] = Field(
        description="The list of image sizes the model should accept"
    )


class ServerSystemLoggingConfig(SystemLoggingConfig):
    """
    Extends the `SystemLoggingConfig` schema to include system group metrics
    that pertain to the Server.
    """

    request_details: SystemLoggingGroup = Field(
        default=SystemLoggingGroup(enable=False),
        description="The configuration group for the request_details system "
        "logging group. For details refer to the DeepSparse server "
        "system logging documentation. By default this group is disabled.",
    )


class EndpointConfig(BaseModel):
    name: Optional[str] = Field(
        default=None,
        description=(
            "Name of the model used for logging & metric purposes. "
            "If not specified 'endpoint-<index>' will be used."
        ),
    )

    route: Optional[str] = Field(
        default=None,
        description="Optional url to use for this endpoint. E.g. '/predict'. "
        "If there are multiple endpoints, all routes must be specified. "
        "If there is a single endpoint, '/predict' is default if not specified.",
    )

    task: str = Field(description="Task this endpoint performs")

    model: str = Field(description="Location of the underlying model to use.")

    batch_size: int = Field(
        default=1, description="The batch size to compile the model for."
    )

    data_logging: Optional[Dict[str, List[MetricFunctionConfig]]] = Field(
        default=None,
        description="Specifies the rules for the data logging. "
        "It relates a key (name of the logging target) "
        "to a list of metric functions that are to be applied"
        "to this target prior to logging.",
    )

    bucketing: Optional[Union[ImageSizesConfig, SequenceLengthsConfig]] = Field(
        default=None,
        description=(
            "What input shapes this model can accept."
            "Example for multiple sequence lengths in yaml: "
            "```yaml\n"
            "bucketing:\n"
            "  sequence_lengths: [16, 32, 64]\n"
            "```\n"
        ),
    )

    kwargs: Dict[str, Any] = Field(
        default={}, description="Additional arguments to pass to the Pipeline"
    )

    def to_pipeline_config(self) -> PipelineConfig:
        input_shapes, kwargs = _unpack_bucketing(self.task, self.bucketing)

        kwargs.update(self.kwargs)

        engine_type = kwargs.pop("engine_type", DEEPSPARSE_ENGINE)

        return PipelineConfig(
            task=self.task,
            model_path=self.model,
            engine_type=engine_type,
            batch_size=self.batch_size,
            num_cores=None,  # this will be set from Context
            alias=self.name,
            input_shapes=input_shapes,
            kwargs=kwargs,
        )


class ServerConfig(BaseModel):
    num_cores: Optional[int] = Field(
        description="The number of cores available for model execution. "
        "Defaults to all available cores.",
        default=None,
    )

    num_workers: Optional[int] = Field(
        description="The number of workers to split the available cores between. "
        "Defaults to half of the num_cores set",
        default=None,
    )

    integration: str = Field(
        default=INTEGRATION_LOCAL,
        description="The kind of integration to use. local|sagemaker",
    )

    engine_thread_pinning: str = Field(
        default="core",
        description=(
            "Enable binding threads to cores ('core' the default), "
            "threads to cores on sockets ('numa'), or disable ('none')"
        ),
    )

    pytorch_num_threads: Optional[int] = Field(
        default=1,
        description=(
            "Configures number of threads that pytorch is allowed to use during"
            "pre and post-processing. Useful to reduce resource contention. "
            "Set to `None` to place no restrictions on pytorch."
        ),
    )

    endpoints: List[EndpointConfig] = Field(description="The models to serve.")

    loggers: Dict[str, Optional[Dict[str, Any]]] = Field(
        default={},
        description=(
            "Optional dictionary of logger integration names to initialization kwargs."
            "Set to {} for no loggers. Default is {}."
        ),
    )

    system_logging: ServerSystemLoggingConfig = Field(
<<<<<<< HEAD
        default=ServerSystemLoggingConfig(),
=======
        default_factory=ServerSystemLoggingConfig,
>>>>>>> ff8b4ba2
        description="A model that holds the system logging configuration. "
        "If not specified explicitly in the yaml config, the "
        "default SystemLoggingConfig model is used.",
    )

    @validator("endpoints")
    def assert_unique_endpoint_names(
        cls, endpoints: List[EndpointConfig]
    ) -> List[EndpointConfig]:
        name_list = []
        for endpoint in endpoints:
            name = endpoint.name
            if name is None:
                continue
            if name in name_list:
                raise ValueError(
                    "Endpoint names must be unique if specified. "
                    "Found a duplicated endpoint name: {}".format(name)
                )
            name_list.append(name)
        return endpoints

    @validator("endpoints")
    def set_unique_endpoint_names(
        cls, endpoints: List[EndpointConfig]
    ) -> List[EndpointConfig]:
        """
        Assert that the endpoints in ServerConfig have unique names.
        If endpoint does not have a `name` specified, the endpoint is
        named `{task_name}-{idx}`.

        :param endpoints: configuration of server's endpoints
        :return: configuration of server's endpoints
        """
        counter_task_name_used = {endpoint.task: 0 for endpoint in endpoints}
        # make sure that the endpoints in ServerConfig have unique names.
        for endpoint_config in endpoints:
            if endpoint_config.name is None:
                task_name = endpoint_config.task
                idx = counter_task_name_used[task_name]
                counter_task_name_used[task_name] += 1
                endpoint_config.name = f"{endpoint_config.task}-{idx}"
        return endpoints


def endpoint_diff(
    old_cfg: ServerConfig, new_cfg: ServerConfig
) -> Tuple[List[EndpointConfig], List[EndpointConfig]]:
    """
    - Added endpoint: the endpoint's route is **not** present in `old_cfg`,
        and present in `new_cfg`.
    - Removed endpoint: the endpoint's route is present in `old_cfg`, and
        **not** present in `new_cfg`.
    - Modified endpoint: Any field of the endpoint changed. In this case
        the endpoint will be present in both returned lists (it is both
        added and removed).
    :return: Tuple of (added endpoints, removed endpoints).
    """
    routes_in_old = {
        endpoint.route: endpoint
        for endpoint in old_cfg.endpoints
        if endpoint.route is not None
    }
    routes_in_new = {
        endpoint.route: endpoint
        for endpoint in new_cfg.endpoints
        if endpoint.route is not None
    }

    added_routes = set(routes_in_new) - set(routes_in_old)
    removed_routes = set(routes_in_old) - set(routes_in_new)

    # for any routes that are in both, check if the config object is different.
    # if so, then we do modification by adding the route to both remove & add
    for route in set(routes_in_new) & set(routes_in_old):
        if routes_in_old[route] != routes_in_new[route]:
            removed_routes.add(route)
            added_routes.add(route)

    added_endpoints = [
        endpoint for endpoint in new_cfg.endpoints if endpoint.route in added_routes
    ]
    removed_endpoints = [
        endpoint for endpoint in old_cfg.endpoints if endpoint.route in removed_routes
    ]
    return added_endpoints, removed_endpoints


def _unpack_bucketing(
    task: str, bucketing: Optional[Union[SequenceLengthsConfig, ImageSizesConfig]]
) -> Tuple[Optional[List[int]], Dict[str, Any]]:
    """
    :return: (input_shapes, kwargs) which are passed to PipelineConfig
    """
    if bucketing is None:
        return None, {}

    if isinstance(bucketing, SequenceLengthsConfig):
        if not SupportedTasks.is_nlp(task):
            raise ValueError(f"SequenceLengthConfig specified for non-nlp task {task}")

        return _unpack_nlp_bucketing(bucketing)
    elif isinstance(bucketing, ImageSizesConfig):
        if not SupportedTasks.is_cv(task):
            raise ValueError(
                f"ImageSizeConfig specified for non computer vision task {task}"
            )

        return _unpack_cv_bucketing(bucketing)
    else:
        raise ValueError(f"Unknown bucket config {bucketing}")


def _unpack_nlp_bucketing(cfg: SequenceLengthsConfig):
    if len(cfg.sequence_lengths) == 0:
        raise ValueError("Must specify at least one sequence length under bucketing")

    if len(cfg.sequence_lengths) == 1:
        input_shapes = None
        kwargs = {"sequence_length": cfg.sequence_lengths[0]}
    else:
        input_shapes = None
        kwargs = {"sequence_length": cfg.sequence_lengths}

    return input_shapes, kwargs


def _unpack_cv_bucketing(cfg: ImageSizesConfig):
    if len(cfg.image_sizes) == 0:
        raise ValueError("Must specify at least one image size under bucketing")

    if len(cfg.image_sizes) == 1:
        # NOTE: convert from List[Tuple[int, int]] to List[List[int]]
        input_shapes = [list(cfg.image_sizes[0])]
        kwargs = {}
    else:
        raise NotImplementedError(
            "Multiple image size buckets is currently unsupported"
        )

    return input_shapes, kwargs<|MERGE_RESOLUTION|>--- conflicted
+++ resolved
@@ -180,11 +180,7 @@
     )
 
     system_logging: ServerSystemLoggingConfig = Field(
-<<<<<<< HEAD
-        default=ServerSystemLoggingConfig(),
-=======
         default_factory=ServerSystemLoggingConfig,
->>>>>>> ff8b4ba2
         description="A model that holds the system logging configuration. "
         "If not specified explicitly in the yaml config, the "
         "default SystemLoggingConfig model is used.",
