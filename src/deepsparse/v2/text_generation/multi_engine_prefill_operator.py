--- conflicted
+++ resolved
@@ -98,11 +98,7 @@
 
     def run(self, tokens: Any, kv_cache: Any, pipeline_state: PipelineState, **kwargs):
         kv_cache.set_capacity(self.sequence_length - self.prompt_sequence_length)
-<<<<<<< HEAD
-  
-=======
 
->>>>>>> 59457b7c
         onnx_input_names_no_cache = pipeline_state.current_state.get(
             "onnx_input_names_no_cache"
         )
