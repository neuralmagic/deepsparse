# Copyright (c) 2021 - present / Neuralmagic, Inc. All Rights Reserved.
#
# Licensed under the Apache License, Version 2.0 (the "License");
# you may not use this file except in compliance with the License.
# You may obtain a copy of the License at
#
#    http://www.apache.org/licenses/LICENSE-2.0
#
# Unless required by applicable law or agreed to in writing,
# software distributed under the License is distributed on an "AS IS" BASIS,
# WITHOUT WARRANTIES OR CONDITIONS OF ANY KIND, either express or implied.
# See the License for the specific language governing permissions and
# limitations under the License.

import logging
from typing import Dict, List, Optional

from deepsparse.transformers.helpers import setup_transformers_pipeline
from deepsparse.transformers.utils.helpers import process_generation_config
from deepsparse.utils import split_engine_inputs
from deepsparse.v2.operators import EngineOperator
from deepsparse.v2.pipeline import Pipeline
from deepsparse.v2.routers import GraphRouter
from deepsparse.v2.schedulers import ContinuousBatchingScheduler, OperatorScheduler
from deepsparse.v2.text_generation import (
    AutoRegressiveOperatorPreprocess,
    CompileGeneratedTokens,
    CompileGenerations,
    CompilePromptLogits,
    GenerateNewTokenOperator,
    JoinOutput,
    KVCacheCreator,
    MultiEnginePrefill,
    NLEngineOperator,
    PrepareforPrefill,
    PrepareGeneration,
    ProcessInputsTextGeneration,
    ProcessOutputs,
    TokenGeneratorOperator,
)
from deepsparse.v2.utils import PipelineState


_LOGGER = logging.getLogger(__name__)


class TextGenerationPipeline(Pipeline):
    def __init__(
        self,
        model_path: str,
        prompt_sequence_length: int = 16,
        sequence_length: int = 1024,
        internal_kv_cache: bool = True,
        force_max_tokens: bool = False,
        generation_config=None,
        continuous_batch_sizes: Optional[List[int]] = None,
        engine_kwargs: Optional[Dict] = None,
    ):
<<<<<<< HEAD
=======
        (
            self.model_path,
            self.config,
            self.tokenizer,
            engine_kwargs,
        ) = setup_transformers_pipeline(
            model_path, sequence_length, engine_kwargs=engine_kwargs
        )

>>>>>>> c858b1f6
        pipeline_state = PipelineState()
        pipeline_state_vals = {}

        if internal_kv_cache and engine_kwargs.get("engine_type") == "onnxruntime":
            internal_kv_cache = False

        single_engine_operator = NLEngineOperator(
            sequence_length=sequence_length,
            internal_kv_cache=internal_kv_cache,
            input_ids_length=1,
            **engine_kwargs,
        )

        multi_engine_operator = NLEngineOperator(
            sequence_length=sequence_length,
            internal_kv_cache=internal_kv_cache,
            input_ids_length=prompt_sequence_length,
            **engine_kwargs,
        )

        # NOTE: Currently using pipeline state. Can swap to simply pass in the
        # attributes to the specific Operator that need them, as class attributes.
        pipeline_state_vals[
            "onnx_input_names_no_cache"
        ] = single_engine_operator.onnx_input_names_no_cache
        pipeline_state_vals["cache_shape"] = single_engine_operator.cache_shape
        pipeline_state_vals["output_names"] = single_engine_operator.output_names
        pipeline_state_vals[
            "kv_cache_data_type"
        ] = single_engine_operator.kv_cache_data_type
        pipeline_state.create_state(pipeline_state_vals)

        process_inputs = ProcessInputsTextGeneration(
            generation_config=process_generation_config(generation_config),
            sequence_length=sequence_length,
            tokenizer=self.tokenizer,
        )

        kv_cache_creator = KVCacheCreator(
            sequence_length=sequence_length,
            tokenizer=self.tokenizer,
            prompt_sequence_length=prompt_sequence_length,
            internal_kv_cache=internal_kv_cache,
        )

        # NOTE: Can also have the KVCacheCreator be initialized inside this Operator.
        # Relies on pipeline state variables set-up above (can be swapped to be class
        # attributes instead of using the state.
        engine_inputs_for_prefill = PrepareforPrefill(kv_cache_creator=kv_cache_creator)

        multi_engine_prefill = MultiEnginePrefill(
            prompt_sequence_length=prompt_sequence_length,
            sequence_length=sequence_length,
        )
        compile_prompt_logits = CompilePromptLogits()

        autoregressive_preprocess = AutoRegressiveOperatorPreprocess(
            sequence_length=sequence_length,
            prompt_sequence_length=prompt_sequence_length,
        )
        token_generator = TokenGeneratorOperator()
        prep_for_generation = PrepareGeneration(
            sequence_length=sequence_length,
            prompt_sequence_length=prompt_sequence_length,
            token_generator=token_generator,
        )
        generate_new_token = GenerateNewTokenOperator(
            tokenizer=self.tokenizer, force_max_tokens=force_max_tokens
        )
        process_output = ProcessOutputs(tokenizer=self.tokenizer)
        compile_generations = CompileGenerations()
        compile_generated_tokens = CompileGeneratedTokens()
        join_output = JoinOutput(tokenizer=self.tokenizer)

        # TODO: do we want to support lists for different engines?
        continuous_batching_scheduler = None
        if continuous_batch_sizes:
            if internal_kv_cache:
                _LOGGER.warn(
                    "internal kv_cache is currently not supported with continuous ",
                    "batching",
                )
            else:
                continuous_batching_scheduler = self._get_continuous_batching_scheduler(
                    batch_sizes=continuous_batch_sizes,
                    engines=[single_engine_operator, multi_engine_operator],
                )

        ops = {
            "process_input": process_inputs,
            "single_engine": single_engine_operator,
            "multi_engine": multi_engine_operator,
            "kv_cache_creator": kv_cache_creator,
            "prepare_prefill": engine_inputs_for_prefill,
            "multi_engine_prefill": multi_engine_prefill,
            "compile_logits": compile_prompt_logits,
            "autoregressive_preprocess": autoregressive_preprocess,
            "prep_for_generation": prep_for_generation,
            "generate_new_token": generate_new_token,
            "process_outputs": process_output,
            "compile_generations": compile_generations,
            "compile_generated_tokens": compile_generated_tokens,
            "join_output": join_output,
        }

        routes = {
            "process_input": "SPLIT",
            "SPLIT": "prepare_prefill",
            "prepare_prefill": ["multi_engine_prefill", "autoregressive_preprocess"],
            "multi_engine_prefill": "multi_engine",
            "multi_engine": "compile_logits",
            "compile_logits": [
                "multi_engine_prefill",
                "prep_for_generation",
                "autoregressive_preprocess",
            ],
            "autoregressive_preprocess": "single_engine",
            "single_engine": [
                "compile_logits",
                "generate_new_token",
            ],
            "prep_for_generation": "autoregressive_preprocess",
            "generate_new_token": "compile_generated_tokens",
            "compile_generated_tokens": [
                "autoregressive_preprocess",
                "compile_generations",
            ],
            "compile_generations": "JOIN",
            "JOIN": "join_output",
            "join_output": "process_outputs",
            "process_outputs": "STOP",
        }

        router = GraphRouter(
            end_route="STOP", start_route="process_input", route=routes
        )
        scheduler = [OperatorScheduler()]
        super().__init__(
            ops=ops,
            router=router,
            schedulers=scheduler,
            pipeline_state=pipeline_state,
<<<<<<< HEAD
=======
            continuous_batching_scheduler=continuous_batching_scheduler,
>>>>>>> c858b1f6
        )

    def expand_inputs(self, items, batch_size):
        items = [items.get(key) for key in items.keys()]
        out, orig_batch_size = split_engine_inputs(items, batch_size)
        combined_batches = [{"input_ids": b[0], "attention_mask": b[1]} for b in out]
        return combined_batches, orig_batch_size

    def condense_inputs(self, *args, **kwargs):
        return args[0], kwargs

    def _get_continuous_batching_scheduler(
        self, batch_sizes: List[int], engines: List[EngineOperator]
    ) -> ContinuousBatchingScheduler:
        """
        Fetch the continuous batching scheduler. Requires adding the EngineOperator
        that will run through the scheduler.

        :param batch_sizes: List of batch sizes to be used by the models
        :param engine: List of EngineOperators which should be scheduled using the
            continuous batching scheduler

        :returns: ContinuousBatchingScheduler
        """
        continuous_batching_scheduler = ContinuousBatchingScheduler.get_instance()
        for op in engines:
            continuous_batching_scheduler.add_engine_operator(op, batch_sizes)
        return continuous_batching_scheduler<|MERGE_RESOLUTION|>--- conflicted
+++ resolved
@@ -56,8 +56,6 @@
         continuous_batch_sizes: Optional[List[int]] = None,
         engine_kwargs: Optional[Dict] = None,
     ):
-<<<<<<< HEAD
-=======
         (
             self.model_path,
             self.config,
@@ -67,7 +65,6 @@
             model_path, sequence_length, engine_kwargs=engine_kwargs
         )
 
->>>>>>> c858b1f6
         pipeline_state = PipelineState()
         pipeline_state_vals = {}
 
@@ -210,10 +207,7 @@
             router=router,
             schedulers=scheduler,
             pipeline_state=pipeline_state,
-<<<<<<< HEAD
-=======
             continuous_batching_scheduler=continuous_batching_scheduler,
->>>>>>> c858b1f6
         )
 
     def expand_inputs(self, items, batch_size):
