--- conflicted
+++ resolved
@@ -87,11 +87,9 @@
         self._engine_args = engine_args
         self._engine_type = engine_type
 
-<<<<<<< HEAD
         if not engine_kwargs:
             engine_kwargs = {}
-=======
->>>>>>> e1ff108f
+
         self.engine = self.create_engine(**engine_kwargs)
 
     @property
