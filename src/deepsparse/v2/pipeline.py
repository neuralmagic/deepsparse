# Copyright (c) 2021 - present / Neuralmagic, Inc. All Rights Reserved.
#
# Licensed under the Apache License, Version 2.0 (the "License");
# you may not use this file except in compliance with the License.
# You may obtain a copy of the License at
#
#    http://www.apache.org/licenses/LICENSE-2.0
#
# Unless required by applicable law or agreed to in writing,
# software distributed under the License is distributed on an "AS IS" BASIS,
# WITHOUT WARRANTIES OR CONDITIONS OF ANY KIND, either express or implied.
# See the License for the specific language governing permissions and
# limitations under the License.

import asyncio
import copy
<<<<<<< HEAD
from concurrent.futures import Future
from typing import Any, Dict, List, Optional, Union
=======
from typing import Any, Dict, List, Union
>>>>>>> e15a24bf

from deepsparse.v2.operators import EngineOperator, Operator
from deepsparse.v2.routers import Router
from deepsparse.v2.schedulers import (
    ContinuousBatchingScheduler,
    OperatorScheduler,
    SchedulerGroup,
)
from deepsparse.v2.utils import InferenceState, PipelineState
from deepsparse.v2.utils.data import SubGraph
from deepsparse.v2.utils.helpers import run_func


__all__ = ["Pipeline"]


class Pipeline(Operator):
    """
    Pipeline accepts a series of operators, schedulers, and a router. Calling a pipeline
    will use the router to run through all the defined operators. The operators should
    be implemented using the Operator class and each implemented operator should be
    responsible for a functional component of the pipelines. The flow of inputs/outputs
    between the operators and the steps in the pipeline should be defined by the router,
    (based off of the Router class), which dicates the next operator in the pipeline.
    Execution of the operators will be handled by the provided schedulers.

    :param ops: Operators to run within the pipeline. Can either be a list of operators
        or dictionary of operators.
    :param router: A Router which dictates the next operator to call.
    :param schedulers: A list of schedulers to run operators.
    :param pipeline_state: pipeline_state created during pipeline initialization

    """

    def __init__(
        self,
        ops: Union[Dict[str, Operator], List[Operator]],
        router: Router,
        schedulers: List[OperatorScheduler],
        continuous_batching_scheduler: ContinuousBatchingScheduler,
        pipeline_state: PipelineState = None,
    ):

        self.ops = ops
        self.router = router
        self.schedulers = schedulers
        self.pipeline_state = pipeline_state
        self._continuous_batching_scheduler = continuous_batching_scheduler
        self.validate()

        self._scheduler_group = SchedulerGroup(self.schedulers)

    def _run_next(
        self, inp: Any, inference_state: InferenceState, next_step: str, **kwargs
    ):
        if (
            isinstance(self.ops[next_step], EngineOperator)
            and self._continuous_batching_scheduler
        ):
            func = self._continuous_batching_scheduler.submit
            inp = self.ops[next_step].input_schema(**inp)
        else:
            func = self._scheduler_group.submit

        return run_func(
            func=func,
            operator=self.ops[next_step],
            inp=inp,
            pipeline_state=self.pipeline_state,
            inference_state=inference_state,
            **kwargs,
        )

    async def _run_sub_graphs(
        self,
        sub_graph_inputs: List[Any],
        sub_graphs: List[SubGraph],
        loop: Optional[asyncio.AbstractEventLoop] = None,
    ) -> List[Any]:
        """
        Run a list of sub_graphs asynchronously. Polls to identify the sub graph that is
        still running but has completed its current step. Schedules the next step
        subgraph step. This is repeated until all subgraphs have finished running and
        have reached their end step (stored in the Subgraph.end attribute).

        :param sub_graph_inputs: A list of inputs that should be passed to each
        subgraph. Each subgraph is given an element of the list as input to its
        first node.
        :param sub_graphs: A list of Subgraph objects. Each stores the relevant
        execution information for the particular subgraph, such as its current step
        in the sub graph, inference state, output, and end step.

        :returns: a list of outputs for all the completed Subgraph objects. Returned
        in the same order that the subgraphs were passed to the function.
        """
        for i in range(len(sub_graphs)):
            sub_graphs[i].output = self._run_next(
                sub_graph_inputs[i], sub_graphs[i].inf, sub_graphs[i].step, loop=loop
            )

        # Execute all sub graphs until all graphs have been completed.
        while any(not x.completed for x in sub_graphs):
            for sub_graph in sub_graphs:
<<<<<<< HEAD
                if isinstance(sub_graph.output, (asyncio.Future, Future)):
=======
                if not sub_graph.completed:
>>>>>>> e15a24bf
                    # get the result for the completed operator; resolve its output
                    if isinstance(sub_graph.output, asyncio.Future):
                        await sub_graph.output
                    operator_output = sub_graph.output.result()
                    operator_output = sub_graph.parse_output(operator_output)

                    # determine the next step for the particular operator, using
                    # its previous output and previously stored step
                    next_step = self.router.next(
                        sub_graph.step, self.ops, operator_output
                    )
                    # update the step
                    sub_graph.step = next_step

                    # store the output for the next step. If the next step is
                    # end step, this particular route has completed. Simply
                    # update the output value
                    if next_step in sub_graph.end:
                        sub_graph.output = operator_output
                        sub_graph.completed = True
                    else:
                        sub_graph.output = self._run_next(
                            inp=operator_output,
                            inference_state=sub_graph.inf,
                            next_step=next_step,
                            loop=loop,
                        )
<<<<<<< HEAD
                    break

            # keep running until all sub graphs have completed.
            if not any(
                isinstance(x.output, (asyncio.Future, Future)) for x in sub_graphs
            ):
                break
=======
>>>>>>> e15a24bf

        return [x.output for x in sub_graphs]

    async def run_async(self, *args, inference_state: InferenceState, **kwargs):
        """
        Run through the operators using the provided router and scheduler.
        The input to a given operator is the output of the previous operator.

        :param inference_state: inference_state for the pipeline.
        :param pipeline_state: pipeline_state for the pipeline. The values in the state
            are created during pipeline creation and are read-only during inference.
        """
        loop = asyncio.get_running_loop()

        next_step = self.router.START_ROUTE
        operator_output = None

        while next_step != self.router.END_ROUTE:
            # Either a dictionary key or valid index

            if next_step == self.router.SPLIT_ROUTE:
                if operator_output is None:
                    raise ValueError(
                        f"{self.router.SPLIT_ROUTE} should appear after "
                        f"{self.ROUTER.START_ROUTE}"
                    )

                operator_output = await self._apply_split(
                    operator_output, inference_state, loop=loop
                )
                next_step = self.router.route[self.router.JOIN_ROUTE]
                if next_step == self.router.END_ROUTE:
                    return operator_output

            if next_step == self.router.START_ROUTE:
                outputs = run_func(
                    *args,
                    func=self._scheduler_group.submit,
                    operator=self.ops[next_step],
                    inference_state=inference_state,
                    pipeline_state=self.pipeline_state,
                    loop=loop,
                    **kwargs,
                )
                await outputs
                operator_output = outputs.result()

            else:
                outputs = self._run_next(
                    inp=operator_output,
                    next_step=next_step,
                    inference_state=inference_state,
                    loop=loop,
                )
                await outputs
                operator_output = outputs.result()

            if isinstance(operator_output, tuple):
                state_update = operator_output[-1]
                operator_output = operator_output[0]

            next_step = self.router.next(next_step, self.ops, operator_output)
            if state_update:
                inference_state.update_state(state_update)
        return operator_output

    async def _apply_split(
        self,
        inp: Any,
        inference_state: InferenceState,
        loop: Optional[asyncio.AbstractEventLoop] = None,
    ):
        batches, orig_batch_size = self.expand_inputs(inp, 1)

        # Create a list of SplitRoutes, per batch size 1
        # Each SplitRoute object holds information about the particular path it
        # follows. All start at the same step defined by SPLIT_ROUTE and start
        # with the same inference_state.
        split_graphs = [
            SubGraph(
                inf=copy.deepcopy(inference_state),
                step=self.router.route[self.router.SPLIT_ROUTE],
                end=[self.router.JOIN_ROUTE],
            )
            for i in range(len(batches))
        ]

        outputs = await self._run_sub_graphs(
            sub_graph_inputs=batches, sub_graphs=split_graphs, loop=loop
        )
        return self.condense_inputs(outputs)

    def run(
        self,
        *args,
        inference_state: InferenceState,
        **kwargs,
    ):
        """
        Run through the operators using the provided router and scheduler.
        The input to a given operator is the output of the previous operator.

        :param inference_state: inference_state for the pipeline.
        :param pipeline_state: pipeline_state for the pipeline. The values in the state
            are created during pipeline creation and are read-only during inference.
        """
        next_step = self.router.START_ROUTE
        operator_output = None
        while next_step != self.router.END_ROUTE:

            # Split Grap Execution (i.e multiple subgraphs)
            # NOTE: split_route should only appear after the start route node
            if next_step == self.router.SPLIT_ROUTE:
                if operator_output is None:
                    raise ValueError(
                        f"{self.router.SPLIT_ROUTE} should appear after "
                        f"{self.ROUTER.START_ROUTE}"
                    )

                operator_output = asyncio.run(
                    self._apply_split(operator_output, inference_state)
                )
                next_step = self.router.route[self.router.JOIN_ROUTE]
                if next_step == self.router.END_ROUTE:
                    return operator_output

            if next_step == self.router.START_ROUTE:
                operator_output = run_func(
                    *args,
                    func=self._scheduler_group.submit,
                    operator=self.ops[next_step],
                    inference_state=inference_state,
                    pipeline_state=self.pipeline_state,
                    **kwargs,
                ).result()

                if isinstance(operator_output, tuple):
                    operator_output, state_update = (
                        operator_output[0],
                        operator_output[-1],
                    )
                    inference_state.update_state(state_update)

                next_step = self.router.next(next_step, self.ops, operator_output)

            else:
                # Single graph execution
                graph = SubGraph(
                    inf=copy.deepcopy(inference_state),
                    step=next_step,
                    end=[self.router.SPLIT_ROUTE, self.router.END_ROUTE],
                )

                operator_output = asyncio.run(
                    self._run_sub_graphs(
                        sub_graph_inputs=[operator_output], sub_graphs=[graph]
                    )
                )[0]

                inference_state = graph.inf
                next_step = graph.step

        return operator_output

    def __call__(self, *args, **kwargs):
        """
        Consolidate any provided inference_state or pipeline_state objects and pass
        any other operator inputs to run().

        :return: output of the pipeline operators ran with the router for the given
            input
        """
        if kwargs.get("inference_state"):
            inference_state = kwargs.pop("inference_state")
        else:
            inference_state = InferenceState()
            inference_state.create_state({})

        kwargs["inference_state"] = inference_state

        return self.run(*args, **kwargs)

    def expand_inputs(self, *args, **kwargs):
        """
        Generic function to handle expanding values.
        """
        raise NotImplementedError(
            "This function should be implemented for any router with split or join"
            "nodes. expand_inputs will be called prior to the split node (stored in "
            "the router's SPLIT_ROUTE attribute), expanding outputs for each output "
            "such that there is a batch size of one per thread."
        )

    def condense_inputs(self, *args, **kwargs):
        """
        Generic function to handle condensing values.
        """
        raise NotImplementedError(
            "This function should be implemented for any router with split or join "
            "nodes. condense_inputs will be called after the join node (stored in the "
            "router's JOIN_ROUTE attribute), condensing outputs from multiple threads."
        )

    def validate(self):
        """
        Validate that compatability of the router and operators provided.
        """
        router_validation = self.router.validate(self.ops)

        if router_validation is False:
            # default error message
            op_types = [type(op) for op in self.ops]
            raise ValueError(f"Invalid Router: {type(self.router)} for ops: {op_types}")
        elif isinstance(router_validation, str):
            raise ValueError(f"Invalid Router for operators: {router_validation}")<|MERGE_RESOLUTION|>--- conflicted
+++ resolved
@@ -14,12 +14,7 @@
 
 import asyncio
 import copy
-<<<<<<< HEAD
-from concurrent.futures import Future
 from typing import Any, Dict, List, Optional, Union
-=======
-from typing import Any, Dict, List, Union
->>>>>>> e15a24bf
 
 from deepsparse.v2.operators import EngineOperator, Operator
 from deepsparse.v2.routers import Router
@@ -123,11 +118,7 @@
         # Execute all sub graphs until all graphs have been completed.
         while any(not x.completed for x in sub_graphs):
             for sub_graph in sub_graphs:
-<<<<<<< HEAD
-                if isinstance(sub_graph.output, (asyncio.Future, Future)):
-=======
                 if not sub_graph.completed:
->>>>>>> e15a24bf
                     # get the result for the completed operator; resolve its output
                     if isinstance(sub_graph.output, asyncio.Future):
                         await sub_graph.output
@@ -155,16 +146,6 @@
                             next_step=next_step,
                             loop=loop,
                         )
-<<<<<<< HEAD
-                    break
-
-            # keep running until all sub graphs have completed.
-            if not any(
-                isinstance(x.output, (asyncio.Future, Future)) for x in sub_graphs
-            ):
-                break
-=======
->>>>>>> e15a24bf
 
         return [x.output for x in sub_graphs]
 
