--- conflicted
+++ resolved
@@ -13,12 +13,9 @@
 # limitations under the License.
 
 from pydantic import BaseModel, Field
-<<<<<<< HEAD
-=======
 
 
 __all__ = ["InferenceTimingSchema"]
->>>>>>> 71c65a4f
 
 
 class InferenceTimingSchema(BaseModel):
@@ -28,20 +25,6 @@
     the inference pipeline
     """
 
-<<<<<<< HEAD
-    pre_process_delta: float = Field(
-        description="The duration [in seconds] of "
-        "the pre-processing step prior to inference"
-    )
-    engine_forward_delta: float = Field(
-        description="The duration [in seconds] of the " "pure neural network inference"
-    )
-    post_process_delta: float = Field(
-        description="The duration [in seconds] of the "
-        "post-processing step following the inference"
-    )
-    total_inference_delta: float = Field(
-=======
     pre_process: float = Field(
         description="The duration [in seconds] of "
         "the pre-processing step prior to inference"
@@ -55,7 +38,6 @@
         "post-processing step following inference"
     )
     total_inference: float = Field(
->>>>>>> 71c65a4f
         description="The total duration [in seconds] for "
         "the inference pipeline, end to end"
     )