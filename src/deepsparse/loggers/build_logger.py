# Copyright (c) 2021 - present / Neuralmagic, Inc. All Rights Reserved.
#
# Licensed under the Apache License, Version 2.0 (the "License");
# you may not use this file except in compliance with the License.
# You may obtain a copy of the License at
#
#    http://www.apache.org/licenses/LICENSE-2.0
#
# Unless required by applicable law or agreed to in writing,
# software distributed under the License is distributed on an "AS IS" BASIS,
# WITHOUT WARRANTIES OR CONDITIONS OF ANY KIND, either express or implied.
# See the License for the specific language governing permissions and
# limitations under the License.

"""
A general set of functionalities for building complex logger instances to
be used across the repository.
"""

import importlib
import logging
import os
from collections import defaultdict
from typing import Any, Dict, List, Optional, Type

import yaml

from deepsparse.loggers import (
    PREDEFINED_IDENTIFIER_ALIAS,
    AsyncLogger,
    BaseLogger,
    FunctionLogger,
    MultiLogger,
    PrometheusLogger,
    PythonLogger,
)
from deepsparse.loggers.config import (
    MetricFunctionConfig,
    PipelineLoggingConfig,
    SystemLoggingConfig,
    SystemLoggingGroup,
)
from deepsparse.loggers.helpers import get_function_and_function_name
from deepsparse.loggers.metric_functions.registry import DATA_LOGGING_REGISTRY


__all__ = [
    "custom_logger_from_identifier",
    "default_logger",
    "logger_from_config",
    "build_logger",
    "get_target_identifier",
]

_LOGGER = logging.getLogger(__name__)
_LOGGER_MAPPING = {"python": PythonLogger, "prometheus": PrometheusLogger}


def custom_logger_from_identifier(custom_logger_identifier: str) -> Type[BaseLogger]:
    """
    Parse the custom logger identifier in order to import a custom logger class object
    from the user-specified python script

    :param custom_logger_identifier: string in the form of
           '<path_to_the_python_script>:<custom_logger_class_name>
    :return: custom logger class object
    """
    path, logger_object_name = custom_logger_identifier.split(":")
    spec = importlib.util.spec_from_file_location("user_defined_custom_logger", path)
    module = importlib.util.module_from_spec(spec)
    spec.loader.exec_module(module)
    return getattr(module, logger_object_name)


def default_logger() -> Dict[str, BaseLogger]:
    """
    :return: default PythonLogger object for the deployment scenario
    """
    _LOGGER.info("Created default logger: PythonLogger")
    return {"python": PythonLogger()}


def logger_from_config(config: str, pipeline_identifier: str = None) -> BaseLogger:
    """
    Builds a pipeline logger from the appropriate configuration file

    :param config: The configuration of the pipeline logger.
        Is a string that represents either:
            a path to the .yaml file
            or
            yaml string representation of the logging config
        The config file should obey the rules enforced by
        the PipelineLoggingConfig schema
    :param pipeline_identifier: An optional identifier of the pipeline

    :return: A pipeline logger instance
    """
    if os.path.isfile(config):
        config = open(config)
    config = yaml.safe_load(config)
    config = PipelineLoggingConfig(**config)

    logger = build_logger(
        system_logging_config=config.system_logging,
        loggers_config=config.loggers,
        data_logging_config=possibly_modify_target_identifiers(
            config.data_logging, pipeline_identifier
        ),
    )
    return logger


def build_logger(
    system_logging_config: SystemLoggingConfig,
    data_logging_config: Optional[Dict[str, List[MetricFunctionConfig]]] = None,
    loggers_config: Optional[Dict[str, Optional[Dict[str, Any]]]] = None,
) -> BaseLogger:
    """
    Builds a DeepSparse logger from the set of provided configs

    The process follows the following hierarchy:
        First: if global logger config is provided, the "leaf" loggers
            are built. Leaf loggers are the final loggers that log
            information to the final destination.

        Second: if data logging config is specified, a set of
            function loggers, responsible for data logging functionality
            wraps around the appropriate "leaf" loggers.

        Third: if system logging config is specified, a set of
            function loggers, responsible for system logging functionality
            wraps around the appropriate "leaf" loggers.

        Fourth: The resulting data and system loggers are wrapped inside a
            MultiLogger. Finally, the MultiLogger is wrapped inside
            an AsyncLogger to ensure that the logging process is asynchronous.

    For example:

    ```
    AsyncLogger:
      MultiLogger:
        FunctionLogger (system logging):
          target_logger:
            MultiLogger:
              LeafLogger1
              LeafLogger2
        FunctionLogger (system logging):
          ...
        FunctionLogger (data logging):
          target_logger:
            LeafLogger1
    ```

    :param system_logging_config: A SystemLoggingConfig instance that describes
        the system logging configuration
    :param data_logging_config: An optional dictionary that maps target names to
        lists of MetricFunctionConfigs.
    :param loggers_config: An optional dictionary that maps logger names to
        a dictionary of logger arguments.
    :return: a DeepSparseLogger instance
    """

    leaf_loggers = (
        build_leaf_loggers(loggers_config) if loggers_config else default_logger()
    )

    function_loggers_data = build_data_loggers(leaf_loggers, data_logging_config)
    function_loggers_system = build_system_loggers(leaf_loggers, system_logging_config)
    function_loggers = function_loggers_data + function_loggers_system

    return AsyncLogger(
        logger=MultiLogger(function_loggers),  # wrap all loggers to async log call
        max_workers=1,
    )


def get_target_identifier(
    target_name: str, pipeline_identifier: Optional[str] = None
) -> str:
    """
    Get the target identifier given the target name and a pipeline identifier

    :param target_name: The target name, can be a string or a regex pattern
    :param pipeline_identifier: Optional pipeline identifier. By default, is None
    :return: Final target identifier
    """
    if target_name.startswith("re:"):
        # if target name starts with "re:", it is a regex,
        # and we don't need to add the endpoint name to it
        return target_name
    if pipeline_identifier:
        # if pipeline_identifier specified,
        # prepend it to the target name
        return f"{pipeline_identifier}/{target_name}"
    return target_name


def build_leaf_loggers(
    loggers_config: Dict[str, Optional[Dict[str, Any]]]
) -> Dict[str, BaseLogger]:
    """
    Instantiate a set of leaf loggers according to the configuration

    :param loggers_config: Config; specifies the leaf loggers to be instantiated
    :return: A dictionary that contains a mapping from a logger's name to its instance
    """
    loggers = {}
    for logger_name, logger_arguments in loggers_config.items():
        path_custom_logger = (
            logger_arguments.get("path")
            if logger_arguments is not None
            else logger_arguments
        )
        if path_custom_logger:
            # if `path` argument is provided, use the custom logger
            leaf_logger = _build_custom_logger(logger_arguments)
        else:
            # otherwise, use the built-in logger
            logger_to_instantiate = _LOGGER_MAPPING.get(logger_name)
            if logger_to_instantiate is None:
                raise ValueError(
                    f"Unknown logger name: {logger_name}. "
                    f"supported logger names: {list(_LOGGER_MAPPING.keys())}"
                )
            logger_arguments = {} if logger_arguments is None else logger_arguments
            leaf_logger = logger_to_instantiate(**logger_arguments)
        loggers.update({logger_name: leaf_logger})
    return loggers


def build_data_loggers(
    loggers: Dict[str, BaseLogger],
    data_logging_config: Optional[
        Dict[str, List[MetricFunctionConfig]]
    ] = None,  # noqa F821
) -> List[FunctionLogger]:
    """
    Build a set of data loggers (FunctionLogger instances)
    according to the specified configuration.

    :param loggers: The created "leaf" loggers
    :param data_logging_config: The configuration of the data loggers.
        Specified as a dictionary that maps a target name to a list of metric functions.
    :return: A list of FunctionLogger instances responsible
        for logging data information
    """
    data_loggers = []
    if not data_logging_config:
        return data_loggers

    # check whether data logging config contains configuration for the
    # predefined metric functions
    data_logging_config = parse_out_predefined_metric_function(data_logging_config)

    for target_identifier, metric_functions in data_logging_config.items():
        for metric_function in metric_functions:
            data_loggers.append(
                _build_function_logger(metric_function, target_identifier, loggers)
            )
    return data_loggers


def build_system_loggers(
    loggers: Dict[str, BaseLogger], system_logging_config: SystemLoggingConfig
) -> List[FunctionLogger]:
    """
    Build a set of  system loggers (FunctionLogger instances)
    according to the specified configuration.

    :param loggers: The created "leaf" loggers
    :param system_logging_config: The configuration of the system loggers.
    :return: A list of FunctionLogger instances responsible for logging system data
    """
    system_loggers = []
    system_logging_group_names = []
    if not system_logging_config.enable:
        return system_loggers

    for config_group_name, config_group_args in system_logging_config:
        if not isinstance(config_group_args, SystemLoggingGroup):
            continue
        if not config_group_args.enable:
            continue

        system_loggers.append(
            _build_function_logger(
                metric_function_cfg=MetricFunctionConfig(
                    func="identity",
                    frequency=1,
                    target_loggers=config_group_args.target_loggers,
                ),
                target_identifier=config_group_name,
                loggers=loggers,
            )
        )
        system_logging_group_names.append(config_group_name)

    _LOGGER.info("System Logging: enabled for groups: %s", system_logging_group_names)

    return system_loggers


def possibly_modify_target_identifiers(
    data_logging_config: Optional[Dict[str, List[MetricFunctionConfig]]] = None,
    pipeline_identifier: str = None,
) -> Optional[Dict[str, List[MetricFunctionConfig]]]:
    """
    Modify the target identifiers in the data logging config, given
    the specified pipeline identifier.

    :param data_logging_config: The configuration of the data loggers.
        Specified as a dictionary that maps a target name to a list of metric functions.
    :param pipeline_identifier: An optional string, that specifies
        the name of the pipeline the logging is being performed for.
    :return: the modified data_logging_config
    """
    if not data_logging_config or not pipeline_identifier:
        # if either of the arguments is None, return the original config
        return data_logging_config

    for target_identifier, metric_functions in data_logging_config.copy().items():
        if not target_identifier.startswith(pipeline_identifier):
            # if the target identifier does not already start
            # with the pipeline identifier, call get_target_identifier
            # to prepend it
            new_target_identifier = get_target_identifier(
                target_identifier, pipeline_identifier
            )
            data_logging_config[new_target_identifier] = data_logging_config.pop(
                target_identifier
            )
    return data_logging_config


def parse_out_predefined_metric_function(
    data_logging_config: Dict[str, List[MetricFunctionConfig]]
) -> Dict[str, List[MetricFunctionConfig]]:
    """
    Parse out the predefined metric functions from the
    data logging config and update the data_logging_config
    accordingly

    :param data_logging_config: The configuration of the data loggers
    :return: The updated configuration of the data loggers
    """
    new_data_logging_config = defaultdict(list)

    for target_identifier, metric_functions in data_logging_config.items():
        if target_identifier.endswith(PREDEFINED_IDENTIFIER_ALIAS):
            # target_identifier is related to a predefined metric function

            # subtracting -1 to account for `/` character
            identifier_prefix = target_identifier[
                : -len(PREDEFINED_IDENTIFIER_ALIAS) - 1
            ]
            data_logging_from_predefined = predefined_metric_function(
                metric_functions=metric_functions, identifier_prefix=identifier_prefix
            )

            new_data_logging_config = _update_data_logging_config(
                new_data_logging_config, data_logging_from_predefined
            )
        else:
            new_data_logging_config = _update_data_logging_config(
                new_data_logging_config, {target_identifier: metric_functions}
            )

    return new_data_logging_config


def predefined_metric_function(
    metric_functions: List[MetricFunctionConfig],
    identifier_prefix: str = "",
    registry: Dict[str, Any] = DATA_LOGGING_REGISTRY,
) -> Dict[str, List[MetricFunctionConfig]]:
    """
    Given a list of MetricFunctionConfig objects, parse out
    the information about the pre-defined functions configuration.

    Every MetricFunctionConfig.func in the `metric_functions` list
    maps to a set of built-in functions and identifiers. This can be
    eventually represented as a stand-alone data logging configuration

    :param metric_functions: A list containing MetricFunctionConfig
        objects that specify the predefined data logging configuration.
<<<<<<< HEAD
    :param identifier_prefix: A string that specifies the prefix to be
    :param registry: A dictionary that maps a function name to a function
=======
    :param identifier_prefix: The prefix to prepend to the target identifier
        in the data logging configuration
>>>>>>> b8cbc941
    :return: Data logging configuration from the predefined metric functions
    """
    new_data_logging_config = defaultdict(list)
    for metric_function in metric_functions:
        function_group_name = metric_function.func
        # fetch the pre-defined data logging configuration from the registry
        registered_function_group = registry.get(function_group_name)
        if not registered_function_group:
            raise ValueError(
                f"Unknown function group name: {function_group_name}. "
                f"Supported function group names: {list(DATA_LOGGING_REGISTRY.keys())}"
            )
        for (
            registered_identifier,
            registered_functions,
        ) in registered_function_group.items():
            target_identifier = get_target_identifier(
                target_name=registered_identifier, pipeline_identifier=identifier_prefix
            )
            for registered_function in registered_functions:
                new_metric_function = MetricFunctionConfig(
                    func=registered_function,
                    frequency=metric_function.frequency,
                    target_loggers=metric_function.target_loggers,
                )

                new_data_logging_config[target_identifier].append(new_metric_function)

    return new_data_logging_config


def _update_data_logging_config(
    config_to_be_updated: Dict[str, List[Optional[MetricFunctionConfig]]],
    config_fragment: Dict[str, List[MetricFunctionConfig]],
) -> Dict[str, List[MetricFunctionConfig]]:
    for target_identifier, metric_functions in config_fragment.items():
        # check if the target_identifier already exists in the config_to_be_updated
        existing_metric_functions = config_to_be_updated.get(target_identifier)
        if existing_metric_functions:
            # if the target_identifier already exists,
            # check if there are any duplicate metric functions
            if any(
                existing_metric_function.func == metric_function.func
                for existing_metric_function in existing_metric_functions
                for metric_function in metric_functions
            ):
                raise ValueError(
                    "Duplicate metric function found "
                    f"for target identifier {target_identifier}"
                )
        else:

            config_to_be_updated[target_identifier].extend(metric_functions)

    return config_to_be_updated


def _build_function_logger(
    metric_function_cfg: MetricFunctionConfig,
    target_identifier: str,
    loggers: Dict[str, BaseLogger],
) -> FunctionLogger:
    # automatically extract function and function name
    # from the function_identifier
    function, function_name = get_function_and_function_name(metric_function_cfg.func)
    # if metric function has attribute `target_loggers`,
    # override the global logger configuration
    if metric_function_cfg.target_loggers:
        target_loggers = [
            leaf_logger
            for name, leaf_logger in loggers.items()
            if name in metric_function_cfg.target_loggers
        ]
    else:
        target_loggers = list(loggers.values())

    return FunctionLogger(
        logger=MultiLogger(loggers=target_loggers),
        target_identifier=target_identifier,
        function=function,
        function_name=function_name,
        frequency=metric_function_cfg.frequency,
    )


def _build_custom_logger(logger_arguments: Dict[str, Any]) -> BaseLogger:
    # gets the identifier from logger arguments and simultaneously
    # removes the identifier from the arguments
    custom_logger_identifier = logger_arguments.pop("path")
    logger = custom_logger_from_identifier(custom_logger_identifier)(**logger_arguments)
    if not isinstance(logger, BaseLogger):
        raise ValueError(
            f"Custom logger must be a subclass of BaseLogger. "
            f"Got {type(logger)} instead."
        )
    return logger<|MERGE_RESOLUTION|>--- conflicted
+++ resolved
@@ -384,13 +384,8 @@
 
     :param metric_functions: A list containing MetricFunctionConfig
         objects that specify the predefined data logging configuration.
-<<<<<<< HEAD
-    :param identifier_prefix: A string that specifies the prefix to be
-    :param registry: A dictionary that maps a function name to a function
-=======
     :param identifier_prefix: The prefix to prepend to the target identifier
         in the data logging configuration
->>>>>>> b8cbc941
     :return: Data logging configuration from the predefined metric functions
     """
     new_data_logging_config = defaultdict(list)
