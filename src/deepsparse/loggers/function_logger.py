--- conflicted
+++ resolved
@@ -15,12 +15,8 @@
 """
 Implementation of the Function Logger
 """
-<<<<<<< HEAD
-from typing import Any, Callable, Dict, Optional, Union
-=======
 import textwrap
 from typing import Any, Callable
->>>>>>> 06b2add6
 
 from deepsparse.loggers import BaseLogger, MetricCategories
 from deepsparse.loggers.helpers import NO_MATCH, finalize_identifier, match_and_extract
@@ -85,43 +81,16 @@
         if extracted_value != NO_MATCH:
             if self._function_call_counter % self.frequency == 0:
                 mapped_value = self.function(extracted_value)
-                self._log_mapped_value(
-                    mapped_value=mapped_value,
-                    identifier=identifier,
+                self.logger.log(
+                    identifier=finalize_identifier(
+                        identifier, category, self.function_name, remainder
+                    ),
+                    value=mapped_value,
                     category=category,
-                    function_name=self.function_name,
-                    remainder=remainder,
                 )
                 self._function_call_counter = 0
             self._function_call_counter += 1
 
-<<<<<<< HEAD
-    def _log_mapped_value(
-        self,
-        mapped_value: Union[int, float, Dict[str, Union[int, float]]],
-        identifier: str,
-        category: MetricCategories,
-        function_name: str,
-        remainder: Optional[str] = None,
-    ):
-
-        value_identifiers, mapped_values = [""], [mapped_value]
-
-        if isinstance(mapped_value, dict):
-            value_identifiers = list(mapped_value.keys())
-            mapped_values = list(mapped_value.values())
-
-        for value_identifier, value in zip(value_identifiers, mapped_values):
-            identifier = finalize_identifier(
-                identifier=identifier,
-                category=category,
-                function_name=function_name,
-                value_identifier=value_identifier,
-                remainder=remainder,
-            )
-
-            self.logger.log(identifier=identifier, value=value, category=category)
-=======
     def __str__(self):
         def _indent(value):
             return textwrap.indent(str(value), prefix="  ")
@@ -140,5 +109,4 @@
             f"frequency: {self.frequency}\n"
             f"target_logger:\n{_indent(self.logger)}"
         )
-        return f"{self.__class__.__name__}:\n{_indent(_shorten(function_info))}"
->>>>>>> 06b2add6
+        return f"{self.__class__.__name__}:\n{_indent(_shorten(function_info))}"