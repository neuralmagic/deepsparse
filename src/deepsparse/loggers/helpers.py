--- conflicted
+++ resolved
@@ -11,34 +11,27 @@
 # WITHOUT WARRANTIES OR CONDITIONS OF ANY KIND, either express or implied.
 # See the License for the specific language governing permissions and
 # limitations under the License.
-<<<<<<< HEAD
-
-=======
->>>>>>> 29789fe9
 """
 Helpers functions for logging
 """
-import re
-from typing import Any, Optional, Sequence, Tuple, Union
-
-<<<<<<< HEAD
-
-__all__ = ["match_and_extract", "do_slicing_and_indexing"]
-=======
 import importlib
 import os.path
 import re
 from types import ModuleType
-from typing import Any, Callable, Optional, Tuple
+from typing import Any, Callable, Optional, Sequence, Tuple, Union
 
 import numpy
->>>>>>> 29789fe9
 
 import deepsparse.loggers.metric_functions.built_ins as built_ins
 import torch
 
 
-__all__ = ["match_and_extract", "get_function_and_function_name", "NO_MATCH"]
+__all__ = [
+    "match_and_extract",
+    "get_function_and_function_name",
+    "NO_MATCH",
+    "do_slicing_and_indexing",
+]
 
 NO_MATCH = "NO_MATCH"
 
@@ -168,7 +161,7 @@
 
 
 def do_slicing_and_indexing(
-    value: Union[Sequence, "numpy.ndarray", "torch.Tensor"],  # noqa: F821
+    value: Union[Sequence, numpy.ndarray, torch.Tensor],
     square_brackets: str,
 ) -> Any:
     """
