# Copyright (c) 2021 - present / Neuralmagic, Inc. All Rights Reserved.
#
# Licensed under the Apache License, Version 2.0 (the "License");
# you may not use this file except in compliance with the License.
# You may obtain a copy of the License at
#
#    http://www.apache.org/licenses/LICENSE-2.0
#
# Unless required by applicable law or agreed to in writing,
# software distributed under the License is distributed on an "AS IS" BASIS,
# WITHOUT WARRANTIES OR CONDITIONS OF ANY KIND, either express or implied.
# See the License for the specific language governing permissions and
# limitations under the License.
"""
Helpers functions for logging
"""

import importlib
import os.path
import re
<<<<<<< HEAD
from typing import Any, Callable, Optional, Tuple

import numpy

import deepsparse.loggers.metric_functions.built_ins as built_ins
import torch


__all__ = ["match_and_extract", "get_function_and_function_name"]


def get_function_and_function_name(
    function_identifier: str,
) -> Tuple[Callable[[Any], Any], str]:
    """
    Parse function identifier and return the function as well as its name

    :param function_identifier: Can be one of the following:

        1. framework function, e.g.
            "torch.mean" or "numpy.max"

        2. built-in function, e.g.
            "function_name"
            note: function needs to be available in the module
            with built-in functions, see the imports above)

        3. user-defined function in the form of
           '<path_to_the_python_script>:<function_name>', e.g.
           "{...}/script_name.py:function_name"

    :return: A tuple (function, function name)
    """

    if function_identifier.startswith("torch."):
        func_name = function_identifier.split(".")[1]
        return getattr(torch, func_name), func_name

    if function_identifier.startswith("numpy.") or function_identifier.startswith(
        "np."
    ):
        func_name = function_identifier.split(".")[1]
        return getattr(numpy, func_name), func_name

    if len(function_identifier.split(":")) == 2:
        # assume a dynamic import function of the form
        # '<path_to_the_python_script>:<function_name>'
        path, func_name = function_identifier.split(":")
        if not os.path.exists(path):
            raise ValueError(f"Path to the python script {path} does not exist")
        spec = importlib.util.spec_from_file_location(
            "user_defined_metric_functions", path
        )
        module = importlib.util.module_from_spec(spec)
        spec.loader.exec_module(module)
        return getattr(module, func_name), func_name

    func_name = function_identifier
    if not hasattr(built_ins, func_name):
        raise ValueError(f"Built-in function {func_name} not found")
    return getattr(built_ins, func_name), func_name
=======
from types import ModuleType
from typing import Any, Callable, Optional, Tuple

import numpy
>>>>>>> 29789fe9

import deepsparse.loggers.metric_functions.built_ins as built_ins
import torch


__all__ = ["match_and_extract", "get_function_and_function_name", "NO_MATCH"]

NO_MATCH = "NO_MATCH"


def get_function_and_function_name(
    function_identifier: str,
) -> Tuple[Callable[[Any], Any], str]:
    """
    Parse function identifier and return the function as well as its name

    :param function_identifier: Can be one of the following:

        1. framework function, e.g.
            "torch.mean" or "numpy.max"

        2. built-in function, e.g.
            "function_name"
            note: function needs to be available in the module
            with built-in functions, see the imports above)

        3. user-defined function in the form of
           '<path_to_the_python_script>:<function_name>', e.g.
           "{...}/script_name.py:function_name"

    :return: A tuple (function, function name)
    """

    if function_identifier.startswith("torch."):
        function, function_name = _get_function_and_function_name_from_framework(
            framework=torch, function_identifier=function_identifier
        )
        return function, function_name

    if function_identifier.startswith("numpy.") or function_identifier.startswith(
        "np."
    ):
        function, function_name = _get_function_and_function_name_from_framework(
            framework=numpy, function_identifier=function_identifier
        )
        return function, function_name

    if len(function_identifier.split(":")) == 2:
        # assume a dynamic import function of the form
        # '<path_to_the_python_script>:<function_name>'
        path, func_name = function_identifier.split(":")
        if not os.path.exists(path):
            raise ValueError(f"Path to the metric function file {path} does not exist")
        spec = importlib.util.spec_from_file_location(
            "user_defined_metric_functions", path
        )
        module = importlib.util.module_from_spec(spec)
        spec.loader.exec_module(module)
        return getattr(module, func_name), func_name

    func_name = function_identifier
    if not hasattr(built_ins, func_name):
        raise ValueError(f"Metric function {func_name} not found")
    return getattr(built_ins, func_name), func_name


def match_and_extract(template: str, identifier: str, value: Any) -> Any:
    """
    Attempts to match the template against the identifier. If successful,
    uses the remainder to extract the item of interest inside `value` data structure.

    :param template: A string that defines the matching criteria
    :param identifier: A string that will be compared with the template
    :param value: Raw value from the logger
    :return: Value of interest or string flag that indicates that there was no match
    """
    is_match, remainder = check_identifier_match(template, identifier)
    if is_match:
        return possibly_extract_value(value, remainder)
    else:
        return NO_MATCH


def possibly_extract_value(value: Any, remainder: Optional[str] = None) -> Any:
    """
    Given a remainder (string of "."-separated strings), try to
    access the items inside `value` data structure.

    :param value: A data structure that may potentially hold "nested" values
        of interest.
    :param remainder: A string of "."-separated keys that are used to
        access "nested" value of interest inside`value`.
    :return: Value of interest
    """
    if not remainder:
        return value

    for sub_remainders in remainder.split("."):
        value = value.__getattribute__(sub_remainders)

    return value


def check_identifier_match(
    template: str, identifier: str
) -> Tuple[bool, Optional[str]]:
    """
    Match the template against the identifier

    :param template: A string the in format:
        <string_n-t>.<string_n-t+1)>.<...>.<string_n>(optionally).<remainder>
        or
        a regex pattern

    :param identifier: A string in the format:

        1.  <string_n-t>.<string_n-t+1)>.<...>.<string_n>
        2.
            if template and identifier do not share any first
            <string_n-t+k> components, there is no match

    :return: A tuple that consists of:
        - a boolean (True if match, False otherwise)
        - an optional remainder (string if matched, None otherwise)
    """
    if template == identifier:
        return True, None
    if template.startswith(identifier):
        return True, template.replace(identifier, "")[1:]
    if template[:3] == "re:":
        pattern = template[3:]
        return re.match(pattern, identifier) is not None, None

    return False, None


def _get_function_and_function_name_from_framework(
    framework: ModuleType, function_identifier: str
) -> Tuple[Callable[[Any], Any], str]:
    func_attributes = function_identifier.split(".")[1:]
    module = framework
    for attribute in func_attributes:
        module = getattr(module, attribute)
    return module, ".".join(func_attributes)<|MERGE_RESOLUTION|>--- conflicted
+++ resolved
@@ -18,74 +18,10 @@
 import importlib
 import os.path
 import re
-<<<<<<< HEAD
-from typing import Any, Callable, Optional, Tuple
-
-import numpy
-
-import deepsparse.loggers.metric_functions.built_ins as built_ins
-import torch
-
-
-__all__ = ["match_and_extract", "get_function_and_function_name"]
-
-
-def get_function_and_function_name(
-    function_identifier: str,
-) -> Tuple[Callable[[Any], Any], str]:
-    """
-    Parse function identifier and return the function as well as its name
-
-    :param function_identifier: Can be one of the following:
-
-        1. framework function, e.g.
-            "torch.mean" or "numpy.max"
-
-        2. built-in function, e.g.
-            "function_name"
-            note: function needs to be available in the module
-            with built-in functions, see the imports above)
-
-        3. user-defined function in the form of
-           '<path_to_the_python_script>:<function_name>', e.g.
-           "{...}/script_name.py:function_name"
-
-    :return: A tuple (function, function name)
-    """
-
-    if function_identifier.startswith("torch."):
-        func_name = function_identifier.split(".")[1]
-        return getattr(torch, func_name), func_name
-
-    if function_identifier.startswith("numpy.") or function_identifier.startswith(
-        "np."
-    ):
-        func_name = function_identifier.split(".")[1]
-        return getattr(numpy, func_name), func_name
-
-    if len(function_identifier.split(":")) == 2:
-        # assume a dynamic import function of the form
-        # '<path_to_the_python_script>:<function_name>'
-        path, func_name = function_identifier.split(":")
-        if not os.path.exists(path):
-            raise ValueError(f"Path to the python script {path} does not exist")
-        spec = importlib.util.spec_from_file_location(
-            "user_defined_metric_functions", path
-        )
-        module = importlib.util.module_from_spec(spec)
-        spec.loader.exec_module(module)
-        return getattr(module, func_name), func_name
-
-    func_name = function_identifier
-    if not hasattr(built_ins, func_name):
-        raise ValueError(f"Built-in function {func_name} not found")
-    return getattr(built_ins, func_name), func_name
-=======
 from types import ModuleType
 from typing import Any, Callable, Optional, Tuple
 
 import numpy
->>>>>>> 29789fe9
 
 import deepsparse.loggers.metric_functions.built_ins as built_ins
 import torch
