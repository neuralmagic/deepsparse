# Copyright (c) 2021 - present / Neuralmagic, Inc. All Rights Reserved.
#
# Licensed under the Apache License, Version 2.0 (the "License");
# you may not use this file except in compliance with the License.
# You may obtain a copy of the License at
#
#    http://www.apache.org/licenses/LICENSE-2.0
#
# Unless required by applicable law or agreed to in writing,
# software distributed under the License is distributed on an "AS IS" BASIS,
# WITHOUT WARRANTIES OR CONDITIONS OF ANY KIND, either express or implied.
# See the License for the specific language governing permissions and
# limitations under the License.
"""
Helpers functions for logging
"""
import importlib
import os.path
import re
import warnings
from types import ModuleType
from typing import Any, Callable, Dict, Optional, Sequence, Tuple, Union

import numpy

import deepsparse.loggers.metric_functions.built_ins as built_ins
from deepsparse.loggers import MetricCategories


__all__ = [
    "match_and_extract",
    "get_function_and_function_name",
    "NO_MATCH",
    "access_nested_value",
    "finalize_identifier",
]

NO_MATCH = "NO_MATCH"


def finalize_identifier(
    identifier: str,
    category: MetricCategories,
    function_name: str,
    remainder: Optional[str] = None,
) -> str:
    """
    Compose the final identifier string from the identifier, category, function name

    :param identifier: The identifier string
    :param category: The category of the identifier
    :param function_name: The name of the function applied to the identifier
    :param remainder: The remainder of the identifier after the matching was applied
    :return: The final identifier string
    """
    if remainder:
        if category == MetricCategories.DATA:
            # if remainder has slicing/indexing/access information,
            # remove the square brackets:
            remainder = remainder.split("[")[0]
        # join the identifier and remainder
        identifier += "." + remainder

    if category == MetricCategories.DATA:
        # if the category is DATA, add the function name to the identifier
        identifier += f"__{function_name}"

    return identifier


def get_function_and_function_name(
    function_identifier: str,
) -> Tuple[Callable[[Any], Any], str]:
    """
    Parse function identifier and return the function as well as its name

    :param function_identifier: Can be one of the following:

        1. framework function, e.g.
            "torch.mean" or "numpy.max"

        2. built-in function, e.g.
            "function_name"
            note: function needs to be available in the module
            with built-in functions, see the imports above)

        3. user-defined function in the form of
           '<path_to_the_python_script>:<function_name>', e.g.
           "{...}/script_name.py:function_name"

    :return: A tuple (function, function name)
    """

    if function_identifier.startswith("torch."):
        import torch

        function, function_name = _get_function_and_function_name_from_framework(
            framework=torch, function_identifier=function_identifier
        )
        return function, function_name

    if function_identifier.startswith("numpy.") or function_identifier.startswith(
        "np."
    ):
        function, function_name = _get_function_and_function_name_from_framework(
            framework=numpy, function_identifier=function_identifier
        )
        return function, function_name

    if len(function_identifier.split(":")) == 2:
        # assume a dynamic import function of the form
        # '<path_to_the_python_script>:<function_name>'
        path, func_name = function_identifier.split(":")
        if not os.path.exists(path):
            raise ValueError(f"Path to the metric function file {path} does not exist")
        spec = importlib.util.spec_from_file_location(
            "user_defined_metric_functions", path
        )
        module = importlib.util.module_from_spec(spec)
        spec.loader.exec_module(module)
        return getattr(module, func_name), func_name

    func_name = function_identifier
    if not hasattr(built_ins, func_name):
        raise ValueError(f"Metric function {func_name} not found")
    return getattr(built_ins, func_name), func_name


def match_and_extract(
    template: str,
    identifier: str,
    value: Any,
    category: MetricCategories,
) -> Tuple[Any, Optional[str]]:
    """
    Attempts to match the template against the identifier. If successful, and
    the category is DATA, uses the remainder to extract the item of interest inside
    `value` data structure.

    :param template: A string that defines the matching criteria
    :param identifier: A string that will be compared with the template, may
        be a full string to match to a logged target with access to properties
        and indices, a regex pattern to match to prefixed by `re:`, or a
        MetricCategory to match to prefixed by `category:`
    :param value: Raw value from the logger
    :param category: optional MetricCategory of the value
    :return: Tuple:
        - Value of interest or string flag that indicates that there was no match
        - An optional remainder string
    """
    is_match, remainder = check_identifier_match(template, identifier)

    if is_match:
        if category == MetricCategories.SYSTEM:
            return value, remainder
        else:
            return possibly_extract_value(value, remainder), remainder
    else:
        return NO_MATCH, remainder


def possibly_extract_value(value: Any, remainder: Optional[str] = None) -> Any:
    """
    Given a remainder (string of "."-separated strings), try to
    access the items inside `value` data structure.

    :param value: A data structure that may potentially hold "nested" values
        of interest.
    :param remainder: A string of "."-separated keys that are used to
        access "nested" value of interest inside`value`.
    :return: Value of interest
    """
    if not remainder:
        return value

    for sub_remainder in remainder.split("."):
        # check whether sub_remainder contains square brackets
        # and thus needs slicing/indexing e.g. `some_key[0:2, 0]`
        square_brackets, sub_remainder = _check_square_brackets(sub_remainder)
        if sub_remainder:
            if not hasattr(value, sub_remainder):
                raise ValueError(
                    "Attempting to access an non existing "
                    f"attribute {sub_remainder} of an object {value}"
                )
            value = getattr(value, sub_remainder)

        if square_brackets:
            value = access_nested_value(value=value, square_brackets=square_brackets)

    return value


def _check_square_brackets(sub_remainder: str) -> Tuple[str, str]:
    # split the sub_remainder into two parts:
    # 1. the sub_remainder string
    # 2. a list of consecutive indexing/slicing operations
    sub_remainder, *square_brackets = sub_remainder.split("[")
    # join the list of consecutive indexing/slicing operations
    square_brackets = ",".join(
        [re.search(r"(.*?)\]", x).group(1) for x in square_brackets]
    )
    if square_brackets:
        # "some_value[0,2:4]" -> ("0,2:4", "some_value")
        # "some_value[0][1:3]" -> ("0,1:3", "some_value")
        return square_brackets, sub_remainder
    else:
        # "some_value" -> ("", "some_value")
        return "", sub_remainder


def access_nested_value(
    value: Union[Sequence, numpy.ndarray, "torch.Tensor", Dict[str, Any]],  # noqa F821
    square_brackets: str,
) -> Any:
    """
    Use the contents of the `square_brackets` to access
    the item nested inside `value`.

    Supported operations:
    - indexing: e.g value[0] or value[-2]
    - slicing: e.g value[0:2] or value[1:-3]
    - dictionary access e.g. value["key"] or value["key1"]["key2"]
    - a composition of the above:
        e.g value[0:2][0]
            value[1:-3, -1]
            value["key1"][0]["key2"]
            value["key1"][0:2]["key2"]

    :param value: A sequential/tensor/array type variable to be indexed and/or sliced
    :param square_brackets: The string that contains the indexing and/or slicing,
        and/or dictionary access information
    :return: The value of interest
    """
    for string_operator in square_brackets.split(","):
        # check whether `string_operator` contains at least one character
        # -> must be a dictionary key
        if string_operator.upper().isupper():
            # dictionary access
            operator = string_operator.replace("'", "").replace(
                '"', ""
            )  # remove the quotes
            if not isinstance(value, dict):
                raise ValueError(
                    f"Attempting to access a dictionary key {operator} "
                    f"of a non-dictionary object {value}"
                )
        elif ":" in string_operator:
            # slicing
            operator = slice(*map(int, re.findall(r"-?\d+", string_operator)))
        else:
            # indexing
            operator = int(string_operator)

        _warn_if_array_or_tensor(value)
        value = value.__getitem__(operator)

    return value


def check_identifier_match(
    template: str,
    identifier: str,
) -> Tuple[bool, Optional[str]]:
    """
    Match the template against the identifier

    :param template: A string the in format:
        <string_n-t>/<string_n-t+1)>/<...>/<string_n>(optionally).<remainder>,
        a regex pattern prefixed by `re:`, or a MetricCategory value prefixed
        by `category:`

    :param identifier: A string in the format:
        <string_n-t>/<string_n-t+1)>/<...>/<string_n>
        If template and identifier do not share any first
        <string_n-t+k> components, there is no match.

    Note: if identifier is longer than a template, and both share the
    first string components, there is a match with no remainder.

    :return: A tuple that consists of:
        - a boolean (True if match, False otherwise)
        - an optional remainder (string if matched, None otherwise)
    """
    if template[:3] == "re:":
        pattern = template[3:]
        return re.match(pattern, identifier) is not None, None
    if template == identifier:
        return True, None
    if template.startswith(identifier):
        remainder = template.replace(identifier, "")
        return True, remainder if remainder.startswith("[") else remainder[1:]
<<<<<<< HEAD
    if identifier.startswith(template):
=======
    if template in identifier:
>>>>>>> c4b5644b
        return True, None
    return False, None


def _get_function_and_function_name_from_framework(
    framework: ModuleType, function_identifier: str
) -> Tuple[Callable[[Any], Any], str]:
    func_attributes = function_identifier.split(".")[1:]
    module = framework
    for attribute in func_attributes:
        module = getattr(module, attribute)
    return module, ".".join(func_attributes)


def _warn_if_array_or_tensor(value: Any) -> Any:
    msg = """
    If value is an array or tensor, one should refrain from 
    slicing/indexing/accessing its elements using 'access_nested_value'.
    This function should only be used for Sequence types 
    (lists, tuple, ranges, etc.) or Dictionaries due to their simple structure.
    For more complex operations on `value`, one should use `metric_functions`
    specified directly in the data logging config"""  # noqa W291

    if isinstance(value, numpy.ndarray) or hasattr(value, "numpy"):
        warnings.warn(msg)<|MERGE_RESOLUTION|>--- conflicted
+++ resolved
@@ -290,11 +290,7 @@
     if template.startswith(identifier):
         remainder = template.replace(identifier, "")
         return True, remainder if remainder.startswith("[") else remainder[1:]
-<<<<<<< HEAD
-    if identifier.startswith(template):
-=======
     if template in identifier:
->>>>>>> c4b5644b
         return True, None
     return False, None
 
