# Copyright (c) 2021 - present / Neuralmagic, Inc. All Rights Reserved.
#
# Licensed under the Apache License, Version 2.0 (the "License");
# you may not use this file except in compliance with the License.
# You may obtain a copy of the License at
#
#    http://www.apache.org/licenses/LICENSE-2.0
#
# Unless required by applicable law or agreed to in writing,
# software distributed under the License is distributed on an "AS IS" BASIS,
# WITHOUT WARRANTIES OR CONDITIONS OF ANY KIND, either express or implied.
# See the License for the specific language governing permissions and
# limitations under the License.

"""
Implementation of the Prometheus Logger
"""
import logging
import os
import re
import warnings
from collections import defaultdict
from typing import Any, Dict, Optional, Type, Union

from deepsparse.loggers import (
    REQUEST_DETAILS_IDENTIFIER_PREFIX,
    RESOURCE_UTILIZATION_IDENTIFIER_PREFIX,
    BaseLogger,
    MetricCategories,
)
from deepsparse.loggers.helpers import unwrap_logged_value


try:
    from prometheus_client import (
        REGISTRY,
        CollectorRegistry,
        Counter,
        Gauge,
        Histogram,
        Summary,
        start_http_server,
        write_to_textfile,
    )

    prometheus_import_error = None
except Exception as prometheus_import_err:
    REGISTRY = None
    Summary = None
    Histogram = None
    Gauge = None
    Counter = None
    CollectorRegistry = None
    start_http_server = None
    write_to_textfile = None
    prometheus_import_error = prometheus_import_err


__all__ = ["PrometheusLogger"]

_LOGGER = logging.getLogger(__name__)
_NAMESPACE = "deepsparse"
_SUPPORTED_DATA_TYPES = (int, float)
_PrometheusMetric = Union[Histogram, Gauge, Summary, Counter]
_DESCRIPTION = (
    """{metric_name} metric for identifier: {identifier} | Category: {category}"""
)
_IDENTIFIER_TO_METRIC_TYPE = {
    "prediction_latency": Histogram,
    RESOURCE_UTILIZATION_IDENTIFIER_PREFIX: Gauge,
    f"{REQUEST_DETAILS_IDENTIFIER_PREFIX}/successful_request": Counter,
    f"{REQUEST_DETAILS_IDENTIFIER_PREFIX}/input_batch_size": Histogram,
}
_SUPPORTED_DATA_TYPES = (int, float)
_DESCRIPTION = (
    "{metric_name} metric for identifier: {identifier} | Category: {category}"
)


class PrometheusLogger(BaseLogger):
    """
    DeepSparse logger that continuously exposes the collected logs over the
    Prometheus python client at the specified port.

    :param port: the port used by the client. Default is 6100
    :param text_log_save_frequency: the frequency of saving the text log
        files. E.g. if `text_log_save_frequency` = 10, text logs are
        exported after every tenth forward pass. Default set to 10
    :param text_log_save_dir: the directory where the text log files
        are saved. By default, the python working directory
    :param text_log_file_name: the name of the text log file.
        Default: `prometheus_logs.prom`
    """

    def __init__(
        self,
        port: int = 6100,
        text_log_save_frequency: int = 10,
        text_log_save_dir: str = os.getcwd(),
        text_log_file_name: Optional[str] = None,
    ):
        _check_prometheus_import()

        self.port = port
        self.text_log_save_frequency = text_log_save_frequency
        self.text_log_save_dir = text_log_save_dir
        self.text_log_file_path = os.path.join(
            text_log_save_dir, text_log_file_name or "prometheus_logs.prom"
        )
        self._prometheus_metrics = defaultdict(str)

        self._setup_client()
        self._counter = 0

    def log(self, identifier: str, value: Any, category: MetricCategories):
        """
        Collect information from the pipeline and pipe it them to the stdout

        :param identifier: The name of the thing that is being logged.
        :param value: The data structure that the logger is logging
        :param category: The metric category that the log belongs to
        """

<<<<<<< HEAD
        model_name = identifier.split("/")[-1]
        for identifier, value in unwrap_logs_dictionary(value, identifier):
            prometheus_metric = self._get_prometheus_metric(identifier, category)
            prometheus_metric.labels(model_name=model_name).observe(
                self._validate(value)
            )
=======
        for identifier, value in unwrap_logged_value(value, identifier):
            prometheus_metric = self._get_prometheus_metric(identifier, category)
            if prometheus_metric is None:
                warnings.warn(
                    f"The identifier {identifier} cannot be matched with any "
                    f"of the Prometheus metrics and will be ignored."
                )
                return
            prometheus_metric.observe(self._validate(value))
>>>>>>> b404980f
        self._export_metrics_to_textfile()

    def _get_prometheus_metric(
        self, identifier: str, category: MetricCategories
    ) -> Optional[_PrometheusMetric]:
        saved_metric = self._prometheus_metrics.get(identifier)
        if saved_metric is None:
            return self._add_metric_to_registry(identifier, category)
        return saved_metric

    def _add_metric_to_registry(
        self, identifier: str, category: str
    ) -> Optional[_PrometheusMetric]:
        # add a new metric to the registry
        prometheus_metric = get_prometheus_metric(identifier, category, REGISTRY)
        self._prometheus_metrics[identifier] = prometheus_metric
        return prometheus_metric

    def __str__(self):
        logger_info = f"  port: {self.port}"
        return f"{self.__class__.__name__}:\n{logger_info}"

    def _export_metrics_to_textfile(self):
        # export the metrics to a text file with
        # the specified frequency
        os.makedirs(self.text_log_save_dir, exist_ok=True)
        if self._counter % self.text_log_save_frequency == 0:
            write_to_textfile(self.text_log_file_path, REGISTRY)
            self._counter = 0
        self._counter += 1

    def _setup_client(self):
        # starts the Prometheus client
        start_http_server(port=self.port)
        _LOGGER.info(f"Prometheus client: started. Using port: {self.port}.")

    def _validate(self, value: Any) -> Any:
        # make sure we are passing a value that is
        # a valid metric by prometheus client's standards
        if not isinstance(value, _SUPPORTED_DATA_TYPES):
            raise ValueError(
                "Prometheus logger expects the incoming values "
                f"to be one of the type: {_SUPPORTED_DATA_TYPES}, "
                f"but received: {type(value)}"
            )
        return value


def get_prometheus_metric(
    identifier: str,
    category: MetricCategories,
    registry: CollectorRegistry,
) -> Optional["MetricWrapperBase"]:  # noqa: F821
    """
    Get a Prometheus metric object for the given identifier and category.

    :param identifier: The name of the thing that is being logged.
    :param category: The metric category that the log belongs to
    :param registry: The Prometheus registry to which the metric should be added
    :return: The Prometheus metric object or None if the identifier not supported
    """
    if category == MetricCategories.SYSTEM:
        metric = _get_metric_from_the_mapping(identifier)
    else:
        metric = Summary

    if metric is None:
        return None

    return metric(
        format_identifier(identifier),
        _DESCRIPTION.format(
            metric_name=metric._type, identifier=identifier, category=category
        ),
        ["model_name"],
        registry=registry,
    )


<<<<<<< HEAD
def format_identifier(identifier: str, namespace: str = _NAMESPACE) -> str:
=======
def _get_metric_from_the_mapping(
    identifier: str, metric_type_mapping: Dict[str, str] = _IDENTIFIER_TO_METRIC_TYPE
) -> Optional[Type["MetricWrapperBase"]]:  # noqa: F821
    for system_group_name, metric_type in metric_type_mapping.items():
        """
        Attempts to get the metric type given the identifier and system_group_name.
        There are two cases:
        Case 1) If system_group_name contains both the group name and the identifier,
            e.g. "request_details/successful_request", the match requires the identifier
            to end with the system_group_name,
            e.g. "pipeline_name/request_details/successful_request".
        Case 2) If system_group_name contains only the group name,
            e.g. "prediction_latency",
            the match requires the system_group_name to be
            contained within the identifier
            e.g. prediction_latency/pipeline_inputs
        """
        if ("/" in system_group_name and identifier.endswith(system_group_name)) or (
            system_group_name in identifier
        ):
            return metric_type


def format_identifier(identifier: str) -> str:
>>>>>>> b404980f
    """
    Replace forbidden characters with `__` so that the identifier
    digested by prometheus adheres to
    https://prometheus.io/docs/concepts/data_model/#metric-names-and-labels
    :param identifier: The identifier to be formatted
    :return: The formatted identifier
    """
    return f"{namespace}_{re.sub(r'[^a-zA-Z0-9_]', '__', identifier).lower()}"


def _check_prometheus_import():
    if prometheus_import_error is not None:
        _LOGGER.error(
            "Attempting to instantiate a PrometheusLogger object but unable to import "
            "prometheus. Check that prometheus requirements have been installed"
        )
        raise prometheus_import_error<|MERGE_RESOLUTION|>--- conflicted
+++ resolved
@@ -121,14 +121,6 @@
         :param category: The metric category that the log belongs to
         """
 
-<<<<<<< HEAD
-        model_name = identifier.split("/")[-1]
-        for identifier, value in unwrap_logs_dictionary(value, identifier):
-            prometheus_metric = self._get_prometheus_metric(identifier, category)
-            prometheus_metric.labels(model_name=model_name).observe(
-                self._validate(value)
-            )
-=======
         for identifier, value in unwrap_logged_value(value, identifier):
             prometheus_metric = self._get_prometheus_metric(identifier, category)
             if prometheus_metric is None:
@@ -138,7 +130,6 @@
                 )
                 return
             prometheus_metric.observe(self._validate(value))
->>>>>>> b404980f
         self._export_metrics_to_textfile()
 
     def _get_prometheus_metric(
@@ -213,14 +204,10 @@
         _DESCRIPTION.format(
             metric_name=metric._type, identifier=identifier, category=category
         ),
-        ["model_name"],
         registry=registry,
     )
 
 
-<<<<<<< HEAD
-def format_identifier(identifier: str, namespace: str = _NAMESPACE) -> str:
-=======
 def _get_metric_from_the_mapping(
     identifier: str, metric_type_mapping: Dict[str, str] = _IDENTIFIER_TO_METRIC_TYPE
 ) -> Optional[Type["MetricWrapperBase"]]:  # noqa: F821
@@ -244,8 +231,7 @@
             return metric_type
 
 
-def format_identifier(identifier: str) -> str:
->>>>>>> b404980f
+def format_identifier(identifier: str, namespace: str = _NAMESPACE) -> str:
     """
     Replace forbidden characters with `__` so that the identifier
     digested by prometheus adheres to
