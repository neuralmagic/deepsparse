# Copyright (c) 2021 - present / Neuralmagic, Inc. All Rights Reserved.
#
# Licensed under the Apache License, Version 2.0 (the "License");
# you may not use this file except in compliance with the License.
# You may obtain a copy of the License at
#
#    http://www.apache.org/licenses/LICENSE-2.0
#
# Unless required by applicable law or agreed to in writing,
# software distributed under the License is distributed on an "AS IS" BASIS,
# WITHOUT WARRANTIES OR CONDITIONS OF ANY KIND, either express or implied.
# See the License for the specific language governing permissions and
# limitations under the License.

"""
Implementation of the Prometheus Logger
"""
import logging
import os
import re
<<<<<<< HEAD
import warnings
from collections import defaultdict
from typing import Any, Dict, Optional, Type, Union

from deepsparse.loggers import (
    REQUEST_DETAILS_IDENTIFIER_PREFIX,
    RESOURCE_UTILIZATION_IDENTIFIER_PREFIX,
    BaseLogger,
    MetricCategories,
)
from deepsparse.loggers.helpers import unwrap_logs_dictionary
=======
from collections import defaultdict
from typing import Any, Optional

from deepsparse.loggers import BaseLogger, MetricCategories
from deepsparse.loggers.helpers import unwrap_logged_value
>>>>>>> 463d79f3


try:
    from prometheus_client import (
        REGISTRY,
        CollectorRegistry,
<<<<<<< HEAD
        Counter,
        Gauge,
        Histogram,
=======
>>>>>>> 463d79f3
        Summary,
        start_http_server,
        write_to_textfile,
    )

    prometheus_import_error = None
except Exception as prometheus_import_err:
<<<<<<< HEAD
    (
        REGISTRY,
        Summary,
        Histogram,
        Gauge,
        Counter,
        CollectorRegistry,
        start_http_server,
        write_to_textfile,
    ) = None
=======
    REGISTRY = None
    Summary = None
    CollectorRegistry = None
    start_http_server = None
    write_to_textfile = None
>>>>>>> 463d79f3
    prometheus_import_error = prometheus_import_err


__all__ = ["PrometheusLogger"]

_LOGGER = logging.getLogger(__name__)
_SUPPORTED_DATA_TYPES = (int, float)
<<<<<<< HEAD
_PrometheusMetric = Union[Histogram, Gauge, Summary, Counter]
_DESCRIPTION = (
    """{metric_name} metric for identifier: {identifier} | Category: {category}"""
)
_IDENTIFIER_TO_METRIC_TYPE = {
    "prediction_latency": Histogram,
    RESOURCE_UTILIZATION_IDENTIFIER_PREFIX: Gauge,
    f"{REQUEST_DETAILS_IDENTIFIER_PREFIX}/successful_request": Counter,
    f"{REQUEST_DETAILS_IDENTIFIER_PREFIX}/input_batch_size": Histogram,
}
=======
_DESCRIPTION = (
    "{metric_name} metric for identifier: {identifier} | Category: {category}"
)
>>>>>>> 463d79f3


class PrometheusLogger(BaseLogger):
    """
    DeepSparse logger that continuously exposes the collected logs over the
    Prometheus python client at the specified port.

    :param port: the port used by the client. Default is 6100
    :param text_log_save_frequency: the frequency of saving the text log
        files. E.g. if `text_log_save_frequency` = 10, text logs are
        exported after every tenth forward pass. Default set to 10
    :param text_log_save_dir: the directory where the text log files
        are saved. By default, the python working directory
    :param text_log_file_name: the name of the text log file.
        Default: `prometheus_logs.prom`
    """

    def __init__(
        self,
        port: int = 6100,
        text_log_save_frequency: int = 10,
        text_log_save_dir: str = os.getcwd(),
        text_log_file_name: Optional[str] = None,
    ):
        _check_prometheus_import()

        self.port = port
        self.text_log_save_frequency = text_log_save_frequency
        self.text_log_save_dir = text_log_save_dir
        self.text_log_file_path = os.path.join(
            text_log_save_dir, text_log_file_name or "prometheus_logs.prom"
        )
        self._prometheus_metrics = defaultdict(str)

        self._setup_client()
        self._counter = 0

    def log(self, identifier: str, value: Any, category: MetricCategories):
        """
        Collect information from the pipeline and pipe it them to the stdout

        :param identifier: The name of the thing that is being logged.
        :param value: The data structure that the logger is logging
        :param category: The metric category that the log belongs to
        """
<<<<<<< HEAD

        for identifier, value in unwrap_logs_dictionary(value, identifier):
            prometheus_metric = self._get_prometheus_metric(identifier, category)
            if prometheus_metric is None:
                return
=======
        for identifier, value in unwrap_logged_value(value, identifier):
            prometheus_metric = self._get_prometheus_metric(identifier, category)
>>>>>>> 463d79f3
            prometheus_metric.observe(self._validate(value))
        self._export_metrics_to_textfile()

    def _get_prometheus_metric(
        self, identifier: str, category: MetricCategories
<<<<<<< HEAD
    ) -> Optional[_PrometheusMetric]:
=======
    ) -> Summary:
>>>>>>> 463d79f3
        saved_metric = self._prometheus_metrics.get(identifier)
        if saved_metric is None:
            return self._add_metric_to_registry(identifier, category)
        return saved_metric

<<<<<<< HEAD
    def _add_metric_to_registry(
        self, identifier: str, category: str
    ) -> Optional[_PrometheusMetric]:
=======
    def _add_metric_to_registry(self, identifier: str, category: str) -> Summary:
>>>>>>> 463d79f3
        # add a new metric to the registry
        prometheus_metric = get_prometheus_metric(identifier, category, REGISTRY)
        self._prometheus_metrics[identifier] = prometheus_metric
        return prometheus_metric

    def __str__(self):
        logger_info = f"  port: {self.port}"
        return f"{self.__class__.__name__}:\n{logger_info}"

    def _export_metrics_to_textfile(self):
        # export the metrics to a text file with
        # the specified frequency
        os.makedirs(self.text_log_save_dir, exist_ok=True)
        if self._counter % self.text_log_save_frequency == 0:
            write_to_textfile(self.text_log_file_path, REGISTRY)
            self._counter = 0
        self._counter += 1

    def _setup_client(self):
        # starts the Prometheus client
        start_http_server(port=self.port)
        _LOGGER.info(f"Prometheus client: started. Using port: {self.port}.")

    def _validate(self, value: Any) -> Any:
        # make sure we are passing a value that is
        # a valid metric by prometheus client's standards
        if not isinstance(value, _SUPPORTED_DATA_TYPES):
            raise ValueError(
                "Prometheus logger expects the incoming values "
                f"to be one of the type: {_SUPPORTED_DATA_TYPES}"
            )
        return value


def get_prometheus_metric(
    identifier: str,
    category: MetricCategories,
    registry: CollectorRegistry,
) -> Optional["MetricWrapperBase"]:  # noqa: F821
    """
    Get a Prometheus metric object for the given identifier and category.

    :param identifier: The name of the thing that is being logged.
    :param category: The metric category that the log belongs to
    :param registry: The Prometheus registry to which the metric should be added
    :return: The Prometheus metric object or None if the identifier not supported
    """
<<<<<<< HEAD
    if category == MetricCategories.SYSTEM:
        metric = _get_metric_from_the_mapping(identifier)
    else:
        metric = Summary

    if metric is None:
        return None
=======
    metric = Summary
>>>>>>> 463d79f3

    return metric(
        format_identifier(identifier),
        _DESCRIPTION.format(
            metric_name=metric._type, identifier=identifier, category=category
        ),
        registry=registry,
    )


<<<<<<< HEAD
def _get_metric_from_the_mapping(
    identifier: str, metric_type_mapping: Dict[str, str] = _IDENTIFIER_TO_METRIC_TYPE
) -> Optional[Type["MetricWrapperBase"]]:  # noqa: F821
    for system_group_name, metric_type in metric_type_mapping.items():
        """
        Attempts to get the metric type given the identifier and system_group_name.
        There are two cases:
        Case 1) If system_group_name contains both the group name and the identifier,
            e.g. "request_details/successful_request", the match requires the identifier
            to end with the system_group_name,
            e.g. "pipeline_name/request_details/successful_request".
        Case 2) If system_group_name contains only the group name,
            e.g. "prediction_latency",
            the match requires the system_group_name to be
            contained within the identifier
            e.g. prediction_latency/pipeline_inputs
        """
        if ("/" in system_group_name and identifier.endswith(system_group_name)) or (
            system_group_name in identifier
        ):
            return metric_type
    warnings.warn(
        f"The identifier {identifier} cannot be matched with any "
        f"of the Prometheus metrics and will be ignored."
    )


=======
>>>>>>> 463d79f3
def format_identifier(identifier: str) -> str:
    """
    Replace forbidden characters with `__` so that the identifier
    digested by prometheus adheres to
    https://prometheus.io/docs/concepts/data_model/#metric-names-and-labels
    :param identifier: The identifier to be formatted
    :return: The formatted identifier
    """
<<<<<<< HEAD
=======

>>>>>>> 463d79f3
    return re.sub(r"[^a-zA-Z0-9_]", "__", identifier).lower()


def _check_prometheus_import():
    if prometheus_import_error is not None:
        _LOGGER.error(
            "Attempting to instantiate a PrometheusLogger object but unable to import "
            "prometheus. Check that prometheus requirements have been installed"
        )
        raise prometheus_import_error<|MERGE_RESOLUTION|>--- conflicted
+++ resolved
@@ -18,7 +18,6 @@
 import logging
 import os
 import re
-<<<<<<< HEAD
 import warnings
 from collections import defaultdict
 from typing import Any, Dict, Optional, Type, Union
@@ -29,26 +28,16 @@
     BaseLogger,
     MetricCategories,
 )
-from deepsparse.loggers.helpers import unwrap_logs_dictionary
-=======
-from collections import defaultdict
-from typing import Any, Optional
-
-from deepsparse.loggers import BaseLogger, MetricCategories
 from deepsparse.loggers.helpers import unwrap_logged_value
->>>>>>> 463d79f3
 
 
 try:
     from prometheus_client import (
         REGISTRY,
         CollectorRegistry,
-<<<<<<< HEAD
         Counter,
         Gauge,
         Histogram,
-=======
->>>>>>> 463d79f3
         Summary,
         start_http_server,
         write_to_textfile,
@@ -56,24 +45,14 @@
 
     prometheus_import_error = None
 except Exception as prometheus_import_err:
-<<<<<<< HEAD
-    (
-        REGISTRY,
-        Summary,
-        Histogram,
-        Gauge,
-        Counter,
-        CollectorRegistry,
-        start_http_server,
-        write_to_textfile,
-    ) = None
-=======
     REGISTRY = None
     Summary = None
+    Histogram = None
+    Gauge = None
+    Counter = None
     CollectorRegistry = None
     start_http_server = None
     write_to_textfile = None
->>>>>>> 463d79f3
     prometheus_import_error = prometheus_import_err
 
 
@@ -81,7 +60,6 @@
 
 _LOGGER = logging.getLogger(__name__)
 _SUPPORTED_DATA_TYPES = (int, float)
-<<<<<<< HEAD
 _PrometheusMetric = Union[Histogram, Gauge, Summary, Counter]
 _DESCRIPTION = (
     """{metric_name} metric for identifier: {identifier} | Category: {category}"""
@@ -92,11 +70,10 @@
     f"{REQUEST_DETAILS_IDENTIFIER_PREFIX}/successful_request": Counter,
     f"{REQUEST_DETAILS_IDENTIFIER_PREFIX}/input_batch_size": Histogram,
 }
-=======
+_SUPPORTED_DATA_TYPES = (int, float)
 _DESCRIPTION = (
     "{metric_name} metric for identifier: {identifier} | Category: {category}"
 )
->>>>>>> 463d79f3
 
 
 class PrometheusLogger(BaseLogger):
@@ -142,38 +119,29 @@
         :param value: The data structure that the logger is logging
         :param category: The metric category that the log belongs to
         """
-<<<<<<< HEAD
-
-        for identifier, value in unwrap_logs_dictionary(value, identifier):
+
+        for identifier, value in unwrap_logged_value(value, identifier):
             prometheus_metric = self._get_prometheus_metric(identifier, category)
             if prometheus_metric is None:
+                warnings.warn(
+                    f"The identifier {identifier} cannot be matched with any "
+                    f"of the Prometheus metrics and will be ignored."
+                )
                 return
-=======
-        for identifier, value in unwrap_logged_value(value, identifier):
-            prometheus_metric = self._get_prometheus_metric(identifier, category)
->>>>>>> 463d79f3
             prometheus_metric.observe(self._validate(value))
         self._export_metrics_to_textfile()
 
     def _get_prometheus_metric(
         self, identifier: str, category: MetricCategories
-<<<<<<< HEAD
     ) -> Optional[_PrometheusMetric]:
-=======
-    ) -> Summary:
->>>>>>> 463d79f3
         saved_metric = self._prometheus_metrics.get(identifier)
         if saved_metric is None:
             return self._add_metric_to_registry(identifier, category)
         return saved_metric
 
-<<<<<<< HEAD
     def _add_metric_to_registry(
         self, identifier: str, category: str
     ) -> Optional[_PrometheusMetric]:
-=======
-    def _add_metric_to_registry(self, identifier: str, category: str) -> Summary:
->>>>>>> 463d79f3
         # add a new metric to the registry
         prometheus_metric = get_prometheus_metric(identifier, category, REGISTRY)
         self._prometheus_metrics[identifier] = prometheus_metric
@@ -221,7 +189,6 @@
     :param registry: The Prometheus registry to which the metric should be added
     :return: The Prometheus metric object or None if the identifier not supported
     """
-<<<<<<< HEAD
     if category == MetricCategories.SYSTEM:
         metric = _get_metric_from_the_mapping(identifier)
     else:
@@ -229,9 +196,6 @@
 
     if metric is None:
         return None
-=======
-    metric = Summary
->>>>>>> 463d79f3
 
     return metric(
         format_identifier(identifier),
@@ -242,7 +206,6 @@
     )
 
 
-<<<<<<< HEAD
 def _get_metric_from_the_mapping(
     identifier: str, metric_type_mapping: Dict[str, str] = _IDENTIFIER_TO_METRIC_TYPE
 ) -> Optional[Type["MetricWrapperBase"]]:  # noqa: F821
@@ -264,14 +227,8 @@
             system_group_name in identifier
         ):
             return metric_type
-    warnings.warn(
-        f"The identifier {identifier} cannot be matched with any "
-        f"of the Prometheus metrics and will be ignored."
-    )
-
-
-=======
->>>>>>> 463d79f3
+
+
 def format_identifier(identifier: str) -> str:
     """
     Replace forbidden characters with `__` so that the identifier
@@ -280,10 +237,6 @@
     :param identifier: The identifier to be formatted
     :return: The formatted identifier
     """
-<<<<<<< HEAD
-=======
-
->>>>>>> 463d79f3
     return re.sub(r"[^a-zA-Z0-9_]", "__", identifier).lower()
 
 
