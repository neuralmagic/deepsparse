# Copyright (c) 2021 - present / Neuralmagic, Inc. All Rights Reserved.
#
# Licensed under the Apache License, Version 2.0 (the "License");
# you may not use this file except in compliance with the License.
# You may obtain a copy of the License at
#
#    http://www.apache.org/licenses/LICENSE-2.0
#
# Unless required by applicable law or agreed to in writing,
# software distributed under the License is distributed on an "AS IS" BASIS,
# WITHOUT WARRANTIES OR CONDITIONS OF ANY KIND, either express or implied.
# See the License for the specific language governing permissions and
# limitations under the License.

"""
Implementation of the Prometheus Logger
"""
import logging
import os
import re
import warnings
from collections import defaultdict
from typing import Any, Dict, Optional, Type, Union

<<<<<<< HEAD
from deepsparse.loggers import (
    REQUEST_DETAILS_IDENTIFIER_PREFIX,
    RESOURCE_UTILIZATION_IDENTIFIER_PREFIX,
    BaseLogger,
    MetricCategories,
)
=======
from deepsparse.loggers import BaseLogger, MetricCategories
from deepsparse.loggers.helpers import unwrap_logs_dictionary
>>>>>>> 7c4adb01


try:
    from prometheus_client import (
        REGISTRY,
        CollectorRegistry,
        Counter,
        Gauge,
        Histogram,
        Summary,
        start_http_server,
        write_to_textfile,
    )

    prometheus_import_error = None
except Exception as prometheus_import_err:
    (
        REGISTRY,
        Summary,
        Histogram,
        Gauge,
        Counter,
        CollectorRegistry,
        start_http_server,
        write_to_textfile,
    ) = None
    prometheus_import_error = prometheus_import_err


__all__ = ["PrometheusLogger"]

_LOGGER = logging.getLogger(__name__)
_SUPPORTED_DATA_TYPES = (int, float)
_PrometheusMetric = Union[Histogram, Gauge, Summary, Counter]
_DESCRIPTION = (
    """{metric_name} metric for identifier: {identifier} | Category: {category}"""
)
_IDENTIFIER_TO_METRIC_TYPE = {
    "prediction_latency": Histogram,
    RESOURCE_UTILIZATION_IDENTIFIER_PREFIX: Gauge,
    f"{REQUEST_DETAILS_IDENTIFIER_PREFIX}/successful_request": Counter,
    f"{REQUEST_DETAILS_IDENTIFIER_PREFIX}/input_batch_size": Histogram,
}


class PrometheusLogger(BaseLogger):
    """
    DeepSparse logger that continuously exposes the collected logs over the
    Prometheus python client at the specified port.

    :param port: the port used by the client. Default is 6100
    :param text_log_save_frequency: the frequency of saving the text log
        files. E.g. if `text_log_save_frequency` = 10, text logs are
        exported after every tenth forward pass. Default set to 10
    :param text_log_save_dir: the directory where the text log files
        are saved. By default, the python working directory
    :param text_log_file_name: the name of the text log file.
        Default: `prometheus_logs.prom`
    """

    def __init__(
        self,
        port: int = 6100,
        text_log_save_frequency: int = 10,
        text_log_save_dir: str = os.getcwd(),
        text_log_file_name: Optional[str] = None,
    ):
        _check_prometheus_import()

        self.port = port
        self.text_log_save_frequency = text_log_save_frequency
        self.text_log_save_dir = text_log_save_dir
        self.text_log_file_path = os.path.join(
            text_log_save_dir, text_log_file_name or "prometheus_logs.prom"
        )
        self._prometheus_metrics = defaultdict(str)

        self._setup_client()
        self._counter = 0

    def log(self, identifier: str, value: Any, category: MetricCategories):
        """
        Collect information from the pipeline and pipe it them to the stdout

        :param identifier: The name of the thing that is being logged.
        :param value: The data structure that the logger is logging
        :param category: The metric category that the log belongs to
        """
<<<<<<< HEAD
        prometheus_metric = self._get_prometheus_metric(identifier, category)
        if prometheus_metric is None:
            return
        prometheus_metric.observe(self._validate(value))
=======
        for identifier, value in unwrap_logs_dictionary(value, identifier):
            prometheus_metric = self._get_prometheus_metric(identifier, category)
            prometheus_metric.observe(self._validate(value))
>>>>>>> 7c4adb01
        self._export_metrics_to_textfile()

    def _get_prometheus_metric(
        self, identifier: str, category: MetricCategories
    ) -> Optional[_PrometheusMetric]:
        saved_metric = self._prometheus_metrics.get(identifier)
        if saved_metric is None:
            return self._add_metric_to_registry(identifier, category)
        return saved_metric

    def _add_metric_to_registry(
        self, identifier: str, category: str
    ) -> Optional[_PrometheusMetric]:
        # add a new metric to the registry
        prometheus_metric = get_prometheus_metric(identifier, category, REGISTRY)
        self._prometheus_metrics[identifier] = prometheus_metric
        return prometheus_metric

    def __str__(self):
        logger_info = f"  port: {self.port}"
        return f"{self.__class__.__name__}:\n{logger_info}"

    def _export_metrics_to_textfile(self):
        # export the metrics to a text file with
        # the specified frequency
        os.makedirs(self.text_log_save_dir, exist_ok=True)
        if self._counter % self.text_log_save_frequency == 0:
            write_to_textfile(self.text_log_file_path, REGISTRY)
            self._counter = 0
        self._counter += 1

    def _setup_client(self):
        # starts the Prometheus client
        start_http_server(port=self.port)
        _LOGGER.info(f"Prometheus client: started. Using port: {self.port}.")

    def _validate(self, value: Any) -> Any:
        # make sure we are passing a value that is
        # a valid metric by prometheus client's standards
        if not isinstance(value, _SUPPORTED_DATA_TYPES):
            raise ValueError(
                "Prometheus logger expects the incoming values "
                f"to be one of the type: {_SUPPORTED_DATA_TYPES}"
            )
        return value


def get_prometheus_metric(
    identifier: str,
    category: MetricCategories,
    registry: CollectorRegistry,
    description_template: str = _DESCRIPTION,
) -> Optional["MetricWrapperBase"]:  # noqa: F821
    """
    Get a Prometheus metric object for the given identifier and category.

    :param identifier: The name of the thing that is being logged.
    :param category: The metric category that the log belongs to
    :param registry: The Prometheus registry to which the metric should be added
    :param description_template: The template for the description of the metric
    :return: The Prometheus metric object or None if the identifier not supported
    """
    if category == MetricCategories.SYSTEM:
        metric = _get_metric_from_the_mapping(identifier)
    else:
        metric = Summary

    if metric is None:
        return None

    return metric(
        format_identifier(identifier),
        description_template.format(
            metric_name=metric._type, identifier=identifier, category=category
        ),
        registry=registry,
    )


def _get_metric_from_the_mapping(
    identifier: str, metric_type_mapping: Dict[str, str] = _IDENTIFIER_TO_METRIC_TYPE
) -> Optional[Type["MetricWrapperBase"]]:  # noqa: F821
    for system_group_name, metric_type in metric_type_mapping.items():
        """
        Attempts to get the metric type given the identifier and system_group_name.
        There are two cases:
        Case 1) If system_group_name contains both the group name and the identifier,
            e.g. "request_details/successful_request", the match requires the identifier
            to end with the system_group_name,
            e.g. "pipeline_name/request_details/successful_request".
        Case 2) If system_group_name contains only the group name,
            e.g. "prediction_latency",
            the match requires the system_group_name to be
            contained within the identifier
            e.g. prediction_latency/pipeline_inputs
        """
        if ("/" in system_group_name and identifier.endswith(system_group_name)) or (
            system_group_name in identifier
        ):
            return metric_type
    warnings.warn(
        f"The identifier {identifier} cannot be matched with any "
        f"of the Prometheus metrics and will be ignored."
    )


def format_identifier(identifier: str) -> str:
    """
    Replace forbidden characters with `__` so that the identifier
    digested by prometheus adheres to
    https://prometheus.io/docs/concepts/data_model/#metric-names-and-labels
    :param identifier: The identifier to be formatted
    :return: The formatted identifier
    """
    return re.sub(r"[^a-zA-Z0-9_]", "__", identifier).lower()


def _check_prometheus_import():
    if prometheus_import_error is not None:
        _LOGGER.error(
            "Attempting to instantiate a PrometheusLogger object but unable to import "
            "prometheus. Check that prometheus requirements have been installed"
        )
        raise prometheus_import_error<|MERGE_RESOLUTION|>--- conflicted
+++ resolved
@@ -22,17 +22,13 @@
 from collections import defaultdict
 from typing import Any, Dict, Optional, Type, Union
 
-<<<<<<< HEAD
 from deepsparse.loggers import (
     REQUEST_DETAILS_IDENTIFIER_PREFIX,
     RESOURCE_UTILIZATION_IDENTIFIER_PREFIX,
     BaseLogger,
     MetricCategories,
 )
-=======
-from deepsparse.loggers import BaseLogger, MetricCategories
 from deepsparse.loggers.helpers import unwrap_logs_dictionary
->>>>>>> 7c4adb01
 
 
 try:
@@ -121,16 +117,12 @@
         :param value: The data structure that the logger is logging
         :param category: The metric category that the log belongs to
         """
-<<<<<<< HEAD
-        prometheus_metric = self._get_prometheus_metric(identifier, category)
-        if prometheus_metric is None:
-            return
-        prometheus_metric.observe(self._validate(value))
-=======
+
         for identifier, value in unwrap_logs_dictionary(value, identifier):
             prometheus_metric = self._get_prometheus_metric(identifier, category)
+            if prometheus_metric is None:
+                return
             prometheus_metric.observe(self._validate(value))
->>>>>>> 7c4adb01
         self._export_metrics_to_textfile()
 
     def _get_prometheus_metric(
