# Copyright (c) 2021 - present / Neuralmagic, Inc. All Rights Reserved.
#
# Licensed under the Apache License, Version 2.0 (the "License");
# you may not use this file except in compliance with the License.
# You may obtain a copy of the License at
#
#    http://www.apache.org/licenses/LICENSE-2.0
#
# Unless required by applicable law or agreed to in writing,
# software distributed under the License is distributed on an "AS IS" BASIS,
# WITHOUT WARRANTIES OR CONDITIONS OF ANY KIND, either express or implied.
# See the License for the specific language governing permissions and
# limitations under the License.

"""
Implementation of the Prometheus Logger
"""
import logging
import os
import re
import warnings
from collections import defaultdict
from typing import Any, Dict, Optional, Type, Union

from deepsparse.loggers import (
    REQUEST_DETAILS_IDENTIFIER_PREFIX,
    RESOURCE_UTILIZATION_IDENTIFIER_PREFIX,
    BaseLogger,
    MetricCategories,
)
from deepsparse.loggers.helpers import unwrap_logged_value


try:
    from prometheus_client import (
        REGISTRY,
        CollectorRegistry,
        Counter,
        Gauge,
        Histogram,
        Summary,
        start_http_server,
        write_to_textfile,
    )

    prometheus_import_error = None
except Exception as prometheus_import_err:
    REGISTRY = None
    Summary = None
    Histogram = None
    Gauge = None
    Counter = None
    CollectorRegistry = None
    start_http_server = None
    write_to_textfile = None
    prometheus_import_error = prometheus_import_err


__all__ = ["PrometheusLogger"]

_LOGGER = logging.getLogger(__name__)
_NAMESPACE = "deepsparse"
_SUPPORTED_DATA_TYPES = (int, float)
_PrometheusMetric = Union[Histogram, Gauge, Summary, Counter]
_DESCRIPTION = (
    """{metric_name} metric for identifier: {identifier} | Category: {category}"""
)
_IDENTIFIER_TO_METRIC_TYPE = {
    "prediction_latency": Histogram,
    RESOURCE_UTILIZATION_IDENTIFIER_PREFIX: Gauge,
    f"{REQUEST_DETAILS_IDENTIFIER_PREFIX}/successful_request": Counter,
    f"{REQUEST_DETAILS_IDENTIFIER_PREFIX}/input_batch_size": Histogram,
}
<<<<<<< HEAD
=======
_SUPPORTED_DATA_TYPES = (int, float)
_PrometheusMetric = Union[Histogram, Gauge, Summary, Counter]
_DESCRIPTION = (
    """{metric_name} metric for identifier: {identifier} | Category: {category}"""
)
_IDENTIFIER_TO_METRIC_TYPE = {
    "prediction_latency": Histogram,
    RESOURCE_UTILIZATION_IDENTIFIER_PREFIX: Gauge,
    f"{REQUEST_DETAILS_IDENTIFIER_PREFIX}/successful_request": Counter,
    f"{REQUEST_DETAILS_IDENTIFIER_PREFIX}/input_batch_size": Histogram,
}
>>>>>>> 9deae2dc
_SUPPORTED_DATA_TYPES = (int, float)
_DESCRIPTION = (
    "{metric_name} metric for identifier: {identifier} | Category: {category}"
)


class PrometheusLogger(BaseLogger):
    """
    DeepSparse logger that continuously exposes the collected logs over the
    Prometheus python client at the specified port.

    :param port: the port used by the client. Default is 6100
    :param text_log_save_frequency: the frequency of saving the text log
        files. E.g. if `text_log_save_frequency` = 10, text logs are
        exported after every tenth forward pass. Default set to 10
    :param text_log_save_dir: the directory where the text log files
        are saved. By default, the python working directory
    :param text_log_file_name: the name of the text log file.
        Default: `prometheus_logs.prom`
    """

    def __init__(
        self,
        port: int = 6100,
        text_log_save_frequency: int = 10,
        text_log_save_dir: str = os.getcwd(),
        text_log_file_name: Optional[str] = None,
    ):
        _check_prometheus_import()

        self.port = port
        self.text_log_save_frequency = text_log_save_frequency
        self.text_log_save_dir = text_log_save_dir
        self.text_log_file_path = os.path.join(
            text_log_save_dir, text_log_file_name or "prometheus_logs.prom"
        )
        self._prometheus_metrics = defaultdict(str)

        self._setup_client()
        self._counter = 0

    def log(self, identifier: str, value: Any, category: MetricCategories, **kwargs):
        """
        Collect information from the pipeline and pipe it them to the stdout

        :param identifier: The name of the thing that is being logged.
        :param value: The data structure that the logger is logging
        :param category: The metric category that the log belongs to
        :param kwargs: Additional keyword arguments to pass to the logger
        """

<<<<<<< HEAD
        pipeline_name = kwargs.get("pipeline_name")
        for identifier, value in unwrap_logged_value(value, identifier):
            prometheus_metric = self._get_prometheus_metric(
                identifier, category, **kwargs
            )
=======
        for identifier, value in unwrap_logged_value(value, identifier):
            prometheus_metric = self._get_prometheus_metric(identifier, category)
>>>>>>> 9deae2dc
            if prometheus_metric is None:
                warnings.warn(
                    f"The identifier {identifier} cannot be matched with any "
                    f"of the Prometheus metrics and will be ignored."
                )
                return
<<<<<<< HEAD
            if pipeline_name:
                prometheus_metric.labels(pipeline_name=pipeline_name).observe(
                    self._validate(value)
                )
            else:
                prometheus_metric.observe(self._validate(value))
        self._export_metrics_to_textfile()

    def _get_prometheus_metric(
        self,
        identifier: str,
        category: MetricCategories,
        **kwargs,
=======
            prometheus_metric.observe(self._validate(value))
        self._export_metrics_to_textfile()

    def _get_prometheus_metric(
        self, identifier: str, category: MetricCategories
>>>>>>> 9deae2dc
    ) -> Optional[_PrometheusMetric]:
        saved_metric = self._prometheus_metrics.get(identifier)
        if saved_metric is None:
            return self._add_metric_to_registry(identifier, category, **kwargs)
        return saved_metric

    def _add_metric_to_registry(
<<<<<<< HEAD
        self,
        identifier: str,
        category: str,
        **kwargs,
=======
        self, identifier: str, category: str
>>>>>>> 9deae2dc
    ) -> Optional[_PrometheusMetric]:
        # add a new metric to the registry
        prometheus_metric = get_prometheus_metric(
            identifier, category, REGISTRY, **kwargs
        )
        self._prometheus_metrics[identifier] = prometheus_metric
        return prometheus_metric

    def __str__(self):
        logger_info = f"  port: {self.port}"
        return f"{self.__class__.__name__}:\n{logger_info}"

    def _export_metrics_to_textfile(self):
        # export the metrics to a text file with
        # the specified frequency
        os.makedirs(self.text_log_save_dir, exist_ok=True)
        if self._counter % self.text_log_save_frequency == 0:
            write_to_textfile(self.text_log_file_path, REGISTRY)
            self._counter = 0
        self._counter += 1

    def _setup_client(self):
        # starts the Prometheus client
        start_http_server(port=self.port)
        _LOGGER.info(f"Prometheus client: started. Using port: {self.port}.")

    def _validate(self, value: Any) -> Any:
        # make sure we are passing a value that is
        # a valid metric by prometheus client's standards
        if not isinstance(value, _SUPPORTED_DATA_TYPES):
            raise ValueError(
                "Prometheus logger expects the incoming values "
                f"to be one of the type: {_SUPPORTED_DATA_TYPES}, "
                f"but received: {type(value)}"
            )
        return value


def get_prometheus_metric(
    identifier: str, category: MetricCategories, registry: CollectorRegistry, **kwargs
) -> Optional["MetricWrapperBase"]:  # noqa: F821
    """
    Get a Prometheus metric object for the given identifier and category.

    :param identifier: The name of the thing that is being logged.
    :param category: The metric category that the log belongs to
    :param registry: The Prometheus registry to which the metric should be added
    :return: The Prometheus metric object or None if the identifier not supported
    """
    if category == MetricCategories.SYSTEM:
        metric = _get_metric_from_the_mapping(identifier)
    else:
        metric = Summary

    if metric is None:
        return None

    pipeline_name = kwargs.get("pipeline_name")
    return metric(
        name=format_identifier(identifier),
        documentation=_DESCRIPTION.format(
            metric_name=metric._type, identifier=identifier, category=category
        ),
        labelnames=["pipeline_name"] if pipeline_name else [],
        registry=registry,
    )


def _get_metric_from_the_mapping(
    identifier: str, metric_type_mapping: Dict[str, str] = _IDENTIFIER_TO_METRIC_TYPE
) -> Optional[Type["MetricWrapperBase"]]:  # noqa: F821
    for system_group_name, metric_type in metric_type_mapping.items():
        """
        Attempts to get the metric type given the identifier and system_group_name.
        There are two cases:
        Case 1) If system_group_name contains both the group name and the identifier,
            e.g. "request_details/successful_request", the match requires the identifier
            to end with the system_group_name,
            e.g. "pipeline_name/request_details/successful_request".
        Case 2) If system_group_name contains only the group name,
            e.g. "prediction_latency",
            the match requires the system_group_name to be
            contained within the identifier
            e.g. prediction_latency/pipeline_inputs
        """
        if ("/" in system_group_name and identifier.endswith(system_group_name)) or (
            system_group_name in identifier
        ):
            return metric_type


def format_identifier(identifier: str, namespace: str = _NAMESPACE) -> str:
    """
    Replace forbidden characters with `__` so that the identifier
    digested by prometheus adheres to
    https://prometheus.io/docs/concepts/data_model/#metric-names-and-labels
    :param identifier: The identifier to be formatted
    :return: The formatted identifier
    """
<<<<<<< HEAD
=======

>>>>>>> 9deae2dc
    return f"{namespace}_{re.sub(r'[^a-zA-Z0-9_]', '__', identifier).lower()}"


def _check_prometheus_import():
    if prometheus_import_error is not None:
        _LOGGER.error(
            "Attempting to instantiate a PrometheusLogger object but unable to import "
            "prometheus. Check that prometheus requirements have been installed"
        )
        raise prometheus_import_error<|MERGE_RESOLUTION|>--- conflicted
+++ resolved
@@ -59,32 +59,15 @@
 __all__ = ["PrometheusLogger"]
 
 _LOGGER = logging.getLogger(__name__)
+
 _NAMESPACE = "deepsparse"
-_SUPPORTED_DATA_TYPES = (int, float)
 _PrometheusMetric = Union[Histogram, Gauge, Summary, Counter]
-_DESCRIPTION = (
-    """{metric_name} metric for identifier: {identifier} | Category: {category}"""
-)
 _IDENTIFIER_TO_METRIC_TYPE = {
     "prediction_latency": Histogram,
     RESOURCE_UTILIZATION_IDENTIFIER_PREFIX: Gauge,
     f"{REQUEST_DETAILS_IDENTIFIER_PREFIX}/successful_request": Counter,
     f"{REQUEST_DETAILS_IDENTIFIER_PREFIX}/input_batch_size": Histogram,
 }
-<<<<<<< HEAD
-=======
-_SUPPORTED_DATA_TYPES = (int, float)
-_PrometheusMetric = Union[Histogram, Gauge, Summary, Counter]
-_DESCRIPTION = (
-    """{metric_name} metric for identifier: {identifier} | Category: {category}"""
-)
-_IDENTIFIER_TO_METRIC_TYPE = {
-    "prediction_latency": Histogram,
-    RESOURCE_UTILIZATION_IDENTIFIER_PREFIX: Gauge,
-    f"{REQUEST_DETAILS_IDENTIFIER_PREFIX}/successful_request": Counter,
-    f"{REQUEST_DETAILS_IDENTIFIER_PREFIX}/input_batch_size": Histogram,
-}
->>>>>>> 9deae2dc
 _SUPPORTED_DATA_TYPES = (int, float)
 _DESCRIPTION = (
     "{metric_name} metric for identifier: {identifier} | Category: {category}"
@@ -136,23 +119,17 @@
         :param kwargs: Additional keyword arguments to pass to the logger
         """
 
-<<<<<<< HEAD
         pipeline_name = kwargs.get("pipeline_name")
         for identifier, value in unwrap_logged_value(value, identifier):
             prometheus_metric = self._get_prometheus_metric(
                 identifier, category, **kwargs
             )
-=======
-        for identifier, value in unwrap_logged_value(value, identifier):
-            prometheus_metric = self._get_prometheus_metric(identifier, category)
->>>>>>> 9deae2dc
             if prometheus_metric is None:
                 warnings.warn(
                     f"The identifier {identifier} cannot be matched with any "
                     f"of the Prometheus metrics and will be ignored."
                 )
                 return
-<<<<<<< HEAD
             if pipeline_name:
                 prometheus_metric.labels(pipeline_name=pipeline_name).observe(
                     self._validate(value)
@@ -166,13 +143,6 @@
         identifier: str,
         category: MetricCategories,
         **kwargs,
-=======
-            prometheus_metric.observe(self._validate(value))
-        self._export_metrics_to_textfile()
-
-    def _get_prometheus_metric(
-        self, identifier: str, category: MetricCategories
->>>>>>> 9deae2dc
     ) -> Optional[_PrometheusMetric]:
         saved_metric = self._prometheus_metrics.get(identifier)
         if saved_metric is None:
@@ -180,14 +150,10 @@
         return saved_metric
 
     def _add_metric_to_registry(
-<<<<<<< HEAD
         self,
         identifier: str,
         category: str,
         **kwargs,
-=======
-        self, identifier: str, category: str
->>>>>>> 9deae2dc
     ) -> Optional[_PrometheusMetric]:
         # add a new metric to the registry
         prometheus_metric = get_prometheus_metric(
@@ -287,10 +253,6 @@
     :param identifier: The identifier to be formatted
     :return: The formatted identifier
     """
-<<<<<<< HEAD
-=======
-
->>>>>>> 9deae2dc
     return f"{namespace}_{re.sub(r'[^a-zA-Z0-9_]', '__', identifier).lower()}"
 
 
