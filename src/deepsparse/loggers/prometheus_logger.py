# Copyright (c) 2021 - present / Neuralmagic, Inc. All Rights Reserved.
#
# Licensed under the Apache License, Version 2.0 (the "License");
# you may not use this file except in compliance with the License.
# You may obtain a copy of the License at
#
#    http://www.apache.org/licenses/LICENSE-2.0
#
# Unless required by applicable law or agreed to in writing,
# software distributed under the License is distributed on an "AS IS" BASIS,
# WITHOUT WARRANTIES OR CONDITIONS OF ANY KIND, either express or implied.
# See the License for the specific language governing permissions and
# limitations under the License.

"""
Implementation of the Prometheus Logger
"""
import logging
import os
import re
import warnings
from collections import defaultdict
from typing import Any, Dict, Optional, Type, Union

from deepsparse.loggers import (
    REQUEST_DETAILS_IDENTIFIER_PREFIX,
    RESOURCE_UTILIZATION_IDENTIFIER_PREFIX,
    BaseLogger,
    MetricCategories,
)
from deepsparse.loggers.helpers import unwrap_logged_value


try:
    from prometheus_client import (
        REGISTRY,
        CollectorRegistry,
        Counter,
        Gauge,
        Histogram,
        Summary,
        start_http_server,
        write_to_textfile,
    )

    prometheus_import_error = None
except Exception as prometheus_import_err:
    REGISTRY = None
    Summary = None
    Histogram = None
    Gauge = None
    Counter = None
    CollectorRegistry = None
    start_http_server = None
    write_to_textfile = None
    prometheus_import_error = prometheus_import_err


__all__ = ["PrometheusLogger"]

_LOGGER = logging.getLogger(__name__)
_NAMESPACE = "deepsparse"
_SUPPORTED_DATA_TYPES = (int, float)
_PrometheusMetric = Union[Histogram, Gauge, Summary, Counter]
_DESCRIPTION = (
    """{metric_name} metric for identifier: {identifier} | Category: {category}"""
)
_IDENTIFIER_TO_METRIC_TYPE = {
    "prediction_latency": Histogram,
    RESOURCE_UTILIZATION_IDENTIFIER_PREFIX: Gauge,
    f"{REQUEST_DETAILS_IDENTIFIER_PREFIX}/successful_request": Counter,
    f"{REQUEST_DETAILS_IDENTIFIER_PREFIX}/input_batch_size": Histogram,
}
_SUPPORTED_DATA_TYPES = (int, float)
_PrometheusMetric = Union[Histogram, Gauge, Summary, Counter]
_DESCRIPTION = (
    """{metric_name} metric for identifier: {identifier} | Category: {category}"""
)
_IDENTIFIER_TO_METRIC_TYPE = {
    "prediction_latency": Histogram,
    RESOURCE_UTILIZATION_IDENTIFIER_PREFIX: Gauge,
    f"{REQUEST_DETAILS_IDENTIFIER_PREFIX}/successful_request": Counter,
    f"{REQUEST_DETAILS_IDENTIFIER_PREFIX}/input_batch_size": Histogram,
}
_SUPPORTED_DATA_TYPES = (int, float)
_DESCRIPTION = (
    "{metric_name} metric for identifier: {identifier} | Category: {category}"
)


class PrometheusLogger(BaseLogger):
    """
    DeepSparse logger that continuously exposes the collected logs over the
    Prometheus python client at the specified port.

    :param port: the port used by the client. Default is 6100
    :param text_log_save_frequency: the frequency of saving the text log
        files. E.g. if `text_log_save_frequency` = 10, text logs are
        exported after every tenth forward pass. Default set to 10
    :param text_log_save_dir: the directory where the text log files
        are saved. By default, the python working directory
    :param text_log_file_name: the name of the text log file.
        Default: `prometheus_logs.prom`
    """

    def __init__(
        self,
        port: int = 6100,
        text_log_save_frequency: int = 10,
        text_log_save_dir: str = os.getcwd(),
        text_log_file_name: Optional[str] = None,
    ):
        _check_prometheus_import()

        self.port = port
        self.text_log_save_frequency = text_log_save_frequency
        self.text_log_save_dir = text_log_save_dir
        self.text_log_file_path = os.path.join(
            text_log_save_dir, text_log_file_name or "prometheus_logs.prom"
        )
        self._prometheus_metrics = defaultdict(str)

        self._setup_client()
        self._counter = 0

    def log(self, identifier: str, value: Any, category: MetricCategories):
        """
        Collect information from the pipeline and pipe it them to the stdout

        :param identifier: The name of the thing that is being logged.
        :param value: The data structure that the logger is logging
        :param category: The metric category that the log belongs to
        """

        for identifier, value in unwrap_logged_value(value, identifier):
            prometheus_metric = self._get_prometheus_metric(identifier, category)
            if prometheus_metric is None:
                warnings.warn(
                    f"The identifier {identifier} cannot be matched with any "
                    f"of the Prometheus metrics and will be ignored."
                )
                return
            prometheus_metric.observe(self._validate(value))
        self._export_metrics_to_textfile()

    def _get_prometheus_metric(
        self, identifier: str, category: MetricCategories
    ) -> Optional[_PrometheusMetric]:
        saved_metric = self._prometheus_metrics.get(identifier)
        if saved_metric is None:
            return self._add_metric_to_registry(identifier, category)
        return saved_metric

    def _add_metric_to_registry(
        self, identifier: str, category: str
    ) -> Optional[_PrometheusMetric]:
        # add a new metric to the registry
        prometheus_metric = get_prometheus_metric(identifier, category, REGISTRY)
        self._prometheus_metrics[identifier] = prometheus_metric
        return prometheus_metric

    def __str__(self):
        logger_info = f"  port: {self.port}"
        return f"{self.__class__.__name__}:\n{logger_info}"

    def _export_metrics_to_textfile(self):
        # export the metrics to a text file with
        # the specified frequency
        os.makedirs(self.text_log_save_dir, exist_ok=True)
        if self._counter % self.text_log_save_frequency == 0:
            write_to_textfile(self.text_log_file_path, REGISTRY)
            self._counter = 0
        self._counter += 1

    def _setup_client(self):
        # starts the Prometheus client
        start_http_server(port=self.port)
        _LOGGER.info(f"Prometheus client: started. Using port: {self.port}.")

    def _validate(self, value: Any) -> Any:
        # make sure we are passing a value that is
        # a valid metric by prometheus client's standards
        if not isinstance(value, _SUPPORTED_DATA_TYPES):
            raise ValueError(
                "Prometheus logger expects the incoming values "
                f"to be one of the type: {_SUPPORTED_DATA_TYPES}, "
                f"but received: {type(value)}"
            )
        return value


def get_prometheus_metric(
    identifier: str,
    category: MetricCategories,
    registry: CollectorRegistry,
) -> Optional["MetricWrapperBase"]:  # noqa: F821
    """
    Get a Prometheus metric object for the given identifier and category.

    :param identifier: The name of the thing that is being logged.
    :param category: The metric category that the log belongs to
    :param registry: The Prometheus registry to which the metric should be added
    :return: The Prometheus metric object or None if the identifier not supported
    """
    if category == MetricCategories.SYSTEM:
        metric = _get_metric_from_the_mapping(identifier)
    else:
        metric = Summary

    if metric is None:
        return None

    return metric(
        format_identifier(identifier),
        _DESCRIPTION.format(
            metric_name=metric._type, identifier=identifier, category=category
        ),
        registry=registry,
    )


def _get_metric_from_the_mapping(
    identifier: str, metric_type_mapping: Dict[str, str] = _IDENTIFIER_TO_METRIC_TYPE
) -> Optional[Type["MetricWrapperBase"]]:  # noqa: F821
    for system_group_name, metric_type in metric_type_mapping.items():
        """
        Attempts to get the metric type given the identifier and system_group_name.
        There are two cases:
        Case 1) If system_group_name contains both the group name and the identifier,
            e.g. "request_details/successful_request", the match requires the identifier
            to end with the system_group_name,
            e.g. "pipeline_name/request_details/successful_request".
        Case 2) If system_group_name contains only the group name,
            e.g. "prediction_latency",
            the match requires the system_group_name to be
            contained within the identifier
            e.g. prediction_latency/pipeline_inputs
        """
        if ("/" in system_group_name and identifier.endswith(system_group_name)) or (
            system_group_name in identifier
        ):
            return metric_type


<<<<<<< HEAD
def format_identifier(identifier: str, namespace: str = _NAMESPACE) -> str:
=======
def format_identifier(identifier: str) -> str:
>>>>>>> d7f7a889
    """
    Replace forbidden characters with `__` so that the identifier
    digested by prometheus adheres to
    https://prometheus.io/docs/concepts/data_model/#metric-names-and-labels
    :param identifier: The identifier to be formatted
    :return: The formatted identifier
    """
<<<<<<< HEAD
    return f"{namespace}_{re.sub(r'[^a-zA-Z0-9_]', '__', identifier).lower()}"
=======
    return re.sub(r"[^a-zA-Z0-9_]", "__", identifier).lower()
>>>>>>> d7f7a889


def _check_prometheus_import():
    if prometheus_import_error is not None:
        _LOGGER.error(
            "Attempting to instantiate a PrometheusLogger object but unable to import "
            "prometheus. Check that prometheus requirements have been installed"
        )
        raise prometheus_import_error<|MERGE_RESOLUTION|>--- conflicted
+++ resolved
@@ -242,11 +242,7 @@
             return metric_type
 
 
-<<<<<<< HEAD
 def format_identifier(identifier: str, namespace: str = _NAMESPACE) -> str:
-=======
-def format_identifier(identifier: str) -> str:
->>>>>>> d7f7a889
     """
     Replace forbidden characters with `__` so that the identifier
     digested by prometheus adheres to
@@ -254,11 +250,8 @@
     :param identifier: The identifier to be formatted
     :return: The formatted identifier
     """
-<<<<<<< HEAD
+
     return f"{namespace}_{re.sub(r'[^a-zA-Z0-9_]', '__', identifier).lower()}"
-=======
-    return re.sub(r"[^a-zA-Z0-9_]", "__", identifier).lower()
->>>>>>> d7f7a889
 
 
 def _check_prometheus_import():
