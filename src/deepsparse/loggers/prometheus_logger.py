# Copyright (c) 2021 - present / Neuralmagic, Inc. All Rights Reserved.
#
# Licensed under the Apache License, Version 2.0 (the "License");
# you may not use this file except in compliance with the License.
# You may obtain a copy of the License at
#
#    http://www.apache.org/licenses/LICENSE-2.0
#
# Unless required by applicable law or agreed to in writing,
# software distributed under the License is distributed on an "AS IS" BASIS,
# WITHOUT WARRANTIES OR CONDITIONS OF ANY KIND, either express or implied.
# See the License for the specific language governing permissions and
# limitations under the License.

"""
Implementation of the Prometheus Logger
"""
import logging
import os
import re
from collections import defaultdict
from typing import Any, Optional

from deepsparse.loggers import BaseLogger, MetricCategories
from deepsparse.loggers.helpers import unwrap_logs_dictionary


try:
    from prometheus_client import (
        REGISTRY,
        CollectorRegistry,
        Summary,
        start_http_server,
        write_to_textfile,
    )

    prometheus_import_error = None
except Exception as prometheus_import_err:
    (
        REGISTRY,
        Summary,
        CollectorRegistry,
        start_http_server,
        write_to_textfile,
    ) = None
    prometheus_import_error = prometheus_import_err


__all__ = ["PrometheusLogger"]

_LOGGER = logging.getLogger(__name__)
_SUPPORTED_DATA_TYPES = (int, float)
_DESCRIPTION = (
    """{metric_name} metric for identifier: {identifier} | Category: {category}"""
)


class PrometheusLogger(BaseLogger):
    """
    DeepSparse logger that continuously exposes the collected logs over the
    Prometheus python client at the specified port.

    :param port: the port used by the client. Default is 6100
    :param text_log_save_frequency: the frequency of saving the text log
        files. E.g. if `text_log_save_frequency` = 10, text logs are
        exported after every tenth forward pass. Default set to 10
    :param text_log_save_dir: the directory where the text log files
        are saved. By default, the python working directory
    :param text_log_file_name: the name of the text log file.
        Default: `prometheus_logs.prom`
    """

    def __init__(
        self,
        port: int = 6100,
        text_log_save_frequency: int = 10,
        text_log_save_dir: str = os.getcwd(),
        text_log_file_name: Optional[str] = None,
    ):
        _check_prometheus_import()

        self.port = port
        self.text_log_save_frequency = text_log_save_frequency
        self.text_log_save_dir = text_log_save_dir
        self.text_log_file_path = os.path.join(
            text_log_save_dir, text_log_file_name or "prometheus_logs.prom"
        )
        self._prometheus_metrics = defaultdict(str)

        self._setup_client()
        self._counter = 0

    def log(self, identifier: str, value: Any, category: MetricCategories):
        """
        Collect information from the pipeline and pipe it them to the stdout

        :param identifier: The name of the thing that is being logged.
        :param value: The data structure that the logger is logging
        :param category: The metric category that the log belongs to
        """
<<<<<<< HEAD
        prometheus_metric = self._get_prometheus_metric(identifier, category)
        prometheus_metric.observe(self._validate(value))
        self._export_metrics_to_textfile()
=======

        for identifier, value in unwrap_logs_dictionary(value, identifier):
            # needs to adhere to
            # https://prometheus.io/docs/concepts/data_model/#metric-names-and-labels
            formatted_identifier = (
                identifier.replace(".", "__").replace("-", "__").replace("/", "__")
            )
            prometheus_metric = self._prometheus_metrics.get(formatted_identifier)
            if prometheus_metric is None:
                prometheus_metric = self._add_metric_to_registry(
                    formatted_identifier, category
                )
            prometheus_metric.observe(self._validate(value))
            self._export_metrics_to_textfile()
>>>>>>> 9b617072

    def _get_prometheus_metric(
        self, identifier: str, category: MetricCategories
    ) -> Summary:
        saved_metric = self._prometheus_metrics.get(identifier)
        if saved_metric is None:
            return self._add_metric_to_registry(identifier, category)
        return saved_metric

    def _add_metric_to_registry(self, identifier: str, category: str) -> Summary:
        # add a new metric to the registry
        prometheus_metric = get_prometheus_metric(identifier, category, REGISTRY)
        self._prometheus_metrics[identifier] = prometheus_metric
        return prometheus_metric

    def __str__(self):
        logger_info = f"  port: {self.port}"
        return f"{self.__class__.__name__}:\n{logger_info}"

    def _export_metrics_to_textfile(self):
        # export the metrics to a text file with
        # the specified frequency
        os.makedirs(self.text_log_save_dir, exist_ok=True)
        if self._counter % self.text_log_save_frequency == 0:
            write_to_textfile(self.text_log_file_path, REGISTRY)
            self._counter = 0
        self._counter += 1

    def _setup_client(self):
        # starts the Prometheus client
        start_http_server(port=self.port)
        _LOGGER.info(f"Prometheus client: started. Using port: {self.port}.")

    def _validate(self, value: Any) -> Any:
        # make sure we are passing a value that is
        # a valid metric by prometheus client's standards
        if not isinstance(value, _SUPPORTED_DATA_TYPES):
            raise ValueError(
                "Prometheus logger expects the incoming values "
                f"to be one of the type: {_SUPPORTED_DATA_TYPES}"
            )
        return value


def get_prometheus_metric(
    identifier: str,
    category: MetricCategories,
    registry: CollectorRegistry,
    description_template: str = _DESCRIPTION,
) -> Optional["MetricWrapperBase"]:  # noqa: F821
    """
    Get a Prometheus metric object for the given identifier and category.

    :param identifier: The name of the thing that is being logged.
    :param category: The metric category that the log belongs to
    :param registry: The Prometheus registry to which the metric should be added
    :param description_template: The template for the description of the metric
    :return: The Prometheus metric object or None if the identifier not supported
    """
    metric = Summary

    return metric(
        format_identifier(identifier),
        description_template.format(
            metric_name=metric._type, identifier=identifier, category=category
        ),
        registry=registry,
    )


def format_identifier(identifier: str) -> str:
    """
    Replace forbidden characters with `__` so that the identifier
    digested by prometheus adheres to
    https://prometheus.io/docs/concepts/data_model/#metric-names-and-labels
    :param identifier: The identifier to be formatted
    :return: The formatted identifier
    """
    return re.sub(r"[^a-zA-Z0-9_]", "__", identifier).lower()


def _check_prometheus_import():
    if prometheus_import_error is not None:
        _LOGGER.error(
            "Attempting to instantiate a PrometheusLogger object but unable to import "
            "prometheus. Check that prometheus requirements have been installed"
        )
        raise prometheus_import_error<|MERGE_RESOLUTION|>--- conflicted
+++ resolved
@@ -98,26 +98,10 @@
         :param value: The data structure that the logger is logging
         :param category: The metric category that the log belongs to
         """
-<<<<<<< HEAD
-        prometheus_metric = self._get_prometheus_metric(identifier, category)
-        prometheus_metric.observe(self._validate(value))
+        for identifier, value in unwrap_logs_dictionary(value, identifier):
+            prometheus_metric = self._get_prometheus_metric(identifier, category)
+            prometheus_metric.observe(self._validate(value))
         self._export_metrics_to_textfile()
-=======
-
-        for identifier, value in unwrap_logs_dictionary(value, identifier):
-            # needs to adhere to
-            # https://prometheus.io/docs/concepts/data_model/#metric-names-and-labels
-            formatted_identifier = (
-                identifier.replace(".", "__").replace("-", "__").replace("/", "__")
-            )
-            prometheus_metric = self._prometheus_metrics.get(formatted_identifier)
-            if prometheus_metric is None:
-                prometheus_metric = self._add_metric_to_registry(
-                    formatted_identifier, category
-                )
-            prometheus_metric.observe(self._validate(value))
-            self._export_metrics_to_textfile()
->>>>>>> 9b617072
 
     def _get_prometheus_metric(
         self, identifier: str, category: MetricCategories
