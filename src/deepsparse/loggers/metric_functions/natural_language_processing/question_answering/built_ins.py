# Copyright (c) 2021 - present / Neuralmagic, Inc. All Rights Reserved.
#
# Licensed under the Apache License, Version 2.0 (the "License");
# you may not use this file except in compliance with the License.
# You may obtain a copy of the License at
#
#    http://www.apache.org/licenses/LICENSE-2.0
#
# Unless required by applicable law or agreed to in writing,
# software distributed under the License is distributed on an "AS IS" BASIS,
# WITHOUT WARRANTIES OR CONDITIONS OF ANY KIND, either express or implied.
# See the License for the specific language governing permissions and
# limitations under the License.
"""
Set of functions for logging metrics from the question answering pipeline
"""

from deepsparse.loggers.metric_functions.natural_language_processing import (
    string_length,
)
<<<<<<< HEAD
from deepsparse.loggers.metric_functions.registry import register
=======
from deepsparse.loggers.metric_functions.registry import (
    register as register_metric_function,
)
>>>>>>> 0c06ecf1


__all__ = ["answer_found", "answer_length", "answer_score"]


<<<<<<< HEAD
@register(group="question_answering", identifier="pipeline_outputs")
=======
@register_metric_function(group="question_answering", identifier="pipeline_outputs")
>>>>>>> 0c06ecf1
def answer_found(qa_output: "QuestionAnsweringOutput") -> bool:  # noqa: F821
    """
    Returns whether an answer was found given the QuestionAnsweringOutput
    :param qa_output: The output schema of the question answering pipeline
    :return: True if an answer was found, False otherwise
    """
    return not qa_output.answer == "empty"


<<<<<<< HEAD
@register(group="question_answering", identifier="pipeline_outputs")
=======
@register_metric_function(group="question_answering", identifier="pipeline_outputs")
>>>>>>> 0c06ecf1
def answer_length(qa_output: "QuestionAnsweringOutput") -> int:  # noqa: F821
    """
    Returns the length of the answer given the QuestionAnsweringOutput

    :param qa_output: The output schema of the question answering pipeline
    :return: The length of the answer
    """
    if qa_output.answer == "empty":
        return 0
    return string_length(qa_output.answer)


<<<<<<< HEAD
@register(group="question_answering", identifier="pipeline_outputs")
=======
@register_metric_function(group="question_answering", identifier="pipeline_outputs")
>>>>>>> 0c06ecf1
def answer_score(qa_output: "QuestionAnsweringOutput") -> float:  # noqa: F821
    """
    Returns the score of the answer given the QuestionAnsweringOutput

    :param qa_output: The output schema of the question answering pipeline
    :return: The score of the answer
    """
    return qa_output.score<|MERGE_RESOLUTION|>--- conflicted
+++ resolved
@@ -18,23 +18,15 @@
 from deepsparse.loggers.metric_functions.natural_language_processing import (
     string_length,
 )
-<<<<<<< HEAD
-from deepsparse.loggers.metric_functions.registry import register
-=======
 from deepsparse.loggers.metric_functions.registry import (
     register as register_metric_function,
 )
->>>>>>> 0c06ecf1
 
 
 __all__ = ["answer_found", "answer_length", "answer_score"]
 
 
-<<<<<<< HEAD
-@register(group="question_answering", identifier="pipeline_outputs")
-=======
 @register_metric_function(group="question_answering", identifier="pipeline_outputs")
->>>>>>> 0c06ecf1
 def answer_found(qa_output: "QuestionAnsweringOutput") -> bool:  # noqa: F821
     """
     Returns whether an answer was found given the QuestionAnsweringOutput
@@ -44,11 +36,7 @@
     return not qa_output.answer == "empty"
 
 
-<<<<<<< HEAD
-@register(group="question_answering", identifier="pipeline_outputs")
-=======
 @register_metric_function(group="question_answering", identifier="pipeline_outputs")
->>>>>>> 0c06ecf1
 def answer_length(qa_output: "QuestionAnsweringOutput") -> int:  # noqa: F821
     """
     Returns the length of the answer given the QuestionAnsweringOutput
@@ -61,11 +49,7 @@
     return string_length(qa_output.answer)
 
 
-<<<<<<< HEAD
-@register(group="question_answering", identifier="pipeline_outputs")
-=======
 @register_metric_function(group="question_answering", identifier="pipeline_outputs")
->>>>>>> 0c06ecf1
 def answer_score(qa_output: "QuestionAnsweringOutput") -> float:  # noqa: F821
     """
     Returns the score of the answer given the QuestionAnsweringOutput
