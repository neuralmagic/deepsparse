# Copyright (c) 2021 - present / Neuralmagic, Inc. All Rights Reserved.
#
# Licensed under the Apache License, Version 2.0 (the "License");
# you may not use this file except in compliance with the License.
# You may obtain a copy of the License at
#
#    http://www.apache.org/licenses/LICENSE-2.0
#
# Unless required by applicable law or agreed to in writing,
# software distributed under the License is distributed on an "AS IS" BASIS,
# WITHOUT WARRANTIES OR CONDITIONS OF ANY KIND, either express or implied.
# See the License for the specific language governing permissions and
# limitations under the License.
"""
The set of the general built-in metric functions
"""
from typing import Any, List, Union

<<<<<<< HEAD
from deepsparse.loggers.metric_functions.registry import register
=======
from deepsparse.loggers.metric_functions.registry import (
    register as register_metric_function,
)
>>>>>>> 0c06ecf1
from deepsparse.loggers.metric_functions.utils import BatchResult


__all__ = ["identity", "predicted_classes", "predicted_top_score"]


def identity(x: Any):
    """
    Simple identity function

    :param x: Any object
    :return: The same object
    """
    return x


<<<<<<< HEAD
@register(
=======
@register_metric_function(
>>>>>>> 0c06ecf1
    group=[
        "image_classification",
        "sentiment_analysis",
        "zero_shot_text_classification",
    ],
    identifier="pipeline_outputs.labels",
)
def predicted_classes(
    classes: List[Union[int, str, List[int], List[str]]]
) -> BatchResult:
    """
    Returns the predicted classes from the model output
    schema in the form of a BatchResult object

    :param classes: The classes to convert to a BatchResult
    """

    if isinstance(classes[0], list):
        result = BatchResult()
        for class_ in classes:
            result.append(
                BatchResult([_check_if_convertable_to_int(value) for value in class_])
            )
        return result
    else:
        return BatchResult([_check_if_convertable_to_int(value) for value in classes])


@register_metric_function(
    group=[
        "image_classification",
        "sentiment_analysis",
        "zero_shot_text_classification",
    ],
    identifier="pipeline_outputs.labels",
)
def predicted_top_score(
    scores: List[Union[float, List[float]]]
) -> Union[float, BatchResult]:
    """
    Returns the top score from the model output
    schema in the form of a BatchResult object
    (or a single float)

    :param scores: The scores to convert to a BatchResult
    """
    if isinstance(scores[0], list):
        result = BatchResult()
        for scores_ in scores:
            result.append(max(scores_))
        return result
    else:
        return max(scores)


def _check_if_convertable_to_int(value):
    if isinstance(value, str):
        if value.isdigit():
            return int(value)
    return value<|MERGE_RESOLUTION|>--- conflicted
+++ resolved
@@ -16,13 +16,9 @@
 """
 from typing import Any, List, Union
 
-<<<<<<< HEAD
-from deepsparse.loggers.metric_functions.registry import register
-=======
 from deepsparse.loggers.metric_functions.registry import (
     register as register_metric_function,
 )
->>>>>>> 0c06ecf1
 from deepsparse.loggers.metric_functions.utils import BatchResult
 
 
@@ -39,11 +35,7 @@
     return x
 
 
-<<<<<<< HEAD
-@register(
-=======
 @register_metric_function(
->>>>>>> 0c06ecf1
     group=[
         "image_classification",
         "sentiment_analysis",
