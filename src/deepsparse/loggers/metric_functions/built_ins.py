# Copyright (c) 2021 - present / Neuralmagic, Inc. All Rights Reserved.
#
# Licensed under the Apache License, Version 2.0 (the "License");
# you may not use this file except in compliance with the License.
# You may obtain a copy of the License at
#
#    http://www.apache.org/licenses/LICENSE-2.0
#
# Unless required by applicable law or agreed to in writing,
# software distributed under the License is distributed on an "AS IS" BASIS,
# WITHOUT WARRANTIES OR CONDITIONS OF ANY KIND, either express or implied.
# See the License for the specific language governing permissions and
# limitations under the License.
"""
The set of the general built-in metric functions
"""
from typing import Any, List, Union

<<<<<<< HEAD
from deepsparse.loggers.metric_functions.registry import register
=======
>>>>>>> 65dbf6b6
from deepsparse.loggers.metric_functions.utils import BatchResult


__all__ = ["identity", "predicted_classes", "predicted_top_score"]


def identity(x: Any):
    """
    Simple identity function

    :param x: Any object
    :return: The same object
    """
    return x


<<<<<<< HEAD
@register(
    group=[
        "image_classification",
        "sentiment_analysis",
        "zero_shot_text_classification",
    ],
    identifier="pipeline_outputs.labels",
)
=======
>>>>>>> 65dbf6b6
def predicted_classes(
    classes: List[Union[int, str, List[int], List[str]]]
) -> BatchResult:
    """
<<<<<<< HEAD
    Some docstring
=======
    Returns the predicted classes from the model output
    schema in the form of a BatchResult object

    :param classes: The classes to convert to a BatchResult
>>>>>>> 65dbf6b6
    """

    if isinstance(classes[0], list):
        result = BatchResult()
        for class_ in classes:
            result.append(
                BatchResult([_check_if_convertable_to_int(value) for value in class_])
            )
        return result
    else:
<<<<<<< HEAD
        return BatchResult(classes)


@register(
    group=[
        "image_classification",
        "sentiment_analysis",
        "zero_shot_text_classification",
    ],
    identifier="pipeline_outputs.scores",
)
=======
        return BatchResult([_check_if_convertable_to_int(value) for value in classes])


>>>>>>> 65dbf6b6
def predicted_top_score(
    scores: List[Union[float, List[float]]]
) -> Union[float, BatchResult]:
    """
<<<<<<< HEAD
    Some docstring
=======
    Returns the top score from the model output
    schema in the form of a BatchResult object
    (or a single float)

    :param scores: The scores to convert to a BatchResult
>>>>>>> 65dbf6b6
    """
    if isinstance(scores[0], list):
        result = BatchResult()
        for scores_ in scores:
            result.append(max(scores_))
        return result
    else:
        return max(scores)


def _check_if_convertable_to_int(value):
    if isinstance(value, str):
        if value.isdigit():
            return int(value)
    return value<|MERGE_RESOLUTION|>--- conflicted
+++ resolved
@@ -16,10 +16,7 @@
 """
 from typing import Any, List, Union
 
-<<<<<<< HEAD
 from deepsparse.loggers.metric_functions.registry import register
-=======
->>>>>>> 65dbf6b6
 from deepsparse.loggers.metric_functions.utils import BatchResult
 
 
@@ -36,7 +33,6 @@
     return x
 
 
-<<<<<<< HEAD
 @register(
     group=[
         "image_classification",
@@ -45,20 +41,14 @@
     ],
     identifier="pipeline_outputs.labels",
 )
-=======
->>>>>>> 65dbf6b6
 def predicted_classes(
     classes: List[Union[int, str, List[int], List[str]]]
 ) -> BatchResult:
     """
-<<<<<<< HEAD
-    Some docstring
-=======
     Returns the predicted classes from the model output
     schema in the form of a BatchResult object
 
     :param classes: The classes to convert to a BatchResult
->>>>>>> 65dbf6b6
     """
 
     if isinstance(classes[0], list):
@@ -69,36 +59,18 @@
             )
         return result
     else:
-<<<<<<< HEAD
-        return BatchResult(classes)
-
-
-@register(
-    group=[
-        "image_classification",
-        "sentiment_analysis",
-        "zero_shot_text_classification",
-    ],
-    identifier="pipeline_outputs.scores",
-)
-=======
         return BatchResult([_check_if_convertable_to_int(value) for value in classes])
 
 
->>>>>>> 65dbf6b6
 def predicted_top_score(
     scores: List[Union[float, List[float]]]
 ) -> Union[float, BatchResult]:
     """
-<<<<<<< HEAD
-    Some docstring
-=======
     Returns the top score from the model output
     schema in the form of a BatchResult object
     (or a single float)
 
     :param scores: The scores to convert to a BatchResult
->>>>>>> 65dbf6b6
     """
     if isinstance(scores[0], list):
         result = BatchResult()
