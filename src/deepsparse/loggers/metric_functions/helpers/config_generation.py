--- conflicted
+++ resolved
@@ -11,7 +11,7 @@
 # WITHOUT WARRANTIES OR CONDITIONS OF ANY KIND, either express or implied.
 # See the License for the specific language governing permissions and
 # limitations under the License.
-<<<<<<< HEAD
+
 """
 Helper functions for generating metric function configs
 """
@@ -21,20 +21,12 @@
 import textwrap
 from typing import Any, Dict, List, Optional, Union
 
+from deepsparse.loggers.build_logger import predefined_metric_function
 from deepsparse.loggers.config import MetricFunctionConfig
+from deepsparse.loggers.metric_functions.registry import DATA_LOGGING_REGISTRY
 
 
 _WHITESPACE = "  "
-=======
-
-__all__ = ["data_logging_config_from_predefined"]
-
-from typing import Any, Dict, List, Optional, Union
-
-from deepsparse.loggers.build_logger import predefined_metric_function
-from deepsparse.loggers.config import MetricFunctionConfig
-from deepsparse.loggers.metric_functions.registry import DATA_LOGGING_REGISTRY
->>>>>>> 5e5f3c9d
 
 
 def data_logging_config_from_predefined(
@@ -64,8 +56,17 @@
     :return: A string yaml dict that specifies the data logging
         configuration
     """
-<<<<<<< HEAD
-    raise NotImplementedError()
+    if isinstance(group_names, str):
+        group_names = [group_names]
+
+    metric_functions = [
+        MetricFunctionConfig(func=group_name, frequency=frequency)
+        for group_name in group_names
+    ]
+    data_logging_config = predefined_metric_function(
+        metric_functions=metric_functions, registry=registry
+    )
+    return data_logging_config
 
 
 def _loggers_to_config_string(
@@ -140,17 +141,4 @@
     # include it in the yaml string
     if target_loggers:
         text += f"\ntarget_loggers:\n{textwrap.indent(_str_list_to_yaml(target_loggers), prefix=_WHITESPACE)}"  # noqa E501
-    return text
-=======
-    if isinstance(group_names, str):
-        group_names = [group_names]
-
-    metric_functions = [
-        MetricFunctionConfig(func=group_name, frequency=frequency)
-        for group_name in group_names
-    ]
-    data_logging_config = predefined_metric_function(
-        metric_functions=metric_functions, registry=registry
-    )
-    return data_logging_config
->>>>>>> 5e5f3c9d
+    return text