"""
Holds logging-related objects with constant values
"""
# Copyright (c) 2021 - present / Neuralmagic, Inc. All Rights Reserved.
#
# Licensed under the Apache License, Version 2.0 (the "License");
# you may not use this file except in compliance with the License.
# You may obtain a copy of the License at
#
#    http://www.apache.org/licenses/LICENSE-2.0
#
# Unless required by applicable law or agreed to in writing,
# software distributed under the License is distributed on an "AS IS" BASIS,
# WITHOUT WARRANTIES OR CONDITIONS OF ANY KIND, either express or implied.
# See the License for the specific language governing permissions and
# limitations under the License.

from dataclasses import dataclass
from enum import Enum


__all__ = [
    "MetricCategories",
    "validate_identifier",
    "SystemGroups",
    "FROM_PREDEFINED",
]

UNSUPPORTED_IDENTIFIER_CHARS = {".", "[", "]"}
<<<<<<< HEAD
FROM_PREDEFINED = "from_predefined"
=======
FROM_PREDEFINED = "predefined"
>>>>>>> da29936a


class MetricCategories(Enum):
    """
    Metric Taxonomy [for reference]
        CATEGORY - category of metric (System/Data)
            GROUP - logical group of metrics
                METRIC - individual metric
    """

    # Categories
    SYSTEM = "system"
    DATA = "data"


@dataclass(frozen=True)
class SystemGroups:
    # Pipeline System Groups
    INFERENCE_DETAILS: str = "inference_details"
    PREDICTION_LATENCY: str = "prediction_latency"
    # Server System Groups
    REQUEST_DETAILS: str = "request_details"
    RESOURCE_UTILIZATION: str = "resource_utilization"


def validate_identifier(identifier: str):
    """
    Makes sure that the identifier does not contain any
    of the characters that would introduce ambiguity
    when parsing the identifier

    :param identifier: a string that is used
        to identify a log
    """
    for char in UNSUPPORTED_IDENTIFIER_CHARS:
        if char in identifier:
            raise ValueError(
                f"Logging identifier: {identifier} "
                f"contains unsupported character {char}"
            )<|MERGE_RESOLUTION|>--- conflicted
+++ resolved
@@ -27,11 +27,7 @@
 ]
 
 UNSUPPORTED_IDENTIFIER_CHARS = {".", "[", "]"}
-<<<<<<< HEAD
-FROM_PREDEFINED = "from_predefined"
-=======
 FROM_PREDEFINED = "predefined"
->>>>>>> da29936a
 
 
 class MetricCategories(Enum):
