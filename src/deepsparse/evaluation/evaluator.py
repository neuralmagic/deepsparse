--- conflicted
+++ resolved
@@ -83,37 +83,6 @@
 __all__ = ["evaluate"]
 
 _LOGGER = logging.getLogger(__name__)
-<<<<<<< HEAD
-
-
-@dataclass
-class Metric:
-    type: str
-    value: float
-
-
-@dataclass
-class Dataset:
-    type: str
-    name: str
-    config: str
-    split: str
-
-
-@dataclass
-class EvalSample:
-    input: Any
-    output: Any
-
-
-@dataclass
-class Evaluation:
-    task: str
-    dataset: Dataset
-    metrics: List[Metric]
-    samples: List[EvalSample]
-=======
->>>>>>> 3be5431a
 
 
 def parse_args():
@@ -180,8 +149,7 @@
     metrics: Union[List[str], str, None] = None,
     enforce_result_structure: bool = True,
     **kwargs,
-<<<<<<< HEAD
-) -> List[Evaluation]:
+) -> List[Evaluation, Any]:
 
     _LOGGER.info(f"Target to evaluate: {target}")
     if engine_type:
@@ -208,40 +176,7 @@
     )
 
     return eval_integration(
-=======
-) -> Union[List[Evaluation], Any]:
-    """
-    :param target: The target to evaluate. Can be a path to
-        a sparsezoo stub, hugging face path, or a path to a
-        local directory containing a model file
-    :param datasets: The datasets to evaluate on. Can be a string
-        for a single dataset or a list of strings for multiple datasets.
-    :param integration: The name of the evaluation integration to use.
-        Must be a valid integration name that is registered in the
-        evaluation registry.
-    :param engine_type: The engine to use for the evaluation.
-    :param batch_size: The batch size to use for the evaluation.
-    :param target_args: Optional arguments to alter the
-        behavior of the evaluated target.
-    :param engine_args: Optional arguments to pass to the engine.
-    :param splits: Specifies the name of the splits to evaluate on.
-    :param metrics: Specifies the name of the metrics to evaluate on.
-    :param enforce_result_structure: Specifies whether to unify all the
-        results into the predefined Evaluation structure. If True, the
-        results will be returned as a list of Evaluation objects.
-        Otherwise, the result will preserve the original result structure
-        from the evaluation integration.
-    :param kwargs: Additional arguments to pass to the evaluation integration.
-    :return: A list of Evaluation objects containing the results of the evaluation.
-    """
-
-    # TODO: Implement a function that checks for valid target
-    # TODO: Implement a function that checks for valid engine_type
-
-    eval_integration = EvaluationRegistry.load_from_registry(integration)
-
     result = eval_integration(
->>>>>>> 3be5431a
         target=target,
         datasets=datasets,
         engine_type=engine_type,
@@ -252,7 +187,16 @@
         **kwargs,
     )
 
-<<<<<<< HEAD
+    if enforce_result_structure:
+        if not validate_result_structure(result):
+            raise ValueError(
+                "The evaluation integration must return a list of Evaluation objects "
+                "when enforce_result_structure is True."
+            )
+        _LOGGER.info(f"Evaluation done. Results:\n{print_result(result)}")
+
+    return result
+
 
 def main():
     args = parse_args()
@@ -268,15 +212,4 @@
 
 
 if __name__ == "__main__":
-    main()
-=======
-    if enforce_result_structure:
-        if not validate_result_structure(result):
-            raise ValueError(
-                "The evaluation integration must return a list of Evaluation objects "
-                "when enforce_result_structure is True."
-            )
-        _LOGGER.info(f"Evaluation done. Results:\n{print_result(result)}")
-
-    return result
->>>>>>> 3be5431a
+    main()