# Copyright (c) 2021 - present / Neuralmagic, Inc. All Rights Reserved.
#
# Licensed under the Apache License, Version 2.0 (the "License");
# you may not use this file except in compliance with the License.
# You may obtain a copy of the License at
#
#    http://www.apache.org/licenses/LICENSE-2.0
#
# Unless required by applicable law or agreed to in writing,
# software distributed under the License is distributed on an "AS IS" BASIS,
# WITHOUT WARRANTIES OR CONDITIONS OF ANY KIND, either express or implied.
# See the License for the specific language governing permissions and
# limitations under the License.

import os
from typing import Any, Dict, List, Optional, Tuple, Union

from deepsparse import Pipeline


__all__ = [
    "create_pipeline",
    "get_save_path",
    "args_to_dict",
    "resolve_integration",
]

LM_EVALUATION_HARNESS = "lm-evaluation-harness"


def potentially_check_dependency_import(integration_name: str) -> bool:
    """
    Check if the `integration_name` requires importing a dependency.
    If so, check if the dependency is installed and return True if it is.
    Otherwise, return False.

    :param integration_name: The name of the integration to check
    :return: True if the dependency is installed, False otherwise
    """

    if integration_name.replace("_", "-") == LM_EVALUATION_HARNESS:
        from deepsparse.evaluation.integrations import try_import_lm_evaluation_harness

        try_import_lm_evaluation_harness(raise_error=True)

    return True


def resolve_integration(
    pipeline: Pipeline, datasets: Union[str, List[str]]
) -> Union[str, None]:
    """
    Given a pipeline and dataset, infer the name of the evaluation integration
    to use. If unable to infer a name, return None.

    Currently:
        if the model is a generative language model,
        default to 'lm-evaluation-harness' otherwise return None

    :param pipeline: The pipeline to infer the integration for
    :param datasets: The datasets to infer the integration for
    :return: The name of the integration to use or None if unable to infer
    """
    if if_generative_language_model(pipeline):
        return LM_EVALUATION_HARNESS
    return None


def if_generative_language_model(pipeline: Pipeline) -> bool:
    """
    Checks if the model is a generative language model.
    """
    pipeline_name = pipeline.__class__.__name__
    if pipeline_name == "TextGenerationPipeline" or (
        pipeline_name == "TextGenerationPipelineNoKVCache"
    ):
        return True

    return False


def args_to_dict(args: Tuple[Any, ...]) -> Dict[str, Any]:
    """
    Convert a tuple of args to a dict of args.

    :param args: The args to convert. Should be a tuple of alternating
        arg names and arg values e.g.('--arg1', 1, 'arg2', 2, -arg3', 3).
        The names can optionally have a '-' or `--` in front of them.
    :return: The converted args as a dict.
    """
    if len(args) == 0:
        return {}
    # names are uneven indices, values are even indices
    args_names = args[0::2]
    args_values = args[1::2]
    # remove any '-' or '--' from the names
    args_names = [name.lstrip("-") for name in args_names]

    return dict(zip(args_names, args_values))


def get_save_path(
    type_serialization: str,
    save_path: Optional[str] = None,
    file_name: str = "results",
) -> str:
    """
    Get the save path for the results file.

    :param type_serialization: The type of serialization
        to use for the results file.
    :param save_path: The path to save the results file to.
        If None, will save to the current directory.
    :param file_name: The file name to use
        for the results file.
    :return: The save path for the results file.
    """
    file_name = file_name + "." + type_serialization
    if save_path is None:
        base_path = os.getcwd()
    else:
        base_path = save_path

    return os.path.join(base_path, file_name)


def create_pipeline(
    model_path: str,
    engine_type: Optional[str] = None,
    **kwargs,
) -> Pipeline:
    """
    Create a pipeline for evaluation

    Note: This function is currently primarily
    focused on creating pipelines of type 'text-generation'
    This function will be expanded in the future to support
    more tasks and models

    :param model_path: The target path to initialize the
        text generation model from. This can be a local
        or remote path to the model or a sparsezoo stub
    :param engine_type: The engine type to initialize the model with.
    :return: The initialized pipeline
    """
<<<<<<< HEAD
    engine_type = engine_type or DEEPSPARSE_ENGINE
    if engine_type in [DEEPSPARSE_ENGINE, ORT_ENGINE]:
        return Pipeline.create(
            task="text-generation",
            model_path=target,
            sequence_length=kwargs.pop("sequence_length", 2048),
            engine_type=engine_type,
            batch_size=kwargs.pop("batch_size", 1),
            **kwargs,
        )
    else:
        return AutoModelForCausalLM.from_pretrained(target, **kwargs)
=======
    return Pipeline.create(
        task=kwargs.pop("task", "text-generation"),
        model_path=model_path,
        sequence_length=kwargs.pop("sequence_length", 2048),
        engine_type=engine_type,
        batch_size=kwargs.pop("batch_size", 1),
        **kwargs,
    )
>>>>>>> a9e98478
<|MERGE_RESOLUTION|>--- conflicted
+++ resolved
@@ -16,6 +16,7 @@
 from typing import Any, Dict, List, Optional, Tuple, Union
 
 from deepsparse import Pipeline
+from deepsparse.operators.engine_operator import DEEPSPARSE_ENGINE
 
 
 __all__ = [
@@ -143,20 +144,7 @@
     :param engine_type: The engine type to initialize the model with.
     :return: The initialized pipeline
     """
-<<<<<<< HEAD
     engine_type = engine_type or DEEPSPARSE_ENGINE
-    if engine_type in [DEEPSPARSE_ENGINE, ORT_ENGINE]:
-        return Pipeline.create(
-            task="text-generation",
-            model_path=target,
-            sequence_length=kwargs.pop("sequence_length", 2048),
-            engine_type=engine_type,
-            batch_size=kwargs.pop("batch_size", 1),
-            **kwargs,
-        )
-    else:
-        return AutoModelForCausalLM.from_pretrained(target, **kwargs)
-=======
     return Pipeline.create(
         task=kwargs.pop("task", "text-generation"),
         model_path=model_path,
@@ -164,5 +152,4 @@
         engine_type=engine_type,
         batch_size=kwargs.pop("batch_size", 1),
         **kwargs,
-    )
->>>>>>> a9e98478
+    )