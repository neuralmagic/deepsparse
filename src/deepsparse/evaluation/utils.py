# Copyright (c) 2021 - present / Neuralmagic, Inc. All Rights Reserved.
#
# Licensed under the Apache License, Version 2.0 (the "License");
# you may not use this file except in compliance with the License.
# You may obtain a copy of the License at
#
#    http://www.apache.org/licenses/LICENSE-2.0
#
# Unless required by applicable law or agreed to in writing,
# software distributed under the License is distributed on an "AS IS" BASIS,
# WITHOUT WARRANTIES OR CONDITIONS OF ANY KIND, either express or implied.
# See the License for the specific language governing permissions and
# limitations under the License.

import os
from typing import Any, Dict, List, Optional, Tuple, Union

<<<<<<< HEAD
=======

try:
    from transformers import AutoModelForCausalLM, PreTrainedModel

    transformers_error = None
except ImportError as import_error:
    transformers_error = import_error


>>>>>>> e7d8c312
from deepsparse import Pipeline


__all__ = [
    "create_pipeline",
    "get_save_path",
    "args_to_dict",
    "resolve_integration",
]

LM_EVALUATION_HARNESS = "lm-evaluation-harness"


def potentially_check_dependency_import(integration_name: str) -> bool:
    """
    Check if the `integration_name` requires importing a dependency.
    If so, check if the dependency is installed and return True if it is.
    Otherwise, return False.

    :param integration_name: The name of the integration to check
    :return: True if the dependency is installed, False otherwise
    """

    if integration_name.replace("_", "-") == LM_EVALUATION_HARNESS:
        from deepsparse.evaluation.integrations import try_import_lm_evaluation_harness

        try_import_lm_evaluation_harness(raise_error=True)

    return True


def resolve_integration(
<<<<<<< HEAD
    pipeline: Pipeline, datasets: Union[str, List[str]]
=======
    model: Union[Pipeline, "PreTrainedModel"], datasets: Union[str, List[str]]
>>>>>>> e7d8c312
) -> Union[str, None]:
    """
    Given a model and dataset, infer the name of the evaluation integration
    to use. If unable to infer a name, return None.

    Currently:
        if the model is a generative language model,
        default to 'lm-evaluation-harness' otherwise return None

    :param model: The model to infer the integration for
    :param datasets: The datasets to infer the integration for
    :return: The name of the integration to use or None if unable to infer
    """
    if if_generative_language_model(pipeline):
        return LM_EVALUATION_HARNESS
    return None


def if_generative_language_model(pipeline: Pipeline) -> bool:
    """
    Checks if the model is a generative language model.
    """
<<<<<<< HEAD
    pipeline_name = pipeline.__class__.__name__
    if pipeline_name == "TextGenerationPipeline" or (
        pipeline_name == "TextGenerationPipelineNoKVCache"
    ):
        return True

    return False
=======
    _check_transformers_dependency()
    if isinstance(model, Pipeline):
        return model.__class__.__name__ == "TextGenerationPipeline"
    elif isinstance(model, PreTrainedModel):
        return "CausalLM" in model.__class__.__name__
    else:
        return False
>>>>>>> e7d8c312


def args_to_dict(args: Tuple[Any, ...]) -> Dict[str, Any]:
    """
    Convert a tuple of args to a dict of args.

    :param args: The args to convert. Should be a tuple of alternating
        arg names and arg values e.g.('--arg1', 1, 'arg2', 2, -arg3', 3).
        The names can optionally have a '-' or `--` in front of them.
    :return: The converted args as a dict.
    """
    if len(args) == 0:
        return {}
    # names are uneven indices, values are even indices
    args_names = args[0::2]
    args_values = args[1::2]
    # remove any '-' or '--' from the names
    args_names = [name.lstrip("-") for name in args_names]

    return dict(zip(args_names, args_values))


def get_save_path(
    type_serialization: str,
    save_path: Optional[str] = None,
    file_name: str = "results",
) -> str:
    """
    Get the save path for the results file.

    :param type_serialization: The type of serialization
        to use for the results file.
    :param save_path: The path to save the results file to.
        If None, will save to the current directory.
    :param file_name: The file name to use
        for the results file.
    :return: The save path for the results file.
    """
    file_name = file_name + "." + type_serialization
    if save_path is None:
        base_path = os.getcwd()
    else:
        base_path = save_path

    return os.path.join(base_path, file_name)


def create_pipeline(
    model_path: str,
    engine_type: Optional[str] = None,
    **kwargs,
<<<<<<< HEAD
) -> Pipeline:
=======
) -> Union[Pipeline, "AutoModelForCausalLM"]:
>>>>>>> e7d8c312
    """
    Create a pipeline for evaluation

    Note: This function is currently primarily
    focused on creating pipelines of type 'text-generation'
    This function will be expanded in the future to support
    more tasks and models

    :param model_path: The target path to initialize the
        text generation model from. This can be a local
        or remote path to the model or a sparsezoo stub
    :param engine_type: The engine type to initialize the model with.
    :return: The initialized pipeline
    """
<<<<<<< HEAD
    return Pipeline.create(
        task=kwargs.pop("task", "text-generation"),
        model_path=model_path,
        sequence_length=kwargs.pop("sequence_length", 2048),
        engine_type=engine_type,
        batch_size=kwargs.pop("batch_size", 1),
        **kwargs,
    )
=======
    _check_transformers_dependency()

    if engine_type in [DEEPSPARSE_ENGINE, ORT_ENGINE]:
        return Pipeline.create(
            task="text-generation",
            model_path=target,
            sequence_length=kwargs.pop("sequence_length", 2048),
            engine_type=engine_type,
            batch_size=kwargs.pop("batch_size", 1),
            **kwargs,
        )
    else:
        return AutoModelForCausalLM.from_pretrained(target, **kwargs)


def _check_transformers_dependency():
    if transformers_error:
        raise ImportError(
            "transformers is needed to use this module"
        ) from transformers_error
>>>>>>> e7d8c312
<|MERGE_RESOLUTION|>--- conflicted
+++ resolved
@@ -15,18 +15,6 @@
 import os
 from typing import Any, Dict, List, Optional, Tuple, Union
 
-<<<<<<< HEAD
-=======
-
-try:
-    from transformers import AutoModelForCausalLM, PreTrainedModel
-
-    transformers_error = None
-except ImportError as import_error:
-    transformers_error = import_error
-
-
->>>>>>> e7d8c312
 from deepsparse import Pipeline
 
 
@@ -59,21 +47,17 @@
 
 
 def resolve_integration(
-<<<<<<< HEAD
     pipeline: Pipeline, datasets: Union[str, List[str]]
-=======
-    model: Union[Pipeline, "PreTrainedModel"], datasets: Union[str, List[str]]
->>>>>>> e7d8c312
 ) -> Union[str, None]:
     """
-    Given a model and dataset, infer the name of the evaluation integration
+    Given a pipeline and dataset, infer the name of the evaluation integration
     to use. If unable to infer a name, return None.
 
     Currently:
         if the model is a generative language model,
         default to 'lm-evaluation-harness' otherwise return None
 
-    :param model: The model to infer the integration for
+    :param pipeline: The pipeline to infer the integration for
     :param datasets: The datasets to infer the integration for
     :return: The name of the integration to use or None if unable to infer
     """
@@ -86,7 +70,6 @@
     """
     Checks if the model is a generative language model.
     """
-<<<<<<< HEAD
     pipeline_name = pipeline.__class__.__name__
     if pipeline_name == "TextGenerationPipeline" or (
         pipeline_name == "TextGenerationPipelineNoKVCache"
@@ -94,15 +77,6 @@
         return True
 
     return False
-=======
-    _check_transformers_dependency()
-    if isinstance(model, Pipeline):
-        return model.__class__.__name__ == "TextGenerationPipeline"
-    elif isinstance(model, PreTrainedModel):
-        return "CausalLM" in model.__class__.__name__
-    else:
-        return False
->>>>>>> e7d8c312
 
 
 def args_to_dict(args: Tuple[Any, ...]) -> Dict[str, Any]:
@@ -154,11 +128,7 @@
     model_path: str,
     engine_type: Optional[str] = None,
     **kwargs,
-<<<<<<< HEAD
 ) -> Pipeline:
-=======
-) -> Union[Pipeline, "AutoModelForCausalLM"]:
->>>>>>> e7d8c312
     """
     Create a pipeline for evaluation
 
@@ -173,7 +143,6 @@
     :param engine_type: The engine type to initialize the model with.
     :return: The initialized pipeline
     """
-<<<<<<< HEAD
     return Pipeline.create(
         task=kwargs.pop("task", "text-generation"),
         model_path=model_path,
@@ -181,26 +150,4 @@
         engine_type=engine_type,
         batch_size=kwargs.pop("batch_size", 1),
         **kwargs,
-    )
-=======
-    _check_transformers_dependency()
-
-    if engine_type in [DEEPSPARSE_ENGINE, ORT_ENGINE]:
-        return Pipeline.create(
-            task="text-generation",
-            model_path=target,
-            sequence_length=kwargs.pop("sequence_length", 2048),
-            engine_type=engine_type,
-            batch_size=kwargs.pop("batch_size", 1),
-            **kwargs,
-        )
-    else:
-        return AutoModelForCausalLM.from_pretrained(target, **kwargs)
-
-
-def _check_transformers_dependency():
-    if transformers_error:
-        raise ImportError(
-            "transformers is needed to use this module"
-        ) from transformers_error
->>>>>>> e7d8c312
+    )