--- conflicted
+++ resolved
@@ -12,120 +12,11 @@
 # See the License for the specific language governing permissions and
 # limitations under the License.
 
-<<<<<<< HEAD
-import textwrap
-from collections import defaultdict
-from typing import Any, Callable, List, Optional, Union
-=======
 from sparsezoo.utils.registry import RegistryMixin
->>>>>>> 428f8399
-
-from pydantic import BaseModel, Field
-
-<<<<<<< HEAD
 
 
-
-class EvaluationRegistryEntry(BaseModel):
-    alias: Union[List[str], None] = Field(
-        default=None,
-        description="Alternative name for the evaluation function integration.",
-    )
-    function: Callable[..., Any] = Field(
-        description="The evaluation function particular to the integration",
-        repr=False,
-    )
-    # TODO: How do we envision using it?
-    error_msg: Optional[str] = Field(
-        default=None,
-        description="The additional error message to "
-        "display if the evaluation function fails",
-        repr=False,
-    )
-
-
-class EvaluationRegistry:
-    _REGISTRY = defaultdict(lambda: EvaluationRegistryEntry)
-
-    @classmethod
-    def register(
-        cls,
-        integration: str,
-        alias: Union[str, List[str], None] = None,
-        error_msg: Optional[str] = None,
-    ) -> Callable[..., Any]:
-        """
-        # TODO: Add docstrings
-        """
-        if alias is not None:
-            alias = alias if isinstance(alias, list) else [alias]
-
-        def decorator(function):
-            if cls._REGISTRY.get(integration):
-                raise ValueError(
-                    f"Integration name: {integration} is already "
-                    f"registered for a function: {function.__name__}"
-                )
-            cls._REGISTRY[integration] = EvaluationRegistryEntry(
-                alias=alias, function=function, error_msg=error_msg
-            )
-            return function
-
-        return decorator
-
-    def get(self, integration: str) -> Callable[..., Any]:
-        # TODO: Reconcile with the requirement
-        # "EVAL_REGISTRY.resolve(target, integration, datasets)"
-
-        # get the evaluation function by integration name
-        entry_found = self._REGISTRY.get(integration)
-        if entry_found:
-            return entry_found.function
-
-        # otherwise get the evaluation function by integration name
-        entry_found = self._check_for_alias(integration)
-        if entry_found is None:
-            raise KeyError(
-                f"Integration {integration} not found in the registry. "
-                f"Available integrations: {list(self._REGISTRY.keys())}. "
-                f"Available aliases: {self._get_available_aliases()}"
-            )
-        return entry_found.function
-
-    def __repr__(self):
-        return (
-            f"{self.__class__.__name__}:\n"
-            f"{self._print_registry_entries(self._REGISTRY)}"
-        )
-
-    def _get_available_aliases(self) -> List[str]:
-        all_aliases = []
-        for entry in self._REGISTRY.values():
-            if entry.alias is None:
-                continue
-            all_aliases.extend(entry.alias)
-        return all_aliases
-
-    def _check_for_alias(self, integration: str) -> Optional[EvaluationRegistryEntry]:
-        return next(
-            (
-                entry
-                for entry in self._REGISTRY.values()
-                if entry.alias is not None and integration in entry.alias
-            ),
-            None,
-        )
-
-    @staticmethod
-    def _print_registry_entries(registry: dict) -> str:
-        return textwrap.indent(
-            "\n".join([f"{key}: {value}" for key, value in registry.items()]),
-            prefix="  ",
-        )
-=======
 __all__ = ["EvaluationRegistry"]
 
 
 class EvaluationRegistry(RegistryMixin):
-    pass
->>>>>>> 428f8399
+    pass