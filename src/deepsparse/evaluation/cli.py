--- conflicted
+++ resolved
@@ -20,11 +20,7 @@
   Module for evaluating models on the various evaluation integrations
 
 OPTIONS:
-<<<<<<< HEAD
     MODEL_PATH
-=======
-    --model_path MODEL_PATH
->>>>>>> 59e0602b
                         A path to an ONNX model, local directory containing ONNX model
                         (including all the auxiliary files) or a SparseZoo stub
     -d DATASET, --dataset DATASET
@@ -92,19 +88,12 @@
         ignore_unknown_options=True,
     )
 )
-<<<<<<< HEAD
 @click.argument(
     "model_path",
     type=click.Path(dir_okay=True, file_okay=True),
     required=True,
-=======
-@click.option(
-    "--model_path",
-    type=click.Path(dir_okay=True, file_okay=True),
-    required=True,
-    help="A path to an ONNX model, local directory containing ONNX model"
+    help="A path to a remote or local directory containing ONNX/torch model "
     "(including all the auxiliary files) or a SparseZoo stub",
->>>>>>> 59e0602b
 )
 @click.option(
     "-d",
