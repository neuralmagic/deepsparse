# Copyright (c) 2021 - present / Neuralmagic, Inc. All Rights Reserved.
#
# Licensed under the Apache License, Version 2.0 (the "License");
# you may not use this file except in compliance with the License.
# You may obtain a copy of the License at
#
#    http://www.apache.org/licenses/LICENSE-2.0
#
# Unless required by applicable law or agreed to in writing,
# software distributed under the License is distributed on an "AS IS" BASIS,
# WITHOUT WARRANTIES OR CONDITIONS OF ANY KIND, either express or implied.
# See the License for the specific language governing permissions and
# limitations under the License.

"""
Code related to interfacing with a Neural Network in the DeepSparse Engine using python
"""

import logging
import time
from enum import Enum
from typing import Dict, Iterable, List, Optional, Tuple, Union

import numpy
from tqdm.auto import tqdm

from deepsparse.analytics import deepsparse_analytics as _analytics
from deepsparse.benchmark import BenchmarkResults
from deepsparse.utils import (
    generate_random_inputs,
<<<<<<< HEAD
=======
    get_output_names,
    join_engine_outputs,
>>>>>>> 49620806
    model_to_path,
    override_onnx_input_shapes,
    split_engine_inputs,
)


try:
    # flake8: noqa
    from deepsparse.cpu import cpu_architecture
    from deepsparse.lib import init_deepsparse_lib
    from deepsparse.version import *
except ImportError:
    raise ImportError(
        "Unable to import deepsparse python apis. "
        "Please contact support@neuralmagic.com"
    )


__all__ = [
    "Engine",
    "compile_model",
    "benchmark_model",
    "model_debug_analysis",
    "Scheduler",
    "Context",
    "MultiModelEngine",
    "BaseEngine",
]

_LOGGER = logging.getLogger(__name__)

ARCH = cpu_architecture()
NUM_CORES = ARCH.num_available_physical_cores
# Default num-streams. Always 1 when using the single_stream scheduler. Depends on the
# hardware memory hierarchy when using elastic or multi_stream schedulers. It will
# typically be one per numa node, but can be higher on computers with multiple L3
# caches per numa node.
NUM_STREAMS = 0
AVX_TYPE = ARCH.isa
VNNI = ARCH.vnni

LIB = init_deepsparse_lib()


class Scheduler(Enum):
    """
    Scheduler kinds to determine Engine execution strategy.
    For most synchronous cases, the default single_stream is recommended.
    For running a model server or parallel inferences, try multi_stream for
    maximum utilization of hardware.

    - default: maps to single_stream
    - single_stream: requests from separate threads execute serially
    - multi_stream: requests from separate threads execute in parallel
    - elastic: requests from separate threads are distributed across NUMA nodes
    """

    default = "single_stream"
    single_stream = "single_stream"
    multi_stream = "multi_stream"
    elastic = "elastic"

    @staticmethod
    def from_str(key: str):
        if key in ("sync", "single", "single_stream"):
            return Scheduler.single_stream
        elif key in ("async", "multi", "multi_stream"):
            return Scheduler.multi_stream
        elif key in ("elastic"):
            return Scheduler.elastic
        else:
            raise ValueError(f"unsupported Scheduler: {key}")


def _validate_batch_size(batch_size: int) -> int:
    if batch_size < 1:
        raise ValueError("batch_size must be greater than 0")

    return batch_size


def _validate_num_cores(num_cores: Union[None, int]) -> int:
    if not num_cores:
        num_cores = NUM_CORES

    if num_cores < 1:
        raise ValueError("num_cores must be greater than 0")

    return num_cores


def _validate_num_streams(num_streams: Union[None, int], num_cores: int) -> int:
    if not num_streams:
        num_streams = NUM_STREAMS

    if num_streams < 0:
        raise ValueError("num_streams must be greater than 0")

    max_num_streams = NUM_CORES
    if max_num_streams > num_cores:
        max_num_streams = num_cores

    if num_streams > max_num_streams:
        num_streams = max_num_streams
        _LOGGER.warn(
            "num_streams exceeds num_cores - capping to {}".format(num_streams)
        )

    return num_streams


def _validate_scheduler(scheduler: Union[None, str, Scheduler]) -> Scheduler:
    if not scheduler:
        scheduler = Scheduler.default

    if isinstance(scheduler, str):
        scheduler = Scheduler.from_str(scheduler)

    if not isinstance(scheduler, Scheduler):
        raise ValueError(
            "unsupported type for scheduler: {} ({})".format(scheduler, type(scheduler))
        )

    return scheduler


class Context(object):
    """
    Contexts can be used to run multiple instances of the MultiModelEngine with the same
    scheduler. This allows one scheduler to manage the resources of the system
    effectively, keeping engines that are running different models from fighting over system
    resources.

    :param num_cores: The number of physical cores to run the model on. If more
        cores are requested than are available on a single socket, the engine
        will try to distribute them evenly across as few sockets as possible.
    :param num_streams: The max number of requests the model can handle
        concurrently.
    """

    def __init__(
        self,
        num_cores: int = None,
        num_streams: int = None,
    ):
        self._num_cores = _validate_num_cores(num_cores)
        self._scheduler = Scheduler.from_str("elastic")
        self._deepsparse_context = LIB.deepsparse_context(
            self._num_cores,
            _validate_num_streams(num_streams, self._num_cores),
            self._scheduler.value,
        )
        # num_streams can be adjusted by how we map optimially to the hardware topology,
        # so let's use the context as the source of truth to be transparent
        self._num_streams = self._deepsparse_context.num_streams()

    @property
    def value(self):
        return self._deepsparse_context

    @property
    def num_cores(self):
        return self._num_cores

    @property
    def num_streams(self):
        return self._num_streams

    @property
    def scheduler(self):
        return self._scheduler

    def __repr__(self) -> str:
        return f"Context(num_cores={self.num_cores}, num_streams={self.num_streams}, scheduler={self.scheduler})"


class BaseEngine(object):
    def construct(
        self,
        model: Union[str, "Model", "File"],
        batch_size: int = 1,
        num_cores: int = None,
        num_streams: int = None,
        scheduler: Scheduler = None,
        input_shapes: List[List[int]] = None,
    ):
        _analytics.send_event("python__engine__init")
        self._model_path = model_to_path(model)
        self._batch_size = _validate_batch_size(batch_size)
        self._num_cores = _validate_num_cores(num_cores)
        self._num_streams = _validate_num_streams(num_streams, self._num_cores)
        self._scheduler = _validate_scheduler(scheduler)
        self._input_shapes = input_shapes
        self._cpu_avx_type = AVX_TYPE
        self._cpu_vnni = VNNI

    def construct_with_context(
        self,
        model: Union[str, "Model", "File"],
        batch_size: int,
        context: Context,
        input_shapes: List[List[int]] = None,
    ):
        _analytics.send_event("python__engine__init")
        self._model_path = model_to_path(model)
        self._batch_size = _validate_batch_size(batch_size)
        self._num_cores = context.num_cores
        self._num_streams = context.num_streams
        self._scheduler = _validate_scheduler(context.scheduler)
        self._input_shapes = input_shapes
        self._cpu_avx_type = AVX_TYPE
        self._cpu_vnni = VNNI


class Engine(BaseEngine):
    """
    Create a new DeepSparse Engine that compiles the given onnx file
    for GPU class performance on commodity CPUs.

    Note 1: Engines are compiled for a specific batch size and
    for a specific number of CPU cores.

    | Example:
    |    # create an engine for batch size 1 on all available cores
    |    engine = Engine("path/to/onnx", batch_size=1, num_cores=None)

    :param model: Either a path to the model's onnx file, a SparseZoo model stub
        prefixed by 'zoo:', a SparseZoo Model object, or a SparseZoo ONNX File
        object that defines the neural network
    :param batch_size: The batch size of the inputs to be used with the engine
    :param num_cores: The number of physical cores to run the model on. If more
        cores are requested than are available on a single socket, the engine
        will try to distribute them evenly across as few sockets as possible.
    :param num_streams: The max number of requests the model can handle
        concurrently.
    :param scheduler: The kind of scheduler to execute with. Pass None for the default.
    :param input_shapes: The list of shapes to set the inputs to. Pass None to use model as-is.
    """

    def __init__(
        self,
        model: Union[str, "Model", "File"],
        batch_size: int = 1,
        num_cores: int = None,
        num_streams: int = None,
        scheduler: Scheduler = None,
        input_shapes: List[List[int]] = None,
    ):
        BaseEngine.construct(
            self, model, batch_size, num_cores, num_streams, scheduler, input_shapes
        )

        if self._input_shapes:
            with override_onnx_input_shapes(
                self._model_path, self._input_shapes
            ) as model_path:
                self._eng_net = LIB.deepsparse_engine(
                    model_path,
                    self._batch_size,
                    self._num_cores,
                    self._num_streams,
                    self._scheduler.value,
                    None,
                )
        else:
            self._eng_net = LIB.deepsparse_engine(
                self._model_path,
                self._batch_size,
                self._num_cores,
                self._num_streams,
                self._scheduler.value,
                None,
            )

    def __call__(
        self,
        inp: List[numpy.ndarray],
        val_inp: bool = True,
    ) -> List[numpy.ndarray]:
        """
        Convenience function for Engine.run(), see @run for more details

        | Example:
        |     engine = Engine("path/to/onnx", batch_size=1, num_cores=None)
        |     inp = [numpy.random.rand(1, 3, 224, 224).astype(numpy.float32)]
        |     out = engine(inp)
        |     assert isinstance(out, List)

        :param inp: The list of inputs to pass to the engine for inference.
            The expected order is the inputs order as defined in the ONNX graph.
        :param val_inp: Validate the input to the model to ensure numpy array inputs
            are setup correctly for the DeepSparse Engine
        :return: The list of outputs from the model after executing over the inputs
        """
        return self.run(inp, val_inp)

    def __repr__(self):
        """
        :return: Unambiguous representation of the current model instance
        """
        return "{}({})".format(self.__class__, self._properties_dict())

    def __str__(self):
        """
        :return: Human readable form of the current model instance
        """
        formatted_props = [
            "\t{}: {}".format(key, val) for key, val in self._properties_dict().items()
        ]

        return "{}.{}:\n{}".format(
            self.__class__.__module__,
            self.__class__.__qualname__,
            "\n".join(formatted_props),
        )

    @property
    def model_path(self) -> str:
        """
        :return: The local path to the model file the current instance was compiled from
        """
        return self._model_path

    @property
    def batch_size(self) -> int:
        """
        :return: The batch size of the inputs to be used with the model
        """
        return self._batch_size

    @property
    def num_cores(self) -> int:
        """
        :return: The number of physical cores the current instance is running on
        """
        return self._num_cores

    @property
    def num_streams(self) -> int:
        """
        :return: The max count of streams the current instance can handle
           concurrently.
        """
        return self._eng_net.num_streams()

    @property
    def scheduler(self) -> Scheduler:
        """
        :return: The kind of scheduler to execute with
        """
        return self._scheduler

    @property
    def fraction_of_supported_ops(self) -> float:
        """
        :return: The portion of the network supported by optimized runtime.
        """
        return round(self._eng_net.fraction_of_supported_ops(), 4)

    @property
    def input_names(self) -> List[str]:
        """
        :return: The ordered names of the inputs.
        """
        return self._eng_net.input_names()

    @property
    def input_shapes(self) -> List[Tuple]:
        """
        :return: The ordered shapes of the inputs.
        """
        return self._eng_net.input_dims()

    @property
    def output_names(self) -> List[str]:
        """
        :return: The ordered names of the outputs.
        """
        return self._eng_net.output_names()

    @property
    def output_shapes(self) -> List[Tuple]:
        """
        :return: The ordered shapes of the outputs.
        """
        return self._eng_net.output_dims()

    @property
    def cpu_avx_type(self) -> str:
        """
        :return: The detected cpu avx type that neural magic is running with.
            One of {avx2, avx512}. AVX instructions give significant execution speedup
            with avx512 > avx2.
        """
        return self._cpu_avx_type

    @property
    def cpu_vnni(self) -> bool:
        """
        :return: True if vnni support was detected on the cpu, False otherwise.
            VNNI gives performance benefits for quantized networks.
        """
        return self._cpu_vnni

    def generate_random_inputs(self) -> List[numpy.ndarray]:
        """
        Generate random data that matches the type and shape of the ONNX model
        :return: List of random tensors
        """
        return generate_random_inputs(self.model_path, self.batch_size)

    def batched_run(
        self,
        inp: List[numpy.ndarray],
    ) -> List[numpy.ndarray]:

        if self.batch_size == 1:
            _LOGGER.warn(
                "Using batched_run with an Engine of batch_size=1 isn't recommended "
                "for optimal performance."
            )

        # Split inputs into batches of size `self.batch_size`
        batch_inputs, orig_batch_size = split_engine_inputs(inp, self.batch_size)

        # Submit split batches to engine threadpool
        batch_outputs = list(map(self.run, batch_inputs))

        # Join together the batches of size `self.batch_size`
        return join_engine_outputs(batch_outputs, orig_batch_size)

    def run(
        self,
        inp: List[numpy.ndarray],
        val_inp: bool = True,
    ) -> List[numpy.ndarray]:
        """
        Run given inputs through the model for inference.
        Returns the result as a list of numpy arrays corresponding to
        the outputs of the model as defined in the ONNX graph.

        Note 1: the input dimensions must match what is defined in the ONNX graph.
        To avoid extra time in memory shuffles, the best use case
        is to format both the onnx and the input into channels first format;
        ex: [batch, height, width, channels] => [batch, channels, height, width]

        Note 2: the input type for the numpy arrays must match
        what is defined in the ONNX graph.
        Generally float32 is most common,
        but int8 and int16 are used for certain layer and input types
        such as with quantized models.

        Note 3: the numpy arrays must be contiguous in memory,
        use numpy.ascontiguousarray(array) to fix if not.

        | Example:
        |     engine = Engine("path/to/onnx", batch_size=1, num_cores=None)
        |     inp = [numpy.random.rand(1, 3, 224, 224).astype(numpy.float32)]
        |     out = engine.run(inp)
        |     assert isinstance(out, List)

        :param inp: The list of inputs to pass to the engine for inference.
            The expected order is the inputs order as defined in the ONNX graph.
        :param val_inp: Validate the input to the model to ensure numpy array inputs
            are setup correctly for the DeepSparse Engine
        :return: The list of outputs from the model after executing over the inputs
        """
        if val_inp:
            self._validate_inputs(inp)

        return self._eng_net.execute_list_out(inp)

    def timed_run(
        self, inp: List[numpy.ndarray], val_inp: bool = False
    ) -> Tuple[List[numpy.ndarray], float]:
        """
        Convenience method for timing a model inference run.
        Returns the result as a tuple containing (the outputs from @run, time take)

        See @run for more details.

        | Example:
        |     engine = Engine("path/to/onnx", batch_size=1, num_cores=None)
        |     inp = [numpy.random.rand(1, 3, 224, 224).astype(numpy.float32)]
        |     out, time = engine.timed_run(inp)
        |     assert isinstance(out, List)
        |     assert isinstance(time, float)

        :param inp: The list of inputs to pass to the engine for inference.
            The expected order is the inputs order as defined in the ONNX graph.
        :param val_inp: Validate the input to the model to ensure numpy array inputs
            are setup correctly for the DeepSparse Engine
        :return: The list of outputs from the model after executing over the inputs
        """
        start = time.perf_counter()
        out = self.run(inp, val_inp)
        end = time.perf_counter()

        return out, end - start

    def mapped_run(
        self,
        inp: List[numpy.ndarray],
        val_inp: bool = True,
    ) -> Dict[str, numpy.ndarray]:
        """
        Run given inputs through the model for inference.
        Returns the result as a dictionary of numpy arrays corresponding to
        the output names of the model as defined in the ONNX graph.

        Note 1: this function can add some a performance hit in certain cases.
        If using, please validate that you do not incur a performance hit
        by comparing with the regular run func

        See @run for more details on specific setup for the inputs.

        | Example:
        |     engine = Engine("path/to/onnx", batch_size=1)
        |     inp = [numpy.random.rand(1, 3, 224, 224).astype(numpy.float32)]
        |     out = engine.mapped_run(inp)
        |     assert isinstance(out, Dict)

        :param inp: The list of inputs to pass to the engine for inference.
            The expected order is the inputs order as defined in the ONNX graph.
        :param val_inp: Validate the input to the model to ensure numpy array inputs
            are setup correctly for the DeepSparse Engine
        :return: The dictionary of outputs from the model after executing
            over the inputs
        """
        if val_inp:
            self._validate_inputs(inp)

        out = self._eng_net.execute(inp)

        return out

    def benchmark(
        self,
        inp: List[numpy.ndarray],
        num_iterations: int = 20,
        num_warmup_iterations: int = 5,
        include_inputs: bool = False,
        include_outputs: bool = False,
        show_progress: bool = False,
    ) -> BenchmarkResults:
        """
        A convenience function for quickly benchmarking the instantiated model
        on a given input in the DeepSparse Engine.
        After executing, will return the summary statistics for benchmarking.

        :param inp: The list of inputs to pass to the engine for benchmarking.
            The expected order is the inputs order as defined in the ONNX graph.
        :param num_iterations: The number of iterations to run benchmarking for.
            Default is 20
        :param num_warmup_iterations: T number of iterations to warm up engine before
            benchmarking. These executions will not be counted in the benchmark
            results that are returned. Useful and recommended to bring
            the system to a steady state. Default is 5
        :param include_inputs: If True, inputs from forward passes during benchmarking
            will be added to the results. Default is False
        :param include_outputs: If True, outputs from forward passes during benchmarking
            will be added to the results. Default is False
        :param show_progress: If True, will display a progress bar. Default is False
        :return: the results of benchmarking
        """
        # define data loader
        def _infinite_loader():
            while True:
                yield inp

        return self.benchmark_loader(
            loader=_infinite_loader(),
            num_iterations=num_iterations,
            num_warmup_iterations=num_warmup_iterations,
            include_inputs=include_inputs,
            include_outputs=include_outputs,
            show_progress=show_progress,
        )

    def benchmark_loader(
        self,
        loader: Iterable[List[numpy.ndarray]],
        num_iterations: int = 20,
        num_warmup_iterations: int = 5,
        include_inputs: bool = False,
        include_outputs: bool = False,
        show_progress: bool = False,
    ) -> BenchmarkResults:
        """
        A convenience function for quickly benchmarking the instantiated model
        on a give DataLoader in the DeepSparse Engine.
        After executing, will return the summary statistics for benchmarking.

        :param loader: An iterator of inputs to pass to the engine for benchmarking.
            The expected order of each input is as defined in the ONNX graph.
        :param num_iterations: The number of iterations to run benchmarking for.
            Default is 20
        :param num_warmup_iterations: T number of iterations to warm up engine before
            benchmarking. These executions will not be counted in the benchmark
            results that are returned. Useful and recommended to bring
            the system to a steady state. Default is 5
        :param include_inputs: If True, inputs from forward passes during benchmarking
            will be added to the results. Default is False
        :param include_outputs: If True, outputs from forward passes during benchmarking
            will be added to the results. Default is False
        :param show_progress: If True, will display a progress bar. Default is False
        :return: the results of benchmarking
        """
        assert num_iterations >= 1 and num_warmup_iterations >= 0, (
            "num_iterations and num_warmup_iterations must be non negative for "
            "benchmarking."
        )
        completed_iterations = 0
        results = BenchmarkResults()

        if show_progress:
            progress_bar = tqdm(total=num_iterations)

        while completed_iterations < num_warmup_iterations + num_iterations:
            for batch in loader:
                # run benchmark
                start = time.perf_counter()
                out = self.run(batch)
                end = time.perf_counter()

                if completed_iterations >= num_warmup_iterations:
                    # update results if warmup iterations are completed
                    results.append_batch(
                        time_start=start,
                        time_end=end,
                        batch_size=self.batch_size,
                        inputs=batch if include_inputs else None,
                        outputs=out if include_outputs else None,
                    )
                    if show_progress:
                        progress_bar.update(1)

                completed_iterations += 1

                if completed_iterations >= num_warmup_iterations + num_iterations:
                    break

        if show_progress:
            progress_bar.close()

        return results

    def _validate_inputs(self, inp: List[numpy.ndarray]):
        if isinstance(inp, str) or not isinstance(inp, List):
            raise ValueError("inp must be a list, given {}".format(type(inp)))

        for arr in inp:
            if arr.shape[0] != self._batch_size:
                raise ValueError(
                    (
                        "array batch size of {} must match the batch size "
                        "the model was instantiated with {}"
                    ).format(arr.shape[0], self._batch_size)
                )

            if not arr.flags["C_CONTIGUOUS"]:
                raise ValueError(
                    "array must be passed in as C contiguous, "
                    "call numpy.ascontiguousarray(array)"
                )

    def _properties_dict(self) -> Dict:
        return {
            "onnx_file_path": self.model_path,
            "batch_size": self.batch_size,
            "num_cores": self.num_cores,
            "num_streams": self.num_streams,
            "scheduler": self.scheduler,
            "fraction_of_supported_ops": self.fraction_of_supported_ops,
            "cpu_avx_type": self.cpu_avx_type,
            "cpu_vnni": self.cpu_vnni,
        }


class DebugAnalysisEngine(Engine):
    """
    A subclass of Engine that supports debug analysis.

    :param model: Either a path to the model's onnx file, a SparseZoo model stub
        prefixed by 'zoo:', a SparseZoo Model object, or a SparseZoo ONNX File
        object that defines the neural network
    :param batch_size: The batch size of the inputs to be used with the engine
    :param num_cores: The number of physical cores to run the model on. If more
        cores are requested than are available on a single socket, the engine
        will try to distribute them evenly across as few sockets as possible.
    :param num_streams: The max number of requests the model can handle
        concurrently.
    :param scheduler: The kind of scheduler to execute with. Pass None for the default.
    :param input_shapes: The list of shapes to set the inputs to. Pass None to use model as-is.
    :param num_iterations: The number of iterations to run benchmarking for.
        Default is 20
    :param num_warmup_iterations: T number of iterations to warm up engine before
        benchmarking. These executions will not be counted in the benchmark
        results that are returned. Useful and recommended to bring
        the system to a steady state. Default is 5
    :param include_inputs: If True, inputs from forward passes during benchmarking
        will be added to the results. Default is False
    :param include_outputs: If True, outputs from forward passes during benchmarking
        will be added to the results. Default is False
    :param show_progress: If True, will display a progress bar. Default is False
    :param scheduler: The kind of scheduler to execute with. Pass None for the default.
    """

    def __init__(
        self,
        model: Union[str, "Model", "File"],
        batch_size: int = 1,
        num_cores: int = None,
        scheduler: Scheduler = None,
        input_shapes: List[List[int]] = None,
        num_iterations: int = 20,
        num_warmup_iterations: int = 5,
        optimization_level: int = 1,
        imposed_as: Optional[float] = None,
        imposed_ks: Optional[float] = None,
    ):
        BaseEngine.construct(
            self, model, batch_size, num_cores, None, scheduler, input_shapes
        )

        if self._input_shapes:
            with override_onnx_input_shapes(
                self._model_path, self._input_shapes
            ) as model_path:
                self._eng_net = LIB.deepsparse_engine(
                    model_path,
                    self._batch_size,
                    self._num_cores,
                    self._num_streams,
                    self._scheduler.value,
                    None,
                    "external",
                    num_iterations,
                    num_warmup_iterations,
                    optimization_level,
                    imposed_as,
                    imposed_ks,
                )
        else:
            self._eng_net = LIB.deepsparse_engine(
                self._model_path,
                self._batch_size,
                self._num_cores,
                self._num_streams,
                self._scheduler.value,
                None,
                "external",
                num_iterations,
                num_warmup_iterations,
                optimization_level,
                imposed_as,
                imposed_ks,
            )

    def analyze(
        self,
        inp: List[numpy.ndarray],
        val_inp: bool = True,
    ) -> List[numpy.ndarray]:
        """
        Function to analyze a model's performance in the DeepSparse Engine.

        Note 1: Analysis is currently only supported on a single socket.

        :param inp: The list of inputs to pass to the engine for analyzing inference.
            The expected order is the inputs order as defined in the ONNX graph.
        :param val_inp: Validate the input to the model to ensure numpy array inputs
            are setup correctly for the DeepSparse Engine
        :return: the analysis structure containing the performance details of each layer
        """
        if val_inp:
            self._validate_inputs(inp)

        [out, bench_info] = self._eng_net.benchmark_execute(inp)

        return bench_info


class MultiModelEngine(Engine):
    """
    The MultiModelEngine, together with the Context class, can be used to run multiple models
    on the same computer at once. The interface and behavior are both very similar to the Engine
    class. The main difference is instead of taking in a scheduler and a number of cores as
    arguments to the constructor, the MultiModelEngine takes in a Context. The Context contains
    a shared scheduler along with other runtime information that will be used across instances
    of the MultiModelEngine to provide optimal performance when running multiple models
    concurrently.

    :param model: Either a path to the model's onnx file, a SparseZoo model stub
        prefixed by 'zoo:', a SparseZoo Model object, or a SparseZoo ONNX File
        object that defines the neural network
    :param batch_size: The batch size of the inputs to be used with the engine
    :param context: See above. This object should be constructed with the desired number of
        cores and passed into each instance of the MultiModelEngine.
    :param input_shapes: The list of shapes to set the inputs to. Pass None to use model as-is.
    """

    def __init__(
        self,
        model: Union[str, "Model", "File"],
        batch_size: int,
        context: Context,
        input_shapes: List[List[int]] = None,
    ):
        BaseEngine.construct_with_context(
            self, model, batch_size, context, input_shapes
        )

        if self._input_shapes:
            with override_onnx_input_shapes(
                self._model_path, self._input_shapes
            ) as model_path:
                self._eng_net = LIB.deepsparse_engine(
                    model_path,
                    self._batch_size,
                    self._num_cores,
                    self._num_streams,
                    self._scheduler.value,
                    context.value,
                )
        else:
            self._eng_net = LIB.deepsparse_engine(
                self._model_path,
                self._batch_size,
                self._num_cores,
                self._num_streams,
                self._scheduler.value,
                context.value,
            )


def compile_model(
    model: Union[str, "Model", "File"],
    batch_size: int = 1,
    num_cores: int = None,
    num_streams: int = None,
    scheduler: Scheduler = None,
    input_shapes: List[List[int]] = None,
) -> Engine:
    """
    Convenience function to compile a model in the DeepSparse Engine
    from an ONNX file for inference.
    Gives defaults of batch_size == 1, num_cores == None
    (will use all physical cores available on the system).

    :param model: Either a path to the model's onnx file, a SparseZoo model stub
        prefixed by 'zoo:', a SparseZoo Model object, or a SparseZoo ONNX File
        object that defines the neural network
    :param batch_size: The batch size of the inputs to be used with the model
    :param num_cores: The number of physical cores to run the model on.
        Pass None or 0 to run on the max number of cores for the current
        machine; default None
    :param num_streams: The max number of requests the model can handle
        concurrently. None or 0 implies a scheduler-defined default value;
        default None
    :param scheduler: The kind of scheduler to execute with. Pass None for the default.
    :param input_shapes: The list of shapes to set the inputs to. Pass None to use model as-is.
    :return: The created Engine after compiling the model
    """
    return Engine(
        model=model,
        batch_size=batch_size,
        num_cores=num_cores,
        num_streams=num_streams,
        scheduler=scheduler,
        input_shapes=input_shapes,
    )


def benchmark_model(
    model: Union[str, "Model", "File"],
    inp: List[numpy.ndarray],
    batch_size: int = 1,
    num_cores: int = None,
    num_streams: int = None,
    num_iterations: int = 20,
    num_warmup_iterations: int = 5,
    include_inputs: bool = False,
    include_outputs: bool = False,
    show_progress: bool = False,
    scheduler: Scheduler = None,
    input_shapes: List[List[int]] = None,
) -> BenchmarkResults:
    """
    Convenience function to benchmark a model in the DeepSparse Engine
    from an ONNX file for inference.
    Gives defaults of batch_size == 1 and num_cores == None
    (will use all physical cores available on a single socket).

    Note 1: Benchmarking is currently only supported on a single socket.

    :param model: Either a path to the model's onnx file, a SparseZoo model stub
        prefixed by 'zoo:', a SparseZoo Model object, or a SparseZoo ONNX File
        object that defines the neural network
    :param batch_size: The batch size of the inputs to be used with the model
    :param num_cores: The number of physical cores to run the model on.
        Pass None or 0 to run on the max number of cores
        for the current machine; default None
    :param num_streams: The max number of requests the model can handle
        concurrently. None or 0 implies a scheduler-defined default value;
        default None
    :param inp: The list of inputs to pass to the engine for benchmarking.
        The expected order is the inputs order as defined in the ONNX graph.
    :param num_iterations: The number of iterations to run benchmarking for.
        Default is 20
    :param num_warmup_iterations: T number of iterations to warm up engine before
        benchmarking. These executions will not be counted in the benchmark
        results that are returned. Useful and recommended to bring
        the system to a steady state. Default is 5
    :param include_inputs: If True, inputs from forward passes during benchmarking
        will be added to the results. Default is False
    :param include_outputs: If True, outputs from forward passes during benchmarking
        will be added to the results. Default is False
    :param show_progress: If True, will display a progress bar. Default is False
    :param scheduler: The kind of scheduler to execute with. Pass None for the default.
    :return: the results of benchmarking
    """
    model = compile_model(
        model=model,
        batch_size=batch_size,
        num_cores=num_cores,
        num_streams=num_streams,
        scheduler=scheduler,
        input_shapes=input_shapes,
    )

    return model.benchmark(
        inp,
        num_iterations,
        num_warmup_iterations,
        include_inputs,
        include_outputs,
        show_progress,
    )


def model_debug_analysis(
    model: Union[str, "Model", "File"],
    inp: List[numpy.ndarray],
    batch_size: int = 1,
    num_cores: int = None,
    num_iterations: int = 20,
    num_warmup_iterations: int = 5,
    optimization_level: int = 1,
    imposed_as: Optional[float] = None,
    imposed_ks: Optional[float] = None,
    scheduler: Scheduler = None,
    input_shapes: List[List[int]] = None,
) -> dict:
    """
    Function to analyze a model's performance in the DeepSparse Engine.
    The model must be defined in an ONNX graph and stored in a local file.
    Gives default batch_size == 1 and num_cores == None
    (will use all physical cores available on a single socket).

    Note 1: Analysis is currently only supported on a single socket.

    :param model: Either a path to the model's onnx file, a SparseZoo model stub
        prefixed by 'zoo:', a SparseZoo Model object, or a SparseZoo ONNX File
        object that defines the neural network graph definition to analyze
    :param inp: The list of inputs to pass to the engine for analyzing inference.
        The expected order is the inputs order as defined in the ONNX graph.
    :param batch_size: The batch size of the inputs to be used with the model
    :param num_cores: The number of physical cores to run the model on.
        Pass None or 0 to run on the max number of cores
        for the current machine; default None
    :param num_iterations: The number of times to repeat execution of the model
        while analyzing, default is 20
    :param num_warmup_iterations: The number of times to repeat execution of the model
        before analyzing, default is 5
    :param optimization_level: The amount of graph optimizations to perform.
        The current choices are either 0 (minimal) or 1 (all), default is 1
    :param imposed_as: Imposed activation sparsity, defaults to None.
        Will force the activation sparsity from all ReLu layers in the graph
        to match this desired sparsity level (percentage of 0's in the tensor).
        Beneficial for seeing how AS affects the performance of the model.
    :param imposed_ks: Imposed kernel sparsity, defaults to None.
        Will force all prunable layers in the graph to have weights with
        this desired sparsity level (percentage of 0's in the tensor).
        Beneficial for seeing how pruning affects the performance of the model.
    :param scheduler: The kind of scheduler to execute with. Pass None for the default.
    :return: the analysis structure containing the performance details of each layer
    """
    model = DebugAnalysisEngine(
        model=model,
        batch_size=batch_size,
        num_cores=num_cores,
        scheduler=scheduler,
        input_shapes=input_shapes,
        num_iterations=num_iterations,
        num_warmup_iterations=num_warmup_iterations,
        optimization_level=optimization_level,
        imposed_as=imposed_as,
        imposed_ks=imposed_ks,
    )

    return model.analyze(inp)<|MERGE_RESOLUTION|>--- conflicted
+++ resolved
@@ -28,11 +28,7 @@
 from deepsparse.benchmark import BenchmarkResults
 from deepsparse.utils import (
     generate_random_inputs,
-<<<<<<< HEAD
-=======
-    get_output_names,
     join_engine_outputs,
->>>>>>> 49620806
     model_to_path,
     override_onnx_input_shapes,
     split_engine_inputs,
