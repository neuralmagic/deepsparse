# Copyright (c) 2021 - present / Neuralmagic, Inc. All Rights Reserved.
#
# Licensed under the Apache License, Version 2.0 (the "License");
# you may not use this file except in compliance with the License.
# You may obtain a copy of the License at
#
#    http://www.apache.org/licenses/LICENSE-2.0
#
# Unless required by applicable law or agreed to in writing,
# software distributed under the License is distributed on an "AS IS" BASIS,
# WITHOUT WARRANTIES OR CONDITIONS OF ANY KIND, either express or implied.
# See the License for the specific language governing permissions and
# limitations under the License.

"""
Code related to interfacing with a Neural Network in the DeepSparse Engine using python
"""

import logging
import os
import time
from enum import Enum
from typing import Dict, Iterable, List, Optional, Tuple, Union

import numpy
from tqdm.auto import tqdm

from deepsparse.analytics import deepsparse_analytics as _analytics
from deepsparse.benchmark import BenchmarkResults
from deepsparse.utils import (
    generate_random_inputs,
    join_engine_outputs,
    model_to_path,
    override_onnx_input_shapes,
    split_engine_inputs,
)


try:
    # flake8: noqa
    from deepsparse.cpu import cpu_architecture
    from deepsparse.lib import init_deepsparse_lib
    from deepsparse.version import *
except ImportError:
    raise ImportError(
        "Unable to import deepsparse python apis. "
        "Please contact support@neuralmagic.com"
    )


__all__ = [
    "Engine",
    "compile_model",
    "benchmark_model",
    "model_debug_analysis",
    "Scheduler",
    "Context",
    "MultiModelEngine",
    "BaseEngine",
    "KVCacheParams",
]

_LOGGER = logging.getLogger(__name__)

ARCH = cpu_architecture()
NUM_CORES = ARCH.num_available_physical_cores
# Default num-streams. Always 1 when using the single_stream scheduler. Depends on the
# hardware memory hierarchy when using elastic or multi_stream schedulers. It will
# typically be one per numa node, but can be higher on computers with multiple L3
# caches per numa node.
NUM_STREAMS = 0
AVX_TYPE = ARCH.isa
VNNI = ARCH.vnni

LIB = init_deepsparse_lib()


class Scheduler(Enum):
    """
    Scheduler kinds to determine Engine execution strategy.
    For most synchronous cases, the default single_stream is recommended.
    For running a model server or parallel inferences, try multi_stream for
    maximum utilization of hardware.

    - default: maps to single_stream
    - single_stream: requests from separate threads execute serially
    - multi_stream: requests from separate threads execute in parallel
    - elastic: requests from separate threads are distributed across NUMA nodes
    """

    default = "single_stream"
    single_stream = "single_stream"
    multi_stream = "multi_stream"
    elastic = "elastic"

    @staticmethod
    def from_str(key: str):
        if key in ("sync", "single", "single_stream"):
            return Scheduler.single_stream
        elif key in ("async", "multi", "multi_stream"):
            return Scheduler.multi_stream
        elif key in ("elastic"):
            return Scheduler.elastic
        else:
            raise ValueError(f"unsupported Scheduler: {key}")


def _validate_batch_size(batch_size: Optional[int]) -> Optional[int]:
    if batch_size is None or batch_size < 1:
        _LOGGER.warn("batch_size < 1 so disabling batch size override")
        os.environ["NM_DISABLE_BATCH_OVERRIDE"] = "1"
        return None

    return batch_size


def _validate_num_cores(num_cores: Union[None, int]) -> int:
    if not num_cores:
        num_cores = NUM_CORES

    if num_cores < 1:
        raise ValueError("num_cores must be greater than 0")

    return num_cores


def _validate_num_streams(num_streams: Union[None, int], num_cores: int) -> int:
    if not num_streams:
        num_streams = NUM_STREAMS

    if num_streams < 0:
        raise ValueError("num_streams must be greater than 0")

    max_num_streams = NUM_CORES
    if max_num_streams > num_cores:
        max_num_streams = num_cores

    if num_streams > max_num_streams:
        num_streams = max_num_streams
        _LOGGER.warn(
            "num_streams exceeds num_cores - capping to {}".format(num_streams)
        )

    return num_streams


def _validate_scheduler(scheduler: Union[None, str, Scheduler]) -> Scheduler:
    if not scheduler:
        scheduler = Scheduler.default

    if isinstance(scheduler, str):
        scheduler = Scheduler.from_str(scheduler)

    if not isinstance(scheduler, Scheduler):
        raise ValueError(
            "unsupported type for scheduler: {} ({})".format(scheduler, type(scheduler))
        )

    return scheduler


class Context(object):
    """
    Contexts can be used to run multiple instances of the MultiModelEngine with the same
    scheduler. This allows one scheduler to manage the resources of the system
    effectively, keeping engines that are running different models from fighting over system
    resources.

    :param num_cores: The number of physical cores to run the model on. If more
        cores are requested than are available on a single socket, the engine
        will try to distribute them evenly across as few sockets as possible.
    :param num_streams: The max number of requests the model can handle
        concurrently.
    """

    def __init__(self, num_cores: int = None, num_streams: int = None):
        self._num_cores = _validate_num_cores(num_cores)
        self._scheduler = Scheduler.from_str("elastic")
        self._deepsparse_context = LIB.deepsparse_context(
            self._num_cores,
            _validate_num_streams(num_streams, self._num_cores),
            self._scheduler.value,
        )
        # num_streams can be adjusted by how we map optimially to the hardware topology,
        # so let's use the context as the source of truth to be transparent
        self._num_streams = self._deepsparse_context.num_streams()

    @property
    def value(self):
        return self._deepsparse_context

    @property
    def num_cores(self):
        return self._num_cores

    @property
    def num_streams(self):
        return self._num_streams

    @property
    def scheduler(self):
        return self._scheduler

    def __repr__(self) -> str:
        return f"Context(num_cores={self.num_cores}, num_streams={self.num_streams}, scheduler={self.scheduler})"


class KVCacheParams:
    """
    :param cached_outputs: A list of bools that indicates for each output
        whether it is cached or not
    :param prev_num_tokens: The amount of previous tokens that will be read
        from the external KV cache on the first inference
    :param num_frozen_tokens: The amount of first tokens that we want to keep
        permanently in the KV cache.
    """

    def __init__(
        self, cached_outputs: List[bool], prev_num_tokens: int, num_frozen_tokens: int
    ):
        self.cached_outputs = cached_outputs
        self.prev_num_tokens = prev_num_tokens
        self.num_frozen_tokens = num_frozen_tokens


class BaseEngine(object):
    def construct(
        self,
        model: Union[str, "Model", "File"],
        batch_size: Optional[int] = 1,
        num_cores: Optional[int] = None,
        num_streams: Optional[int] = None,
        scheduler: Optional[Scheduler] = None,
        input_shapes: Optional[List[List[int]]] = None,
        kv_cache_params: Optional[KVCacheParams] = None,
    ):
        _analytics.send_event("python__engine__init")
        self._model_path = model_to_path(model)
        self._batch_size = _validate_batch_size(batch_size)
        self._num_cores = _validate_num_cores(num_cores)
        self._num_streams = _validate_num_streams(num_streams, self._num_cores)
        self._scheduler = _validate_scheduler(scheduler)
        self._input_shapes = input_shapes
        self._kv_cache_params = kv_cache_params
        self._cpu_avx_type = AVX_TYPE
        self._cpu_vnni = VNNI

    def construct_with_context(
        self,
        model: Union[str, "Model", "File"],
        batch_size: Optional[int],
        context: Context,
        input_shapes: Optional[List[List[int]]] = None,
        kv_cache_params: Optional[KVCacheParams] = None,
    ):
        _analytics.send_event("python__engine__init")
        self._model_path = model_to_path(model)
        self._batch_size = _validate_batch_size(batch_size)
        self._num_cores = context.num_cores
        self._num_streams = context.num_streams
        self._scheduler = _validate_scheduler(context.scheduler)
        self._input_shapes = input_shapes
        self._kv_cache_params = kv_cache_params
        self._cpu_avx_type = AVX_TYPE
        self._cpu_vnni = VNNI


class Engine(BaseEngine):
    """
    Create a new DeepSparse Engine that compiles the given onnx file
    for GPU class performance on commodity CPUs.

    Note 1: Engines are compiled for a specific batch size and
    for a specific number of CPU cores.

    | Example:
    |    # create an engine for batch size 1 on all available cores
    |    engine = Engine("path/to/onnx", batch_size=1, num_cores=None)

    :param model: Either a path to the model's onnx file, a SparseZoo model stub
        prefixed by 'zoo:', a SparseZoo Model object, or a SparseZoo ONNX File
        object that defines the neural network
    :param batch_size: The batch size of the inputs to be used with the engine
    :param num_cores: The number of physical cores to run the model on. If more
        cores are requested than are available on a single socket, the engine
        will try to distribute them evenly across as few sockets as possible.
    :param num_streams: The max number of requests the model can handle
        concurrently.
    :param scheduler: The kind of scheduler to execute with. Pass None for the default.
    :param input_shapes: The list of shapes to set the inputs to. Pass None to use model as-is.
    :param cached_outputs: List of bools corresponding to which model outputs are
        included in KV cache
    """

    def __init__(
        self,
        model: Union[str, "Model", "File"],
        batch_size: Optional[int] = 1,
        num_cores: int = None,
        num_streams: int = None,
        scheduler: Scheduler = None,
<<<<<<< HEAD
        input_shapes: Optional[List[List[int]]] = None,
=======
        input_shapes: List[List[int]] = None,
        cached_outputs: List[bool] = None,
>>>>>>> dd4850c0
    ):
        BaseEngine.construct(
            self, model, batch_size, num_cores, num_streams, scheduler, input_shapes
        )

        # self._batch_size is allowed to be None to disable setting a batch size,
        # but the engine needs to be passed an integer. The value is abitrary and ignored
        engine_batch_size = self._batch_size if self._batch_size else 1

        if self._input_shapes:
            with override_onnx_input_shapes(
                self._model_path, self._input_shapes
            ) as model_path:
                self._eng_net = LIB.deepsparse_engine(
                    model_path,
                    engine_batch_size,
                    self._num_cores,
                    self._num_streams,
                    self._scheduler.value,
                    None,
                    cached_outputs,
                )
        else:
            self._eng_net = LIB.deepsparse_engine(
                self._model_path,
                engine_batch_size,
                self._num_cores,
                self._num_streams,
                self._scheduler.value,
                None,
                cached_outputs,
            )

    def __call__(
        self, inp: List[numpy.ndarray], val_inp: bool = True
    ) -> List[numpy.ndarray]:
        """
        Convenience function for Engine.run(), see @run for more details

        | Example:
        |     engine = Engine("path/to/onnx", batch_size=1, num_cores=None)
        |     inp = [numpy.random.rand(1, 3, 224, 224).astype(numpy.float32)]
        |     out = engine(inp)
        |     assert isinstance(out, List)

        :param inp: The list of inputs to pass to the engine for inference.
            The expected order is the inputs order as defined in the ONNX graph.
        :param val_inp: Validate the input to the model to ensure numpy array inputs
            are setup correctly for the DeepSparse Engine
        :return: The list of outputs from the model after executing over the inputs
        """
        return self.run(inp, val_inp)

    def __repr__(self):
        """
        :return: Unambiguous representation of the current model instance
        """
        return "{}({})".format(self.__class__, self._properties_dict())

    def __str__(self):
        """
        :return: Human readable form of the current model instance
        """
        formatted_props = [
            "\t{}: {}".format(key, val) for key, val in self._properties_dict().items()
        ]

        return "{}.{}:\n{}".format(
            self.__class__.__module__,
            self.__class__.__qualname__,
            "\n".join(formatted_props),
        )

    @property
    def model_path(self) -> str:
        """
        :return: The local path to the model file the current instance was compiled from
        """
        return self._model_path

    @property
    def batch_size(self) -> int:
        """
        :return: The batch size of the inputs to be used with the model
        """
        return self._batch_size

    @property
    def num_cores(self) -> int:
        """
        :return: The number of physical cores the current instance is running on
        """
        return self._num_cores

    @property
    def num_streams(self) -> int:
        """
        :return: The max count of streams the current instance can handle
           concurrently.
        """
        return self._eng_net.num_streams()

    @property
    def scheduler(self) -> Scheduler:
        """
        :return: The kind of scheduler to execute with
        """
        return self._scheduler

    @property
    def fraction_of_supported_ops(self) -> float:
        """
        :return: The portion of the network supported by optimized runtime.
        """
        return round(self._eng_net.fraction_of_supported_ops(), 4)

    @property
    def input_names(self) -> List[str]:
        """
        :return: The ordered names of the inputs.
        """
        return self._eng_net.input_names()

    @property
    def input_shapes(self) -> List[Tuple]:
        """
        :return: The ordered shapes of the inputs.
        """
        return self._eng_net.input_dims()

    @property
    def output_names(self) -> List[str]:
        """
        :return: The ordered names of the outputs.
        """
        return self._eng_net.output_names()

    @property
    def output_shapes(self) -> List[Tuple]:
        """
        :return: The ordered shapes of the outputs.
        """
        return self._eng_net.output_dims()

    @property
    def cpu_avx_type(self) -> str:
        """
        :return: The detected cpu avx type that neural magic is running with.
            One of {avx2, avx512}. AVX instructions give significant execution speedup
            with avx512 > avx2.
        """
        return self._cpu_avx_type

    @property
    def cpu_vnni(self) -> bool:
        """
        :return: True if vnni support was detected on the cpu, False otherwise.
            VNNI gives performance benefits for quantized networks.
        """
        return self._cpu_vnni

    def generate_random_inputs(self) -> List[numpy.ndarray]:
        """
        Generate random data that matches the type and shape of the ONNX model
        :return: List of random tensors
        """
        return generate_random_inputs(self.model_path, self.batch_size)

    def batched_run(
        self,
        inp: List[numpy.ndarray],
    ) -> List[numpy.ndarray]:

        if self.batch_size == 1:
            _LOGGER.warn(
                "Using batched_run with an Engine of batch_size=1 isn't recommended "
                "for optimal performance."
            )

        # Split inputs into batches of size `self.batch_size`
        batch_inputs, orig_batch_size = split_engine_inputs(inp, self.batch_size)

        # Submit split batches to engine threadpool
        batch_outputs = list(map(self.run, batch_inputs))

        # Join together the batches of size `self.batch_size`
        return join_engine_outputs(batch_outputs, orig_batch_size)

    def run(
        self, inp: List[numpy.ndarray], val_inp: bool = True
    ) -> List[numpy.ndarray]:
        """
        Run given inputs through the model for inference.
        Returns the result as a list of numpy arrays corresponding to
        the outputs of the model as defined in the ONNX graph.

        Note 1: the input dimensions must match what is defined in the ONNX graph.
        To avoid extra time in memory shuffles, the best use case
        is to format both the onnx and the input into channels first format;
        ex: [batch, height, width, channels] => [batch, channels, height, width]

        Note 2: the input type for the numpy arrays must match
        what is defined in the ONNX graph.
        Generally float32 is most common,
        but int8 and int16 are used for certain layer and input types
        such as with quantized models.

        Note 3: the numpy arrays must be contiguous in memory,
        use numpy.ascontiguousarray(array) to fix if not.

        | Example:
        |     engine = Engine("path/to/onnx", batch_size=1, num_cores=None)
        |     inp = [numpy.random.rand(1, 3, 224, 224).astype(numpy.float32)]
        |     out = engine.run(inp)
        |     assert isinstance(out, List)

        :param inp: The list of inputs to pass to the engine for inference.
            The expected order is the inputs order as defined in the ONNX graph.
        :param val_inp: Validate the input to the model to ensure numpy array inputs
            are setup correctly for the DeepSparse Engine
        :return: The list of outputs from the model after executing over the inputs
        """
        if val_inp:
            self._validate_inputs(inp)

        return self._eng_net.execute_list_out(inp)

    def timed_run(
        self, inp: List[numpy.ndarray], val_inp: bool = False
    ) -> Tuple[List[numpy.ndarray], float]:
        """
        Convenience method for timing a model inference run.
        Returns the result as a tuple containing (the outputs from @run, time take)

        See @run for more details.

        | Example:
        |     engine = Engine("path/to/onnx", batch_size=1, num_cores=None)
        |     inp = [numpy.random.rand(1, 3, 224, 224).astype(numpy.float32)]
        |     out, time = engine.timed_run(inp)
        |     assert isinstance(out, List)
        |     assert isinstance(time, float)

        :param inp: The list of inputs to pass to the engine for inference.
            The expected order is the inputs order as defined in the ONNX graph.
        :param val_inp: Validate the input to the model to ensure numpy array inputs
            are setup correctly for the DeepSparse Engine
        :return: The list of outputs from the model after executing over the inputs
        """
        start = time.perf_counter()
        out = self.run(inp, val_inp)
        end = time.perf_counter()

        return out, end - start

    def mapped_run(
        self, inp: List[numpy.ndarray], val_inp: bool = True
    ) -> Dict[str, numpy.ndarray]:
        """
        Run given inputs through the model for inference.
        Returns the result as a dictionary of numpy arrays corresponding to
        the output names of the model as defined in the ONNX graph.

        Note 1: this function can add some a performance hit in certain cases.
        If using, please validate that you do not incur a performance hit
        by comparing with the regular run func

        See @run for more details on specific setup for the inputs.

        | Example:
        |     engine = Engine("path/to/onnx", batch_size=1)
        |     inp = [numpy.random.rand(1, 3, 224, 224).astype(numpy.float32)]
        |     out = engine.mapped_run(inp)
        |     assert isinstance(out, Dict)

        :param inp: The list of inputs to pass to the engine for inference.
            The expected order is the inputs order as defined in the ONNX graph.
        :param val_inp: Validate the input to the model to ensure numpy array inputs
            are setup correctly for the DeepSparse Engine
        :return: The dictionary of outputs from the model after executing
            over the inputs
        """
        if val_inp:
            self._validate_inputs(inp)

        out = self._eng_net.execute(inp)

        return out

    def benchmark(
        self,
        inp: List[numpy.ndarray],
        num_iterations: int = 20,
        num_warmup_iterations: int = 5,
        include_inputs: bool = False,
        include_outputs: bool = False,
        show_progress: bool = False,
    ) -> BenchmarkResults:
        """
        A convenience function for quickly benchmarking the instantiated model
        on a given input in the DeepSparse Engine.
        After executing, will return the summary statistics for benchmarking.

        :param inp: The list of inputs to pass to the engine for benchmarking.
            The expected order is the inputs order as defined in the ONNX graph.
        :param num_iterations: The number of iterations to run benchmarking for.
            Default is 20
        :param num_warmup_iterations: T number of iterations to warm up engine before
            benchmarking. These executions will not be counted in the benchmark
            results that are returned. Useful and recommended to bring
            the system to a steady state. Default is 5
        :param include_inputs: If True, inputs from forward passes during benchmarking
            will be added to the results. Default is False
        :param include_outputs: If True, outputs from forward passes during benchmarking
            will be added to the results. Default is False
        :param show_progress: If True, will display a progress bar. Default is False
        :return: the results of benchmarking
        """
        # define data loader
        def _infinite_loader():
            while True:
                yield inp

        return self.benchmark_loader(
            loader=_infinite_loader(),
            num_iterations=num_iterations,
            num_warmup_iterations=num_warmup_iterations,
            include_inputs=include_inputs,
            include_outputs=include_outputs,
            show_progress=show_progress,
        )

    def benchmark_loader(
        self,
        loader: Iterable[List[numpy.ndarray]],
        num_iterations: int = 20,
        num_warmup_iterations: int = 5,
        include_inputs: bool = False,
        include_outputs: bool = False,
        show_progress: bool = False,
    ) -> BenchmarkResults:
        """
        A convenience function for quickly benchmarking the instantiated model
        on a give DataLoader in the DeepSparse Engine.
        After executing, will return the summary statistics for benchmarking.

        :param loader: An iterator of inputs to pass to the engine for benchmarking.
            The expected order of each input is as defined in the ONNX graph.
        :param num_iterations: The number of iterations to run benchmarking for.
            Default is 20
        :param num_warmup_iterations: T number of iterations to warm up engine before
            benchmarking. These executions will not be counted in the benchmark
            results that are returned. Useful and recommended to bring
            the system to a steady state. Default is 5
        :param include_inputs: If True, inputs from forward passes during benchmarking
            will be added to the results. Default is False
        :param include_outputs: If True, outputs from forward passes during benchmarking
            will be added to the results. Default is False
        :param show_progress: If True, will display a progress bar. Default is False
        :return: the results of benchmarking
        """
        assert num_iterations >= 1 and num_warmup_iterations >= 0, (
            "num_iterations and num_warmup_iterations must be non negative for "
            "benchmarking."
        )
        completed_iterations = 0
        results = BenchmarkResults()

        if show_progress:
            progress_bar = tqdm(total=num_iterations)

        while completed_iterations < num_warmup_iterations + num_iterations:
            for batch in loader:
                # run benchmark
                start = time.perf_counter()
                out = self.run(batch)
                end = time.perf_counter()

                if completed_iterations >= num_warmup_iterations:
                    # update results if warmup iterations are completed
                    results.append_batch(
                        time_start=start,
                        time_end=end,
                        batch_size=self.batch_size,
                        inputs=batch if include_inputs else None,
                        outputs=out if include_outputs else None,
                    )
                    if show_progress:
                        progress_bar.update(1)

                completed_iterations += 1

                if completed_iterations >= num_warmup_iterations + num_iterations:
                    break

        if show_progress:
            progress_bar.close()

        return results

    def _validate_inputs(self, inp: List[numpy.ndarray]):
        if isinstance(inp, str) or not isinstance(inp, List):
            raise ValueError("inp must be a list, given {}".format(type(inp)))

        for arr in inp:
            if self._batch_size and arr.shape[0] != self._batch_size:
                raise ValueError(
                    (
                        "array batch size of {} must match the batch size "
                        "the model was instantiated with {}"
                    ).format(arr.shape[0], self._batch_size)
                )

            if not arr.flags["C_CONTIGUOUS"]:
                raise ValueError(
                    "array must be passed in as C contiguous, "
                    "call numpy.ascontiguousarray(array)"
                )

    def _properties_dict(self) -> Dict:
        return {
            "onnx_file_path": self.model_path,
            "batch_size": self.batch_size,
            "num_cores": self.num_cores,
            "num_streams": self.num_streams,
            "scheduler": self.scheduler,
            "fraction_of_supported_ops": self.fraction_of_supported_ops,
            "cpu_avx_type": self.cpu_avx_type,
            "cpu_vnni": self.cpu_vnni,
        }


class DebugAnalysisEngine(Engine):
    """
    A subclass of Engine that supports debug analysis.

    :param model: Either a path to the model's onnx file, a SparseZoo model stub
        prefixed by 'zoo:', a SparseZoo Model object, or a SparseZoo ONNX File
        object that defines the neural network
    :param batch_size: The batch size of the inputs to be used with the engine
    :param num_cores: The number of physical cores to run the model on. If more
        cores are requested than are available on a single socket, the engine
        will try to distribute them evenly across as few sockets as possible.
    :param scheduler: The kind of scheduler to execute with. Pass None for the default.
    :param input_shapes: The list of shapes to set the inputs to. Pass None to use model as-is.
    :param num_iterations: The number of iterations to run benchmarking for.
        Default is 20
    :param num_warmup_iterations: T number of iterations to warm up engine before
        benchmarking. These executions will not be counted in the benchmark
        results that are returned. Useful and recommended to bring
        the system to a steady state. Default is 5
    :param optimization_level: The amount of graph optimizations to perform.
        The current choices are either 0 (minimal) or 1 (all), default is 1
    :param imposed_as: Imposed activation sparsity, defaults to None.
        Will force the activation sparsity from all ReLu layers in the graph
        to match this desired sparsity level (percentage of 0's in the tensor).
        Beneficial for seeing how AS affects the performance of the model.
    :param imposed_ks: Imposed kernel sparsity, defaults to None.
        Will force all prunable layers in the graph to have weights with
        this desired sparsity level (percentage of 0's in the tensor).
        Beneficial for seeing how pruning affects the performance of the model.
    :param kv_cache_params: KV cache execution params, defaults to None.
    """

    def __init__(
        self,
        model: Union[str, "Model", "File"],
        batch_size: Optional[int] = 1,
        num_cores: Optional[int] = None,
        scheduler: Optional[Scheduler] = None,
        input_shapes: List[List[int]] = None,
        num_iterations: int = 20,
        num_warmup_iterations: int = 5,
        optimization_level: int = 1,
        imposed_as: Optional[float] = None,
        imposed_ks: Optional[float] = None,
        kv_cache_params: Optional[KVCacheParams] = None,
    ):
        BaseEngine.construct(
            self,
            model,
            batch_size,
            num_cores,
            None,
            scheduler,
            input_shapes,
            kv_cache_params,
        )

        # Helper
        def make_engine(self, model_path):
            # self._batch_size is allowed to be None to disable setting a batch size,
            # but the engine needs to be passed an integer. The value is abitrary and ignored
            engine_batch_size = self._batch_size if self._batch_size else 1

            if self._kv_cache_params:
                self._kv_cache = LIB.kv_cache(
                    self._kv_cache_params.prev_num_tokens,
                    self._kv_cache_params.num_frozen_tokens,
                )

                self._eng_net = LIB.deepsparse_engine(
                    model_path,
                    engine_batch_size,
                    self._num_cores,
                    self._num_streams,
                    self._scheduler.value,
                    None,
                    self._kv_cache_params.cached_outputs,
                    "external",
                    num_iterations,
                    num_warmup_iterations,
                    optimization_level,
                    imposed_as,
                    imposed_ks,
                )
            else:
                self._kv_cache = None

                self._eng_net = LIB.deepsparse_engine(
                    model_path,
                    engine_batch_size,
                    self._num_cores,
                    self._num_streams,
                    self._scheduler.value,
                    None,
                    "external",
                    num_iterations,
                    num_warmup_iterations,
                    optimization_level,
                    imposed_as,
                    imposed_ks,
                )

        if self._input_shapes:
            with override_onnx_input_shapes(
                self._model_path, self._input_shapes
            ) as model_path:
                make_engine(self, model_path)
        else:
            make_engine(self, self._model_path)

    def analyze(
        self, inp: List[numpy.ndarray], val_inp: bool = True
    ) -> List[numpy.ndarray]:
        """
        Function to analyze a model's performance in the DeepSparse Engine.

        Note 1: Analysis is currently only supported on a single socket.

        :param inp: The list of inputs to pass to the engine for analyzing inference.
            The expected order is the inputs order as defined in the ONNX graph.
        :param val_inp: Validate the input to the model to ensure numpy array inputs
            are setup correctly for the DeepSparse Engine
        :return: the analysis structure containing the performance details of each layer
        """

        if val_inp:
            self._validate_inputs(inp)

        [_, bench_info] = self._eng_net.benchmark_execute(inp, self._kv_cache)

        return bench_info


class MultiModelEngine(Engine):
    """
    The MultiModelEngine, together with the Context class, can be used to run multiple models
    on the same computer at once. The interface and behavior are both very similar to the Engine
    class. The main difference is instead of taking in a scheduler and a number of cores as
    arguments to the constructor, the MultiModelEngine takes in a Context. The Context contains
    a shared scheduler along with other runtime information that will be used across instances
    of the MultiModelEngine to provide optimal performance when running multiple models
    concurrently.

    :param model: Either a path to the model's onnx file, a SparseZoo model stub
        prefixed by 'zoo:', a SparseZoo Model object, or a SparseZoo ONNX File
        object that defines the neural network
    :param batch_size: The batch size of the inputs to be used with the engine
    :param context: See above. This object should be constructed with the desired number of
        cores and passed into each instance of the MultiModelEngine.
    :param input_shapes: The list of shapes to set the inputs to. Pass None to use model as-is.
    :param cached_outputs: List of bools corresponding to which model outputs are
        included in KV cache
    """

    def __init__(
        self,
        model: Union[str, "Model", "File"],
        batch_size: Optional[int],
        context: Context,
<<<<<<< HEAD
        input_shapes: Optional[List[List[int]]] = None,
=======
        input_shapes: List[List[int]] = None,
        cached_outputs: List[bool] = None,
>>>>>>> dd4850c0
    ):
        BaseEngine.construct_with_context(
            self, model, batch_size, context, input_shapes
        )

        # self._batch_size is allowed to be None to disable setting a batch size,
        # but the engine needs to be passed an integer. The value is abitrary and ignored
        engine_batch_size = self._batch_size if self._batch_size else 1

        if self._input_shapes:
            with override_onnx_input_shapes(
                self._model_path, self._input_shapes
            ) as model_path:
                self._eng_net = LIB.deepsparse_engine(
                    model_path,
                    engine_batch_size,
                    self._num_cores,
                    self._num_streams,
                    self._scheduler.value,
                    context.value,
                    cached_outputs,
                )
        else:
            self._eng_net = LIB.deepsparse_engine(
                self._model_path,
                engine_batch_size,
                self._num_cores,
                self._num_streams,
                self._scheduler.value,
                context.value,
                cached_outputs,
            )


def compile_model(
    model: Union[str, "Model", "File"],
    batch_size: Optional[int] = 1,
    num_cores: Optional[int] = None,
    num_streams: Optional[int] = None,
    scheduler: Optional[Scheduler] = None,
    input_shapes: Optional[List[List[int]]] = None,
) -> Engine:
    """
    Convenience function to compile a model in the DeepSparse Engine
    from an ONNX file for inference.
    Gives defaults of batch_size == 1, num_cores == None
    (will use all physical cores available on the system).

    :param model: Either a path to the model's onnx file, a SparseZoo model stub
        prefixed by 'zoo:', a SparseZoo Model object, or a SparseZoo ONNX File
        object that defines the neural network
    :param batch_size: The batch size of the inputs to be used with the model
    :param num_cores: The number of physical cores to run the model on.
        Pass None or 0 to run on the max number of cores for the current
        machine; default None
    :param num_streams: The max number of requests the model can handle
        concurrently. None or 0 implies a scheduler-defined default value;
        default None
    :param scheduler: The kind of scheduler to execute with. Pass None for the default.
    :param input_shapes: The list of shapes to set the inputs to. Pass None to use model as-is.
    :return: The created Engine after compiling the model
    """
    return Engine(
        model=model,
        batch_size=batch_size,
        num_cores=num_cores,
        num_streams=num_streams,
        scheduler=scheduler,
        input_shapes=input_shapes,
    )


def benchmark_model(
    model: Union[str, "Model", "File"],
    inp: List[numpy.ndarray],
    batch_size: Optional[int] = 1,
    num_cores: Optional[int] = None,
    num_streams: Optional[int] = None,
    num_iterations: int = 20,
    num_warmup_iterations: int = 5,
    include_inputs: bool = False,
    include_outputs: bool = False,
    show_progress: bool = False,
    scheduler: Optional[Scheduler] = None,
    input_shapes: Optional[List[List[int]]] = None,
) -> BenchmarkResults:
    """
    Convenience function to benchmark a model in the DeepSparse Engine
    from an ONNX file for inference.
    Gives defaults of batch_size == 1 and num_cores == None
    (will use all physical cores available on a single socket).

    Note 1: Benchmarking is currently only supported on a single socket.

    :param model: Either a path to the model's onnx file, a SparseZoo model stub
        prefixed by 'zoo:', a SparseZoo Model object, or a SparseZoo ONNX File
        object that defines the neural network
    :param batch_size: The batch size of the inputs to be used with the model
    :param num_cores: The number of physical cores to run the model on.
        Pass None or 0 to run on the max number of cores
        for the current machine; default None
    :param num_streams: The max number of requests the model can handle
        concurrently. None or 0 implies a scheduler-defined default value;
        default None
    :param inp: The list of inputs to pass to the engine for benchmarking.
        The expected order is the inputs order as defined in the ONNX graph.
    :param num_iterations: The number of iterations to run benchmarking for.
        Default is 20
    :param num_warmup_iterations: T number of iterations to warm up engine before
        benchmarking. These executions will not be counted in the benchmark
        results that are returned. Useful and recommended to bring
        the system to a steady state. Default is 5
    :param include_inputs: If True, inputs from forward passes during benchmarking
        will be added to the results. Default is False
    :param include_outputs: If True, outputs from forward passes during benchmarking
        will be added to the results. Default is False
    :param show_progress: If True, will display a progress bar. Default is False
    :param scheduler: The kind of scheduler to execute with. Pass None for the default.
    :return: the results of benchmarking
    """
    model = compile_model(
        model=model,
        batch_size=batch_size,
        num_cores=num_cores,
        num_streams=num_streams,
        scheduler=scheduler,
        input_shapes=input_shapes,
    )

    return model.benchmark(
        inp,
        num_iterations,
        num_warmup_iterations,
        include_inputs,
        include_outputs,
        show_progress,
    )


def model_debug_analysis(
    model: Union[str, "Model", "File"],
    inp: List[numpy.ndarray],
    batch_size: Optional[int] = 1,
    num_cores: Optional[int] = None,
    num_iterations: int = 20,
    num_warmup_iterations: int = 5,
    optimization_level: int = 1,
    imposed_as: Optional[float] = None,
    imposed_ks: Optional[float] = None,
    scheduler: Optional[Scheduler] = None,
    input_shapes: Optional[List[List[int]]] = None,
    kv_cache_params: Optional[KVCacheParams] = None,
) -> dict:
    """
    Function to analyze a model's performance in the DeepSparse Engine.
    The model must be defined in an ONNX graph and stored in a local file.
    Gives default batch_size == 1 and num_cores == None
    (will use all physical cores available on a single socket).

    Note 1: Analysis is currently only supported on a single socket.

    :param model: Either a path to the model's onnx file, a SparseZoo model stub
        prefixed by 'zoo:', a SparseZoo Model object, or a SparseZoo ONNX File
        object that defines the neural network graph definition to analyze
    :param inp: The list of inputs to pass to the engine for analyzing inference.
        The expected order is the inputs order as defined in the ONNX graph.
    :param batch_size: The batch size of the inputs to be used with the model,
        <1 disables it.
    :param num_cores: The number of physical cores to run the model on.
        Pass None or 0 to run on the max number of cores
        for the current machine; default None
    :param num_iterations: The number of times to repeat execution of the model
        while analyzing, default is 20
    :param num_warmup_iterations: The number of times to repeat execution of the model
        before analyzing, default is 5
    :param optimization_level: The amount of graph optimizations to perform.
        The current choices are either 0 (minimal) or 1 (all), default is 1
    :param imposed_as: Imposed activation sparsity, defaults to None.
        Will force the activation sparsity from all ReLu layers in the graph
        to match this desired sparsity level (percentage of 0's in the tensor).
        Beneficial for seeing how AS affects the performance of the model.
    :param imposed_ks: Imposed kernel sparsity, defaults to None.
        Will force all prunable layers in the graph to have weights with
        this desired sparsity level (percentage of 0's in the tensor).
        Beneficial for seeing how pruning affects the performance of the model.
    :param scheduler: The kind of scheduler to execute with. Pass None for the default.
    :param input_shapes: Overrides input shapes, default to None (no override).
    :param kv_cache_params: KV cache execution params, defaults to None.
    :return: The analysis structure containing the performance details of each layer
    """
    model = DebugAnalysisEngine(
        model=model,
        batch_size=batch_size,
        num_cores=num_cores,
        scheduler=scheduler,
        input_shapes=input_shapes,
        num_iterations=num_iterations,
        num_warmup_iterations=num_warmup_iterations,
        optimization_level=optimization_level,
        imposed_as=imposed_as,
        imposed_ks=imposed_ks,
        kv_cache_params=kv_cache_params,
    )

    return model.analyze(inp)<|MERGE_RESOLUTION|>--- conflicted
+++ resolved
@@ -299,12 +299,8 @@
         num_cores: int = None,
         num_streams: int = None,
         scheduler: Scheduler = None,
-<<<<<<< HEAD
         input_shapes: Optional[List[List[int]]] = None,
-=======
-        input_shapes: List[List[int]] = None,
-        cached_outputs: List[bool] = None,
->>>>>>> dd4850c0
+        cached_outputs: Optional[List[bool]] = None,
     ):
         BaseEngine.construct(
             self, model, batch_size, num_cores, num_streams, scheduler, input_shapes
@@ -896,12 +892,8 @@
         model: Union[str, "Model", "File"],
         batch_size: Optional[int],
         context: Context,
-<<<<<<< HEAD
         input_shapes: Optional[List[List[int]]] = None,
-=======
-        input_shapes: List[List[int]] = None,
-        cached_outputs: List[bool] = None,
->>>>>>> dd4850c0
+        cached_outputs: Optional[List[bool]] = None,
     ):
         BaseEngine.construct_with_context(
             self, model, batch_size, context, input_shapes
