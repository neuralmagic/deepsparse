# Copyright (c) 2021 - present / Neuralmagic, Inc. All Rights Reserved.
#
# Licensed under the Apache License, Version 2.0 (the "License");
# you may not use this file except in compliance with the License.
# You may obtain a copy of the License at
#
#    http://www.apache.org/licenses/LICENSE-2.0
#
# Unless required by applicable law or agreed to in writing,
# software distributed under the License is distributed on an "AS IS" BASIS,
# WITHOUT WARRANTIES OR CONDITIONS OF ANY KIND, either express or implied.
# See the License for the specific language governing permissions and
# limitations under the License.

"""
Classes and implementations for supported tasks in the DeepSparse pipeline and system
"""

from collections import namedtuple
from typing import List


__all__ = ["SupportedTasks", "AliasedTask"]


class AliasedTask:
    """
    A task that can have multiple aliases to match to.
    For example, question_answering which can alias to qa as well

    :param name: the name of the task such as question_answering or text_classification
    :param aliases: the aliases the task can go by in addition to the name such as
        qa, glue, sentiment_analysis, etc
    """

    def __init__(self, name: str, aliases: List[str]):
        self._name = name
        self._aliases = aliases

    @property
    def name(self) -> str:
        """
        :return: the name of the task such as question_answering
        """
        return self._name

    @property
    def aliases(self) -> List[str]:
        """
        :return: the aliases the task can go by such as qa, glue, sentiment_analysis
        """
        return self._aliases

    def matches(self, task: str) -> bool:
        """
        :param task: the name of the task to check whether the given instance matches.
            Checks the current name as well as any aliases.
            Everything is compared at lower case and "-" are replaced with "_".
        :return: True if task does match the current instance, False otherwise
        """
        task = task.lower().replace("-", "_")

        return task == self.name or task in self.aliases


class SupportedTasks:
    """
    The supported tasks in the DeepSparse pipeline and system
    """

    nlp = namedtuple(
        "nlp",
        [
            "question_answering",
            "text_classification",
            "token_classification",
            "embedding_extraction",
        ],
    )(
        question_answering=AliasedTask("question_answering", ["qa"]),
        text_classification=AliasedTask(
            "text_classification", ["glue", "sentiment_analysis"]
        ),
        token_classification=AliasedTask("token_classification", ["ner"]),
        embedding_extraction=AliasedTask("embedding_extraction", []),
    )

    image_classification = namedtuple("image_classification", ["image_classification"])(
        image_classification=AliasedTask(
            "image_classification",
            ["image_classification"],
        ),
    )

    yolo = namedtuple("yolo", ["yolo"])(
        yolo=AliasedTask("yolo", ["yolo"]),
    )
    yolact = namedtuple("yolact", ["yolact"])(
        yolact=AliasedTask("yolact", ["yolact"]),
    )

<<<<<<< HEAD
    haystack = namedtuple("haystack", ["information_retrieval_haystack"])(
        information_retrieval_haystack=AliasedTask(
            "information_retrieval_haystack", ["haystack"]
        ),
    )

    all_task_categories = [nlp, image_classification, yolo, haystack]
=======
    all_task_categories = [nlp, image_classification, yolo, yolact]
>>>>>>> 20f708e7

    @classmethod
    def check_register_task(cls, task: str):
        if cls.is_nlp(task):
            # trigger transformers pipelines to register with Pipeline.register
            import deepsparse.transformers.pipelines  # noqa: F401

        elif cls.is_image_classification(task):
            # trigger image classification pipelines to
            # register with Pipeline.register
            import deepsparse.image_classification.pipelines  # noqa: F401

        elif cls.is_yolact(task):
            # trigger yolo pipelines to register with Pipeline.register
            import deepsparse.yolact.pipelines  # noqa: F401

        elif cls.is_yolo(task):
            # trigger yolo pipelines to register with Pipeline.register
            import deepsparse.yolo.pipelines  # noqa: F401

        elif cls.is_haystack(task):
            # trigger haystack pipeline as well as transformers pipelines to
            # register with Pipeline.register
            import deepsparse.transformers.haystack
            import deepsparse.transformers.pipelines  # noqa: F401

        else:
            raise ValueError(
                f"Unknown Pipeline task {task}. Currently supported tasks are "
                f"{cls.task_names()}"
            )

    @classmethod
    def is_nlp(cls, task: str) -> bool:
        """
        :param task: the name of the task to check whether it is an nlp task
            such as question_answering
        :return: True if it is an nlp task, False otherwise
        """
        return any([nlp_task.matches(task) for nlp_task in cls.nlp])

    @classmethod
    def is_image_classification(cls, task: str) -> bool:
        """
        :param task: the name of the task to check whether it is an image
            classification task
        :return: True if it is an image classification task, False otherwise
        """
        return any([ic_task.matches(task) for ic_task in cls.image_classification])

    @classmethod
    def is_yolo(cls, task: str) -> bool:
        """
        :param task: the name of the task to check whether it is an image
            segmentation task using YOLO
        :return: True if it is an segmentation task using YOLO, False otherwise
        """
        return any([yolo_task.matches(task) for yolo_task in cls.yolo])

    @classmethod
    def is_haystack(cls, task: str) -> bool:
        """
        :param task: the name of the task to check whether it is a haystack task
        :return: True if it is a haystack task, False otherwise
        """
        return any([haystack_task.matches(task) for haystack_task in cls.haystack])

    @classmethod
    def is_yolact(cls, task: str) -> bool:
        """
        :param task: the name of the task to check whether it is an image
            segmentation task using YOLO
        :return: True if it is an segmentation task using YOLO, False otherwise
        """
        return cls.yolact.yolact.matches(task)

    @classmethod
    def task_names(cls):
        task_names = []
        for task_category in cls.all_task_categories:
            for task in task_category:
                unique_aliases = (
                    alias for alias in task._aliases if alias != task._name
                )
                task_names += (task._name, *unique_aliases)
        return task_names<|MERGE_RESOLUTION|>--- conflicted
+++ resolved
@@ -99,17 +99,13 @@
         yolact=AliasedTask("yolact", ["yolact"]),
     )
 
-<<<<<<< HEAD
     haystack = namedtuple("haystack", ["information_retrieval_haystack"])(
         information_retrieval_haystack=AliasedTask(
             "information_retrieval_haystack", ["haystack"]
         ),
     )
 
-    all_task_categories = [nlp, image_classification, yolo, haystack]
-=======
-    all_task_categories = [nlp, image_classification, yolo, yolact]
->>>>>>> 20f708e7
+    all_task_categories = [nlp, image_classification, yolo, yolact, haystack]
 
     @classmethod
     def check_register_task(cls, task: str):
@@ -133,8 +129,7 @@
         elif cls.is_haystack(task):
             # trigger haystack pipeline as well as transformers pipelines to
             # register with Pipeline.register
-            import deepsparse.transformers.haystack
-            import deepsparse.transformers.pipelines  # noqa: F401
+            import deepsparse.transformers.haystack  # noqa: F401
 
         else:
             raise ValueError(
@@ -170,21 +165,21 @@
         return any([yolo_task.matches(task) for yolo_task in cls.yolo])
 
     @classmethod
+    def is_yolact(cls, task: str) -> bool:
+        """
+        :param task: the name of the task to check whether it is an image
+            segmentation task using YOLO
+        :return: True if it is an segmentation task using YOLO, False otherwise
+        """
+        return any([yolact_task.matches(task) for yolact_task in cls.yolact])
+
+    @classmethod
     def is_haystack(cls, task: str) -> bool:
         """
         :param task: the name of the task to check whether it is a haystack task
         :return: True if it is a haystack task, False otherwise
         """
         return any([haystack_task.matches(task) for haystack_task in cls.haystack])
-
-    @classmethod
-    def is_yolact(cls, task: str) -> bool:
-        """
-        :param task: the name of the task to check whether it is an image
-            segmentation task using YOLO
-        :return: True if it is an segmentation task using YOLO, False otherwise
-        """
-        return cls.yolact.yolact.matches(task)
 
     @classmethod
     def task_names(cls):
