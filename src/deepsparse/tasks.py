--- conflicted
+++ resolved
@@ -75,10 +75,7 @@
             "text_classification",
             "token_classification",
             "zero_shot_text_classification",
-<<<<<<< HEAD
-=======
             "embedding_extraction",
->>>>>>> 84309ea6
         ],
     )(
         question_answering=AliasedTask("question_answering", ["qa"]),
@@ -87,10 +84,7 @@
         ),
         token_classification=AliasedTask("token_classification", ["ner"]),
         zero_shot_text_classification=AliasedTask("zero_shot_text_classification", []),
-<<<<<<< HEAD
-=======
         embedding_extraction=AliasedTask("embedding_extraction", []),
->>>>>>> 84309ea6
     )
 
     image_classification = namedtuple("image_classification", ["image_classification"])(
@@ -152,16 +146,7 @@
             such as question_answering
         :return: True if it is an nlp task, False otherwise
         """
-<<<<<<< HEAD
-        return (
-            cls.nlp.question_answering.matches(task)
-            or cls.nlp.text_classification.matches(task)
-            or cls.nlp.token_classification.matches(task)
-            or cls.nlp.zero_shot_text_classification.matches(task)
-        )
-=======
         return any([nlp_task.matches(task) for nlp_task in cls.nlp])
->>>>>>> 84309ea6
 
     @classmethod
     def is_image_classification(cls, task: str) -> bool:
