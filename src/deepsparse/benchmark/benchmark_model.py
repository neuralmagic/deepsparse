# Copyright (c) 2021 - present / Neuralmagic, Inc. All Rights Reserved.
#
# Licensed under the Apache License, Version 2.0 (the "License");
# you may not use this file except in compliance with the License.
# You may obtain a copy of the License at
#
#    http://www.apache.org/licenses/LICENSE-2.0
#
# Unless required by applicable law or agreed to in writing,
# software distributed under the License is distributed on an "AS IS" BASIS,
# WITHOUT WARRANTIES OR CONDITIONS OF ANY KIND, either express or implied.
# See the License for the specific language governing permissions and
# limitations under the License.

"""
Benchmarking script for ONNX models with the DeepSparse engine.

##########
Command help:
usage: deepsparse.benchmark [-h] [-b BATCH_SIZE] [-shapes INPUT_SHAPES]
                            [-ncores NUM_CORES] [-s {async,sync,elastic}]
                            [-t TIME] [-w WARMUP_TIME] [-nstreams NUM_STREAMS]
                            [-pin {none,core,numa}]
                            [-e {deepsparse,onnxruntime}] [-q]
                            [-x EXPORT_PATH]
                            model_path

Benchmark ONNX models in the DeepSparse Engine

positional arguments:
  model_path            Path to an ONNX model file or SparseZoo model stub.

optional arguments:
  -h, --help            show this help message and exit.
  -b BATCH_SIZE, --batch_size BATCH_SIZE
                        The batch size to run the analysis for. Must be
                        greater than 0.
  -shapes INPUT_SHAPES, --input_shapes INPUT_SHAPES
                        Override the shapes of the inputs, i.e. -shapes
                        "[1,2,3],[4,5,6],[7,8,9]" results in input0=[1,2,3]
                        input1=[4,5,6] input2=[7,8,9].
  -ncores NUM_CORES, --num_cores NUM_CORES
                        The number of physical cores to run the analysis on,
                        defaults to all physical cores available on the system.
  -s {async,sync,elastic}, --scenario {async,sync,elastic}
                        Choose between using the async, sync and elastic
                        scenarios. Sync and async are similar to the single-
                        stream/multi-stream scenarios. Elastic is a newer
                        scenario that behaves similarly to the async scenario
                        but uses a different scheduling backend. Default value
                        is sync.
  -t TIME, --time TIME  The number of seconds the benchmark will run. Default
                        is 10 seconds.
  -w WARMUP_TIME, --warmup_time WARMUP_TIME
                        The number of seconds the benchmark will warmup before
                        running.Default is 2 seconds.
  -nstreams NUM_STREAMS, --num_streams NUM_STREAMS
                        The number of streams that will submit inferences in
                        parallel using async scenario. Default is
                        automatically determined for given hardware and may be
                        sub-optimal.
  -pin {none,core,numa}, --thread_pinning {none,core,numa}
                        Enable binding threads to cores ('core' the default),
                        threads to cores on sockets ('numa'), or disable
                        ('none').
  -e {deepsparse,onnxruntime}, --engine {deepsparse,onnxruntime}
                        Inference engine backend to run eval on. Choices are
                        'deepsparse', 'onnxruntime'. Default is 'deepsparse'.
  -q, --quiet           Lower logging verbosity.
  -x EXPORT_PATH, --export_path EXPORT_PATH
                        Store results into a JSON file.

##########
Example on a BERT from SparseZoo:
deepsparse.benchmark \
   zoo:nlp/question_answering/bert-base/pytorch/huggingface/squad/base-none

##########
Example on a BERT from SparseZoo with sequence length 512:
deepsparse.benchmark \
   zoo:nlp/question_answering/bert-base/pytorch/huggingface/squad/base-none \
   --input_shapes "[1,512],[1,512],[1,512]"

##########
Example on a OPT (Large Language Model) from SparseZoo with sequence length 256:
deepsparse.benchmark \
   zoo:nlg/text_generation/opt-1.3b/pytorch/huggingface/
   opt_pretrain/pruned50_quantW8A8-none \
   --sequence_length 256

##########
Example on local ONNX model:
deepsparse.benchmark /PATH/TO/model.onnx

##########
Example on local ONNX model at batch size 32 with synchronous (singlestream) execution:
deepsparse.benchmark /PATH/TO/model.onnx --batch_size 32 --scenario sync

"""

import argparse
import importlib
import json
import logging
<<<<<<< HEAD
import os
from typing import Dict, Optional
=======
from typing import Dict
>>>>>>> 6a5560da

from deepsparse import __version__, compile_model
from deepsparse.benchmark.helpers import (
    decide_thread_pinning,
    parse_num_streams,
    parse_scenario,
    parse_scheduler,
)
from deepsparse.benchmark.ort_engine import ORTEngine
from deepsparse.benchmark.stream_benchmark import model_stream_benchmark
from deepsparse.cpu import cpu_architecture
from deepsparse.log import set_logging_level
from deepsparse.utils import (
    generate_random_inputs,
    has_model_kv_cache,
    model_to_path,
    override_onnx_input_shapes,
    overwrite_sequence_length,
    parse_input_shapes,
)


__all__ = ["benchmark_model"]


_LOGGER = logging.getLogger(__name__)

DEEPSPARSE_ENGINE = "deepsparse"
ORT_ENGINE = "onnxruntime"


def parse_args():
    parser = argparse.ArgumentParser(
        description="Benchmark ONNX models in the DeepSparse Engine"
    )

    parser.add_argument(
        "model_path",
        type=str,
        help="Path to an ONNX model file or SparseZoo model stub",
    )

    parser.add_argument(
        "-b",
        "--batch_size",
        type=int,
        default=1,
        help="The batch size to run the analysis for. Must be greater than 0",
    )

    parser.add_argument(
        "-seq_len",
        "--sequence_length",
        type=int,
        default=None,
        help="The sequence length to run the "
        "Large Language Models (LLMs) benchmarks for. Must be greater than 0",
    )
    parser.add_argument(
        "-i",
        "-shapes",
        "--input_shapes",
        type=str,
        default="",
        help="Override the shapes of the inputs, "
        'i.e. -shapes "[1,2,3],[4,5,6],[7,8,9]" results in '
        "input0=[1,2,3] input1=[4,5,6] input2=[7,8,9]",
    )
    parser.add_argument(
        "-ncores",
        "--num_cores",
        type=int,
        default=cpu_architecture().num_available_physical_cores,
        help=(
            "The number of physical cores to run the analysis on, "
            "defaults to all physical cores available on the system"
        ),
    )
    parser.add_argument(
        "-s",
        "--scenario",
        type=str,
        default="sync",
        choices=["async", "sync", "elastic"],
        help=(
            "Choose between using the async, sync and elastic scenarios. Sync and "
            "async are similar to the single-stream/multi-stream scenarios. Elastic "
            "is a newer scenario that behaves similarly to the async scenario "
            "but uses a different scheduling backend. Default value is sync."
        ),
    )
    parser.add_argument(
        "-t",
        "--time",
        type=int,
        default=10,
        help="The number of seconds the benchmark will run. Default is 10 seconds.",
    )
    parser.add_argument(
        "-w",
        "--warmup_time",
        type=int,
        default=2,
        help=(
            "The number of seconds the benchmark will warmup before running."
            "Default is 2 seconds."
        ),
    )
    parser.add_argument(
        "-nstreams",
        "--num_streams",
        type=int,
        default=None,
        help=(
            "The number of streams that will submit inferences in parallel using "
            "async scenario. Default is automatically determined for given hardware "
            "and may be sub-optimal."
        ),
    )
    parser.add_argument(
        "-pin",
        "--thread_pinning",
        type=str,
        default="core",
        choices=["none", "core", "numa"],
        help=(
            "Enable binding threads to cores ('core' the default), "
            "threads to cores on sockets ('numa'), or disable ('none')"
        ),
    )
    parser.add_argument(
        "-e",
        "--engine",
        type=str,
        default=DEEPSPARSE_ENGINE,
        help=(
            "Inference engine backend to run eval on. Choices are 'deepsparse', "
            "'onnxruntime'. Default is 'deepsparse'. Can also specify a user "
            "defined engine class by giving the script and class name in the "
            "following format <path to python script>:<Engine Class name>. This "
            "engine class will be dynamically imported during runtime"
        ),
    )
    parser.add_argument(
        "-q",
        "--quiet",
        help="Lower logging verbosity",
        action="store_true",
        default=False,
    )
    parser.add_argument(
        "-x",
        "--export_path",
        help="Store results into a JSON file",
        type=str,
        default=None,
    )

    return parser.parse_args()


def load_custom_engine(custom_engine_identifier: str):
    """
    import a custom engine based off the specified `custom_engine_identifier`
    from user specified script

    :param custom_engine_identifier: string in the form of
           '<path_to_the_python_script>:<custom_engine_class_name>
    :return: custom engine class object
    """
    path, engine_object_name = custom_engine_identifier.split(":")
    spec = importlib.util.spec_from_file_location("user_defined_custom_engine", path)
    module = importlib.util.module_from_spec(spec)
    spec.loader.exec_module(module)
    return getattr(module, engine_object_name)


def benchmark_model(
    model_path: str,
    batch_size: int = 1,
    sequence_length: Optional[int] = None,
    input_shapes: str = "",
    num_cores: int = None,
    scenario: str = "sync",
    time: int = 10,
    warmup_time: int = 2,
    num_streams: int = None,
    thread_pinning: str = "core",
    engine: str = DEEPSPARSE_ENGINE,
    quiet: bool = False,
    export_path: str = None,
) -> Dict:
    if quiet:
        set_logging_level(logging.WARN)

    if num_cores is None:
        num_cores = cpu_architecture().num_available_physical_cores

    decide_thread_pinning(thread_pinning)

    scenario = parse_scenario(scenario.lower())
    scheduler = parse_scheduler(scenario)
    input_shapes = parse_input_shapes(input_shapes)

    orig_model_path = model_path
    model_path = model_to_path(model_path)

    if has_model_kv_cache(model_path):
        if batch_size != 1:
            raise ValueError(
                "Unable to run models with KV cache support "
                "for batch size different than one."
                "Please set batch size to 1 and try again"
            )
        model_path, sequence_length = overwrite_sequence_length(
            model_path=model_path, sequence_length=sequence_length
        )
        _LOGGER.info(
            "Found model that contains KV cache support. "
            "Benchmarking the autoregressive model with "
            f"sequence length: {sequence_length}."
        )

    num_streams = parse_num_streams(num_streams, num_cores, scenario)

    # Compile the ONNX into a runnable model
    if engine == DEEPSPARSE_ENGINE:
        model = compile_model(
            model=model_path,
            batch_size=batch_size,
            num_cores=num_cores,
            num_streams=num_streams,
            scheduler=scheduler,
            input_shapes=input_shapes,
        )
    elif engine == ORT_ENGINE:
        model = ORTEngine(
            model=model_path,
            batch_size=batch_size,
            num_cores=num_cores,
            input_shapes=input_shapes,
        )
    elif ":" in engine:
        engine = load_custom_engine(custom_engine_identifier=engine)
        model = engine(
            model_path=model_path,
            batch_size=batch_size,
            num_cores=num_cores,
        )
    else:
        raise ValueError(f"Invalid engine choice '{engine}'")
    _LOGGER.info(model)

    # Generate random inputs to feed the model
    # TODO(mgoin): should be able to query Engine class instead of loading ONNX
    if input_shapes:
        with override_onnx_input_shapes(model_path, input_shapes) as model_path:
            input_list = generate_random_inputs(model_path, batch_size)
    elif hasattr(model, "generate_random_inputs"):
        input_list = model.generate_random_inputs()
    elif hasattr(engine, "generate_random_inputs"):
        input_list = engine.generate_random_inputs(batch_size=batch_size)
    else:
        input_list = generate_random_inputs(model_path, batch_size)

    # Benchmark
    _LOGGER.info(
        "Starting '{}' performance measurements for {} seconds".format(scenario, time)
    )
    benchmark_result = model_stream_benchmark(
        model,
        input_list,
        scenario=scenario,
        seconds_to_run=time,
        seconds_to_warmup=warmup_time,
        num_streams=num_streams,
    )

    export_dict = {
        "engine": str(model),
        "version": __version__,
        "orig_model_path": orig_model_path,
        "model_path": model_path,
        "batch_size": batch_size,
        "sequence_length": sequence_length,
        "input_shapes": input_shapes,
        "num_cores": num_cores,
        "scenario": scenario,
        "scheduler": str(model.scheduler),
        "seconds_to_run": time,
        "num_streams": num_streams,
        "benchmark_result": benchmark_result,
        "fraction_of_supported_ops": getattr(model, "fraction_of_supported_ops", None),
    }

    # Export results
    if export_path:
        _LOGGER.info("Saving benchmark results to JSON file at {}".format(export_path))
        with open(export_path, "w") as out:
            json.dump(export_dict, out, indent=2)

    return export_dict


def main():

    args = parse_args()

    result = benchmark_model(
        model_path=args.model_path,
        sequence_length=args.sequence_length,
        batch_size=args.batch_size,
        input_shapes=args.input_shapes,
        num_cores=args.num_cores,
        scenario=args.scenario,
        time=args.time,
        warmup_time=args.warmup_time,
        num_streams=args.num_streams,
        thread_pinning=args.thread_pinning,
        engine=args.engine,
        quiet=args.quiet,
        export_path=args.export_path,
    )

    # Results summary
    print("Original Model Path: {}".format(args.model_path))
    print("Batch Size: {}".format(args.batch_size))
    if args.sequence_length is not None:
        print("Sequence Length: {}".format(args.sequence_length))
    print("Scenario: {}".format(args.scenario))
    print(
        "Throughput (items/sec): {:.4f}".format(
            result["benchmark_result"]["items_per_sec"]
        )
    )
    print("Latency Mean (ms/batch): {:.4f}".format(result["benchmark_result"]["mean"]))
    print(
        "Latency Median (ms/batch): {:.4f}".format(result["benchmark_result"]["median"])
    )
    print("Latency Std (ms/batch): {:.4f}".format(result["benchmark_result"]["std"]))
    print("Iterations: {}".format(int(result["benchmark_result"]["iterations"])))


if __name__ == "__main__":
    main()<|MERGE_RESOLUTION|>--- conflicted
+++ resolved
@@ -102,12 +102,8 @@
 import importlib
 import json
 import logging
-<<<<<<< HEAD
 import os
 from typing import Dict, Optional
-=======
-from typing import Dict
->>>>>>> 6a5560da
 
 from deepsparse import __version__, compile_model
 from deepsparse.benchmark.helpers import (
