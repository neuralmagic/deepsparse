# Copyright (c) 2021 - present / Neuralmagic, Inc. All Rights Reserved.
#
# Licensed under the Apache License, Version 2.0 (the "License");
# you may not use this file except in compliance with the License.
# You may obtain a copy of the License at
#
#    http://www.apache.org/licenses/LICENSE-2.0
#
# Unless required by applicable law or agreed to in writing,
# software distributed under the License is distributed on an "AS IS" BASIS,
# WITHOUT WARRANTIES OR CONDITIONS OF ANY KIND, either express or implied.
# See the License for the specific language governing permissions and
# limitations under the License.

"""
Image classification pipeline
"""
import json
from typing import Dict, List, Optional, Tuple, Type, Union

import numpy
import onnx
from PIL import Image
from torchvision import transforms

from deepsparse.image_classification.constants import (
    IMAGENET_RGB_MEANS,
    IMAGENET_RGB_STDS,
)
from deepsparse.image_classification.schemas import (
    ImageClassificationInput,
    ImageClassificationOutput,
)
from deepsparse.pipeline import Pipeline
from deepsparse.utils import model_to_path


__all__ = [
    "ImageClassificationPipeline",
]


@Pipeline.register(
    task="image_classification",
    default_model_path=(
        "zoo:cv/classification/resnet_v1-50/pytorch/sparseml/"
        "imagenet/pruned85_quant-none-vnni"
    ),
)
class ImageClassificationPipeline(Pipeline):
    """
    Image classification pipeline for DeepSparse

    :param model_path: path on local system or SparseZoo stub to load the model from
    :param engine_type: inference engine to use. Currently supported values include
        'deepsparse' and 'onnxruntime'. Default is 'deepsparse'
    :param batch_size: static batch size to use for inference. Default is 1
    :param num_cores: number of CPU cores to allocate for inference engine. None
        specifies all available cores. Default is None
    :param scheduler: (deepsparse only) kind of scheduler to execute with.
        Pass None for the default
    :param input_shapes: list of shapes to set ONNX the inputs to. Pass None
        to use model as-is. Default is None
    :param alias: optional name to give this pipeline instance, useful when
        inferencing with multiple models. Default is None
    :param class_names: Optional dict, or json file of class names to use for
        mapping class ids to class labels. Default is None
    """

    def __init__(
        self,
        *,
        class_names: Union[None, str, Dict[str, str]] = None,
        **kwargs,
    ):
        super().__init__(**kwargs)

        if isinstance(class_names, str) and class_names.endswith(".json"):
            self._class_names = json.load(open(class_names))
        elif isinstance(class_names, dict):
            self._class_names = class_names
        else:
            self._class_names = None

        self._image_size = self._infer_image_size()

        # torchvision transforms for raw inputs
        non_rand_resize_scale = 256.0 / 224.0  # standard used
        self._pre_normalization_transforms = transforms.Compose(
            [
                transforms.Resize(
                    tuple(
                        [
                            round(non_rand_resize_scale * size)
                            for size in self._image_size
                        ]
                    )
                ),
                transforms.CenterCrop(self._image_size),
            ]
        )

    @property
    def class_names(self) -> Optional[Dict[str, str]]:
        """
        :return: Optional dict, or json file of class names to use for
            mapping class ids to class labels
        """
        return self._class_names

    @property
    def input_schema(self) -> Type[ImageClassificationInput]:
        """
        :return: pydantic model class that inputs to this pipeline must comply to
        """
        return ImageClassificationInput

    @property
    def output_schema(self) -> Type[ImageClassificationOutput]:
        """
        :return: pydantic model class that outputs of this pipeline must comply to
        """
        return ImageClassificationOutput

    def setup_onnx_file_path(self) -> str:
        """
        Performs any setup to unwrap and process the given `model_path` and other
        class properties into an inference ready onnx file to be compiled by the
        engine of the pipeline

        :return: file path to the ONNX file for the engine to compile
        """

        return model_to_path(self.model_path)

    def process_inputs(self, inputs: ImageClassificationInput) -> List[numpy.ndarray]:
        """
        Pre-Process the Inputs for DeepSparse Engine

        :param inputs: input model
        :return: list of preprocessed numpy arrays
        """

        if isinstance(inputs.images, numpy.ndarray):
            image_batch = inputs.images
        else:

            image_batch = []

            if isinstance(inputs.images, str):
                inputs.images = [inputs.images]

            for image in inputs.images:
                if isinstance(image, List):
                    # image given as raw list
                    image = numpy.asarray(image)
                    if image.dtype == numpy.float32:
                        # image is already processed, append and continue
                        image_batch.append(image)
                        continue
                    # assume raw image input
                    # put image in PIL format for torchvision processing
                    image = image.astype(numpy.uint8)
                    if image.shape[0] < image.shape[-1]:
                        # put channel last
                        image = image.transpose(*range(1, len(image.shape), 0))
                    image = Image.fromarray(image)
                elif isinstance(image, str):
                    # load image from string filepath
                    image = Image.open(image)

                if not isinstance(image, Image.Image):
                    raise ValueError(
                        f"inputs to {self.__class__.__name__} must be a string image "
                        "file path(s), a list representing a raw image, "
                        "PIL.Image.Image object(s), or a numpy array representing"
                        f"the entire pre-processed batch. Found {type(image)}"
                    )
<<<<<<< HEAD
                if isinstance(image, str):
                    image = cv2.imread(image)

                image = cv2.resize(image, dsize=self._image_size)
                image = image[:, :, ::-1].transpose(2, 0, 1)
                image_batch.append(image)
=======

                # apply resize and center crop
                image = self._pre_normalization_transforms(image)
                image_numpy = numpy.array(image)
                image.close()

                # make channel first dimension
                image_numpy = image_numpy.transpose(2, 0, 1)

                # append to batch
                image_batch.append(image_numpy)
>>>>>>> 2bc764a7

            # build batch
            image_batch = numpy.stack(image_batch, axis=0)

        original_dtype = image_batch.dtype
        image_batch = numpy.ascontiguousarray(image_batch, dtype=numpy.float32)

        if original_dtype == numpy.uint8:

            image_batch /= 255

            # normalize entire batch
            image_batch -= numpy.asarray(IMAGENET_RGB_MEANS).reshape((-1, 3, 1, 1))
            image_batch /= numpy.asarray(IMAGENET_RGB_STDS).reshape((-1, 3, 1, 1))

        return [image_batch]

    def process_engine_outputs(
        self,
        engine_outputs: List[numpy.ndarray],
    ) -> ImageClassificationOutput:
        """
        :param engine_outputs: list of numpy arrays that are the output of the engine
            forward pass
        :return: outputs of engine post-processed into an object in the `output_schema`
            format of this pipeline
        """
        labels = numpy.argmax(engine_outputs[0], axis=1).tolist()

        if self.class_names is not None:
            labels = [self.class_names[str(class_id)] for class_id in labels]

        return self.output_schema(
            scores=numpy.max(engine_outputs[0], axis=1).tolist(),
            labels=labels,
        )

    def _infer_image_size(self) -> Tuple[int, ...]:
        """
        Infer and return the expected shape of the input tensor

        :return: The expected shape of the input tensor from onnx graph
        """
        onnx_model = onnx.load(self.onnx_file_path)
        input_tensor = onnx_model.graph.input[0]
        return (
            input_tensor.type.tensor_type.shape.dim[2].dim_value,
            input_tensor.type.tensor_type.shape.dim[3].dim_value,
        )<|MERGE_RESOLUTION|>--- conflicted
+++ resolved
@@ -176,14 +176,6 @@
                         "PIL.Image.Image object(s), or a numpy array representing"
                         f"the entire pre-processed batch. Found {type(image)}"
                     )
-<<<<<<< HEAD
-                if isinstance(image, str):
-                    image = cv2.imread(image)
-
-                image = cv2.resize(image, dsize=self._image_size)
-                image = image[:, :, ::-1].transpose(2, 0, 1)
-                image_batch.append(image)
-=======
 
                 # apply resize and center crop
                 image = self._pre_normalization_transforms(image)
@@ -195,7 +187,6 @@
 
                 # append to batch
                 image_batch.append(image_numpy)
->>>>>>> 2bc764a7
 
             # build batch
             image_batch = numpy.stack(image_batch, axis=0)
