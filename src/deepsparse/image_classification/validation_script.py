--- conflicted
+++ resolved
@@ -52,9 +52,6 @@
   --dataset-path /path/to/imagenette/
 
 """
-import json
-from typing import Dict
-
 import click
 import json
 import torchvision
@@ -87,10 +84,6 @@
         return json.loads(value)
     return value
 
-<<<<<<< HEAD
-
-=======
->>>>>>> 109d4045
 @click.command()
 @click.option(
     "--dataset-path",
@@ -140,23 +133,11 @@
     type=str,
     callback=parse_json_callback,
     help="Keyword arguments to be passed to dataset constructor, "
-<<<<<<< HEAD
-    "should be specified as a json object",
-)
-def main(
-    dataset_path: str,
-    model_path: str,
-    batch_size: int,
-    image_size: int,
-    num_cores: int,
-    dataset_kwargs: Dict,
-=======
          "should be specified as a json object",
 )
 
 def main(
         dataset_path: str, model_path: str, batch_size: int, image_size: int, num_cores: int, dataset_kwargs: Dict
->>>>>>> 109d4045
 ):
     """
     Validation Script for Image Classification Models
@@ -182,13 +163,7 @@
         root=dataset_path,
         transform=transforms.Compose(
             [
-<<<<<<< HEAD
-                transforms.Resize(
-                    round(resize_scale * image_size), interpolation=interpolation
-                ),
-=======
                 transforms.Resize(round(resize_scale * image_size), interpolation=interpolation),
->>>>>>> 109d4045
                 transforms.CenterCrop(image_size),
                 transforms.ToTensor(),
                 transforms.Normalize(mean=IMAGENET_RGB_MEANS, std=IMAGENET_RGB_STDS),
