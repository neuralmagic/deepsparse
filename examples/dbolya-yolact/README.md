--- conflicted
+++ resolved
@@ -61,15 +61,10 @@
     --video 0 
 ```
 
-<<<<<<< HEAD
+
 In addition to a webcam, `eval.py` can take a path to a `.jpg` file, directory, 
 or path to a `.mp4` video file.  If the source is an integer and no
  corresponding webcam is available, an exception will be raised.
-=======
-In addition to a webcam, `eval.py` can take a path to a `.jpg` file, directory, or glob path
-of `.jpg` files, or path to a `.mp4` video file.  If the source is an integer and no
-corresponding webcam is available, an exception will be raised.
->>>>>>> 8bb145ef
 
 Example commands are as follows:
 
